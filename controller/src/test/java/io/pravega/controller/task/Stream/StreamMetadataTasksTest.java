/**
 * Copyright (c) 2017 Dell Inc., or its subsidiaries. All Rights Reserved.
 *
 * Licensed under the Apache License, Version 2.0 (the "License");
 * you may not use this file except in compliance with the License.
 * You may obtain a copy of the License at
 *
 *     http://www.apache.org/licenses/LICENSE-2.0
 */
package io.pravega.controller.task.Stream;

<<<<<<< HEAD
import io.pravega.client.PravegaClientConfig;
=======
import com.google.common.collect.Lists;
>>>>>>> 17d39036
import io.pravega.client.netty.impl.ConnectionFactoryImpl;
import io.pravega.client.stream.EventStreamWriter;
import io.pravega.client.stream.EventWriterConfig;
import io.pravega.client.stream.RetentionPolicy;
import io.pravega.client.stream.ScalingPolicy;
import io.pravega.client.stream.StreamConfiguration;
import io.pravega.client.stream.Transaction;
import io.pravega.common.Exceptions;
import io.pravega.common.concurrent.Futures;
import io.pravega.common.util.Retry;
import io.pravega.controller.mocks.ControllerEventStreamWriterMock;
import io.pravega.controller.mocks.SegmentHelperMock;
import io.pravega.controller.server.ControllerService;
import io.pravega.controller.server.SegmentHelper;
import io.pravega.controller.server.eventProcessor.requesthandlers.AutoScaleTask;
import io.pravega.controller.server.eventProcessor.requesthandlers.DeleteStreamTask;
import io.pravega.controller.server.eventProcessor.requesthandlers.ScaleOperationTask;
import io.pravega.controller.server.eventProcessor.requesthandlers.SealStreamTask;
import io.pravega.controller.server.eventProcessor.requesthandlers.StreamRequestHandler;
import io.pravega.controller.server.eventProcessor.requesthandlers.TaskExceptions;
import io.pravega.controller.server.eventProcessor.requesthandlers.TruncateStreamTask;
import io.pravega.controller.server.eventProcessor.requesthandlers.UpdateStreamTask;
import io.pravega.controller.store.host.HostControllerStore;
import io.pravega.controller.store.host.HostStoreFactory;
import io.pravega.controller.store.host.impl.HostMonitorConfigImpl;
import io.pravega.controller.store.stream.OperationContext;
import io.pravega.controller.store.stream.Segment;
import io.pravega.controller.store.stream.StartScaleResponse;
import io.pravega.controller.store.stream.StoreException;
import io.pravega.controller.store.stream.StreamCutRecord;
import io.pravega.controller.store.stream.StreamMetadataStore;
import io.pravega.controller.store.stream.StreamProperty;
import io.pravega.controller.store.stream.StreamStoreFactory;
import io.pravega.controller.store.stream.tables.State;
import io.pravega.controller.store.stream.tables.StreamTruncationRecord;
import io.pravega.controller.store.task.TaskMetadataStore;
import io.pravega.controller.store.task.TaskStoreFactory;
import io.pravega.controller.stream.api.grpc.v1.Controller;
import io.pravega.controller.stream.api.grpc.v1.Controller.ScaleResponse;
import io.pravega.controller.stream.api.grpc.v1.Controller.ScaleResponse.ScaleStreamStatus;
import io.pravega.controller.stream.api.grpc.v1.Controller.UpdateStreamStatus;
import io.pravega.controller.util.Config;
import io.pravega.shared.controller.event.ControllerEvent;
import io.pravega.shared.controller.event.ScaleOpEvent;
import io.pravega.shared.controller.event.TruncateStreamEvent;
import io.pravega.shared.controller.event.UpdateStreamEvent;
import io.pravega.test.common.AssertExtensions;
import io.pravega.test.common.TestingServerStarter;
import java.time.Duration;
import java.util.AbstractMap;
import java.util.ArrayList;
import java.util.Arrays;
import java.util.Collections;
import java.util.HashMap;
import java.util.List;
import java.util.Map;
import java.util.UUID;
import java.util.concurrent.CompletableFuture;
import java.util.concurrent.CompletionException;
import java.util.concurrent.Executors;
import java.util.concurrent.LinkedBlockingQueue;
import java.util.concurrent.ScheduledExecutorService;
import java.util.concurrent.atomic.AtomicBoolean;
<<<<<<< HEAD
import lombok.Data;
import lombok.Getter;
import org.apache.curator.framework.CuratorFramework;
import org.apache.curator.framework.CuratorFrameworkFactory;
import org.apache.curator.retry.ExponentialBackoffRetry;
import org.apache.curator.test.TestingServer;
import org.junit.After;
import org.junit.Before;
import org.junit.Test;
=======
import java.util.stream.Collectors;
>>>>>>> 17d39036

import static org.junit.Assert.assertEquals;
import static org.junit.Assert.assertFalse;
import static org.junit.Assert.assertNotEquals;
import static org.junit.Assert.assertNull;
import static org.junit.Assert.assertTrue;
import static org.mockito.ArgumentMatchers.any;
import static org.mockito.ArgumentMatchers.anyString;
import static org.mockito.Mockito.doReturn;
import static org.mockito.Mockito.spy;

public class StreamMetadataTasksTest {

    private static final String SCOPE = "scope";
    protected boolean authEnabled = false;
    private final String stream1 = "stream1";
    private final ScheduledExecutorService executor = Executors.newScheduledThreadPool(10);

    private ControllerService consumer;

    private CuratorFramework zkClient;
    private TestingServer zkServer;

    private StreamMetadataStore streamStorePartialMock;
    private StreamMetadataTasks streamMetadataTasks;
    private StreamTransactionMetadataTasks streamTransactionMetadataTasks;
    private StreamRequestHandler streamRequestHandler;
    private ConnectionFactoryImpl connectionFactory;

    @Before
    public void setup() throws Exception {
        zkServer = new TestingServerStarter().start();
        zkServer.start();
        zkClient = CuratorFrameworkFactory.newClient(zkServer.getConnectString(),
                new ExponentialBackoffRetry(200, 10, 5000));
        zkClient.start();

        StreamMetadataStore streamStore = StreamStoreFactory.createInMemoryStore(1, executor);
        streamStorePartialMock = spy(streamStore); //create a partial mock.
        doReturn(CompletableFuture.completedFuture(false)).when(streamStorePartialMock).isTransactionOngoing(
                anyString(), anyString(), any(), any()); //mock only isTransactionOngoing call.

        TaskMetadataStore taskMetadataStore = TaskStoreFactory.createZKStore(zkClient, executor);
        HostControllerStore hostStore = HostStoreFactory.createInMemoryStore(HostMonitorConfigImpl.dummyConfig());

        SegmentHelper segmentHelperMock = SegmentHelperMock.getSegmentHelperMock();
        connectionFactory = new ConnectionFactoryImpl(PravegaClientConfig.builder().build());
        streamMetadataTasks = spy(new StreamMetadataTasks(streamStorePartialMock, hostStore,
                taskMetadataStore, segmentHelperMock,
                executor, "host", connectionFactory,  authEnabled, "key"));

        streamTransactionMetadataTasks = new StreamTransactionMetadataTasks(
                streamStorePartialMock, hostStore, segmentHelperMock, executor, "host", connectionFactory, authEnabled, "key");

        this.streamRequestHandler = new StreamRequestHandler(new AutoScaleTask(streamMetadataTasks, streamStorePartialMock, executor),
                new ScaleOperationTask(streamMetadataTasks, streamStorePartialMock, executor),
                new UpdateStreamTask(streamMetadataTasks, streamStorePartialMock, executor),
                new SealStreamTask(streamMetadataTasks, streamStorePartialMock, executor),
                new DeleteStreamTask(streamMetadataTasks, streamStorePartialMock, executor),
                new TruncateStreamTask(streamMetadataTasks, streamStorePartialMock, executor),
                executor);
        consumer = new ControllerService(streamStorePartialMock, hostStore, streamMetadataTasks,
                streamTransactionMetadataTasks, segmentHelperMock, executor, null);

        final ScalingPolicy policy1 = ScalingPolicy.fixed(2);
        final StreamConfiguration configuration1 = StreamConfiguration.builder().scope(SCOPE).streamName(stream1).scalingPolicy(policy1).build();
        streamStorePartialMock.createScope(SCOPE).join();

        long start = System.currentTimeMillis();
        streamStorePartialMock.createStream(SCOPE, stream1, configuration1, start, null, executor).get();
        streamStorePartialMock.setState(SCOPE, stream1, State.ACTIVE, null, executor).get();
        AbstractMap.SimpleEntry<Double, Double> segment1 = new AbstractMap.SimpleEntry<>(0.5, 0.75);
        AbstractMap.SimpleEntry<Double, Double> segment2 = new AbstractMap.SimpleEntry<>(0.75, 1.0);
        List<Integer> sealedSegments = Collections.singletonList(1);
        StartScaleResponse response = streamStorePartialMock.startScale(SCOPE, stream1, sealedSegments, Arrays.asList(segment1, segment2), start + 20, false, null, executor).get();
        List<Segment> segmentsCreated = response.getSegmentsCreated();
        streamStorePartialMock.setState(SCOPE, stream1, State.SCALING, null, executor).get();
        streamStorePartialMock.scaleNewSegmentsCreated(SCOPE, stream1, sealedSegments, segmentsCreated, response.getActiveEpoch(), start + 20, null, executor).get();
        streamStorePartialMock.scaleSegmentsSealed(SCOPE, stream1, sealedSegments.stream().collect(Collectors.toMap(x -> x, x -> 0L)),
                segmentsCreated, response.getActiveEpoch(), start + 20, null, executor).get();
    }

    @After
    public void tearDown() throws Exception {
        streamMetadataTasks.close();
        streamTransactionMetadataTasks.close();
        zkClient.close();
        zkServer.close();
        connectionFactory.close();
        executor.shutdown();
    }

    @Test(timeout = 30000)
    public void updateStreamTest() throws Exception {
        assertNotEquals(0, consumer.getCurrentSegments(SCOPE, stream1).get().size());
        WriterMock requestEventWriter = new WriterMock(streamMetadataTasks, executor);
        streamMetadataTasks.setRequestEventWriter(requestEventWriter);

        StreamConfiguration streamConfiguration = StreamConfiguration.builder()
                .scope(SCOPE)
                .streamName(stream1)
                .scalingPolicy(ScalingPolicy.fixed(5)).build();

        StreamProperty<StreamConfiguration> configProp = streamStorePartialMock.getConfigurationProperty(SCOPE, stream1, true, null, executor).join();
        assertFalse(configProp.isUpdating());
        // 1. happy day test
        // update.. should succeed
        CompletableFuture<UpdateStreamStatus.Status> updateOperationFuture = streamMetadataTasks.updateStream(SCOPE, stream1, streamConfiguration, null);
        assertTrue(Futures.await(processEvent(requestEventWriter)));
        assertEquals(UpdateStreamStatus.Status.SUCCESS, updateOperationFuture.join());

        configProp = streamStorePartialMock.getConfigurationProperty(SCOPE, stream1, true, null, executor).join();
        assertTrue(configProp.getProperty().equals(streamConfiguration));

        streamConfiguration = StreamConfiguration.builder()
                .scope(SCOPE)
                .streamName(stream1)
                .scalingPolicy(ScalingPolicy.fixed(6)).build();

        // 2. change state to scaling
        streamStorePartialMock.setState(SCOPE, stream1, State.SCALING, null, executor).get();
        // call update should fail without posting the event
        streamMetadataTasks.updateStream(SCOPE, stream1, streamConfiguration, null);

        AtomicBoolean loop = new AtomicBoolean(false);
        Futures.loop(() -> !loop.get(),
                () -> streamStorePartialMock.getConfigurationProperty(SCOPE, stream1, true, null, executor)
                        .thenApply(StreamProperty::isUpdating)
                        .thenAccept(loop::set), executor).join();

        // event posted, first step performed. now pick the event for processing
        UpdateStreamTask updateStreamTask = new UpdateStreamTask(streamMetadataTasks, streamStorePartialMock, executor);
        UpdateStreamEvent taken = (UpdateStreamEvent) requestEventWriter.eventQueue.take();
        AssertExtensions.assertThrows("", updateStreamTask.execute(taken),
                e -> Exceptions.unwrap(e) instanceof StoreException.OperationNotAllowedException);

        streamStorePartialMock.setState(SCOPE, stream1, State.ACTIVE, null, executor).get();

        // now with state = active, process the same event. it should succeed now.
        assertTrue(Futures.await(updateStreamTask.execute(taken)));

        // 3. multiple back to back updates.
        StreamConfiguration streamConfiguration1 = StreamConfiguration.builder()
                .scope(SCOPE)
                .streamName(stream1)
                .scalingPolicy(ScalingPolicy.byEventRate(1, 1, 2)).build();

        CompletableFuture<UpdateStreamStatus.Status> updateOperationFuture1 = streamMetadataTasks.updateStream(SCOPE, stream1,
                streamConfiguration1, null);

        // ensure that previous updatestream has posted the event and set status to updating,
        // only then call second updateStream
        AtomicBoolean loop2 = new AtomicBoolean(false);
        Futures.loop(() -> !loop2.get(),
                () -> streamStorePartialMock.getConfigurationProperty(SCOPE, stream1, true, null, executor)
                        .thenApply(StreamProperty::isUpdating)
                        .thenAccept(loop2::set), executor).join();

        configProp = streamStorePartialMock.getConfigurationProperty(SCOPE, stream1, true, null, executor).join();
        assertTrue(configProp.getProperty().equals(streamConfiguration1) && configProp.isUpdating());

        StreamConfiguration streamConfiguration2 = StreamConfiguration.builder()
                .scope(SCOPE)
                .streamName(stream1)
                .scalingPolicy(ScalingPolicy.fixed(7)).build();

        // post the second update request. This should fail here itself as previous one has started.
        CompletableFuture<UpdateStreamStatus.Status> updateOperationFuture2 = streamMetadataTasks.updateStream(SCOPE, stream1,
                streamConfiguration2, null);
        assertEquals(UpdateStreamStatus.Status.FAILURE, updateOperationFuture2.join());

        // process event
        assertTrue(Futures.await(processEvent(requestEventWriter)));
        // verify that first request for update also completes with success.
        assertEquals(UpdateStreamStatus.Status.SUCCESS, updateOperationFuture1.join());

        configProp = streamStorePartialMock.getConfigurationProperty(SCOPE, stream1, true, null, executor).join();
        assertTrue(configProp.getProperty().equals(streamConfiguration1) && !configProp.isUpdating());
    }

    @Test(timeout = 30000)
    public void truncateStreamTest() throws Exception {
        final ScalingPolicy policy = ScalingPolicy.fixed(2);

        final StreamConfiguration configuration = StreamConfiguration.builder().scope(SCOPE).streamName("test").scalingPolicy(policy).build();

        streamStorePartialMock.createStream(SCOPE, "test", configuration, System.currentTimeMillis(), null, executor).get();
        streamStorePartialMock.setState(SCOPE, "test", State.ACTIVE, null, executor).get();

        assertNotEquals(0, consumer.getCurrentSegments(SCOPE, "test").get().size());
        WriterMock requestEventWriter = new WriterMock(streamMetadataTasks, executor);
        streamMetadataTasks.setRequestEventWriter(requestEventWriter);

        List<AbstractMap.SimpleEntry<Double, Double>> newRanges = new ArrayList<>();
        newRanges.add(new AbstractMap.SimpleEntry<>(0.5, 0.75));
        newRanges.add(new AbstractMap.SimpleEntry<>(0.75, 1.0));
        ScaleResponse scaleOpResult = streamMetadataTasks.manualScale(SCOPE, "test", Collections.singletonList(1),
                newRanges, 30, null).get();
        assertTrue(scaleOpResult.getStatus().equals(ScaleStreamStatus.STARTED));

        ScaleOperationTask scaleTask = new ScaleOperationTask(streamMetadataTasks, streamStorePartialMock, executor);
        assertTrue(Futures.await(scaleTask.execute((ScaleOpEvent) requestEventWriter.eventQueue.take())));

        // start truncation
        StreamProperty<StreamTruncationRecord> truncProp = streamStorePartialMock.getTruncationProperty(SCOPE, "test",
                true, null, executor).join();
        assertFalse(truncProp.isUpdating());
        // 1. happy day test
        // update.. should succeed
        Map<Integer, Long> streamCut = new HashMap<>();
        streamCut.put(0, 1L);
        streamCut.put(1, 11L);
        CompletableFuture<UpdateStreamStatus.Status> truncateFuture = streamMetadataTasks.truncateStream(SCOPE, "test",
                streamCut, null);
        assertTrue(Futures.await(processEvent(requestEventWriter)));
        assertEquals(UpdateStreamStatus.Status.SUCCESS, truncateFuture.join());

        truncProp = streamStorePartialMock.getTruncationProperty(SCOPE, "test", true, null, executor).join();
        assertTrue(truncProp.getProperty().getStreamCut().equals(streamCut));
        assertTrue(truncProp.getProperty().getStreamCut().equals(streamCut));

        // 2. change state to scaling
        streamStorePartialMock.setState(SCOPE, "test", State.SCALING, null, executor).get();
        // call update should fail without posting the event
        Map<Integer, Long> streamCut2 = new HashMap<>();
        streamCut2.put(0, 1L);
        streamCut2.put(2, 1L);
        streamCut2.put(3, 1L);

        streamMetadataTasks.truncateStream(SCOPE, "test", streamCut2, null);

        AtomicBoolean loop = new AtomicBoolean(false);
        Futures.loop(() -> !loop.get(),
                () -> streamStorePartialMock.getTruncationProperty(SCOPE, "test", true, null, executor)
                        .thenApply(StreamProperty::isUpdating)
                        .thenAccept(loop::set), executor).join();

        // event posted, first step performed. now pick the event for processing
        TruncateStreamTask truncateStreamTask = new TruncateStreamTask(streamMetadataTasks, streamStorePartialMock, executor);
        TruncateStreamEvent taken = (TruncateStreamEvent) requestEventWriter.eventQueue.take();
        AssertExtensions.assertThrows("", truncateStreamTask.execute(taken),
                e -> Exceptions.unwrap(e) instanceof StoreException.OperationNotAllowedException);

        streamStorePartialMock.setState(SCOPE, "test", State.ACTIVE, null, executor).get();

        // now with state = active, process the same event. it should succeed now.
        assertTrue(Futures.await(truncateStreamTask.execute(taken)));

        // 3. multiple back to back updates.

        Map<Integer, Long> streamCut3 = new HashMap<>();
        streamCut3.put(0, 12L);
        streamCut3.put(2, 12L);
        streamCut3.put(3, 12L);
        CompletableFuture<UpdateStreamStatus.Status> truncateOp1 = streamMetadataTasks.truncateStream(SCOPE, "test",
                streamCut3, null);

        // ensure that previous updatestream has posted the event and set status to updating,
        // only then call second updateStream
        AtomicBoolean loop2 = new AtomicBoolean(false);
        Futures.loop(() -> !loop2.get(),
                () -> streamStorePartialMock.getTruncationProperty(SCOPE, "test", true, null, executor)
                        .thenApply(StreamProperty::isUpdating)
                        .thenAccept(loop2::set), executor).join();

        truncProp = streamStorePartialMock.getTruncationProperty(SCOPE, "test", true, null, executor).join();
        assertTrue(truncProp.getProperty().getStreamCut().equals(streamCut3) && truncProp.isUpdating());

        // post the second update request. This should fail here itself as previous one has started.
        Map<Integer, Long> streamCut4 = new HashMap<>();
        streamCut4.put(0, 14L);
        streamCut4.put(2, 14L);
        streamCut4.put(3, 14L);
        CompletableFuture<UpdateStreamStatus.Status> truncateOpFuture2 = streamMetadataTasks.truncateStream(SCOPE, "test",
                streamCut4, null);
        assertEquals(UpdateStreamStatus.Status.FAILURE, truncateOpFuture2.join());

        // process event
        assertTrue(Futures.await(processEvent(requestEventWriter)));
        // verify that first request for update also completes with success.
        assertEquals(UpdateStreamStatus.Status.SUCCESS, truncateOp1.join());

        truncProp = streamStorePartialMock.getTruncationProperty(SCOPE, "test", true, null, executor).join();
        assertTrue(truncProp.getProperty().getStreamCut().equals(streamCut3) && !truncProp.isUpdating());
    }

    @Test(timeout = 30000)
    public void timeBasedRetentionStreamTest() throws Exception {
        final ScalingPolicy policy = ScalingPolicy.fixed(2);
        final RetentionPolicy retentionPolicy = RetentionPolicy.builder()
                .retentionType(RetentionPolicy.RetentionType.TIME)
                .retentionParam(Duration.ofMinutes(60).toMillis())
                .build();

        final StreamConfiguration configuration = StreamConfiguration.builder().scope(SCOPE).streamName("test").scalingPolicy(policy)
                .retentionPolicy(retentionPolicy).build();

        streamStorePartialMock.createStream(SCOPE, "test", configuration, System.currentTimeMillis(), null, executor).get();
        streamStorePartialMock.setState(SCOPE, "test", State.ACTIVE, null, executor).get();

        assertNotEquals(0, consumer.getCurrentSegments(SCOPE, "test").get().size());
        WriterMock requestEventWriter = new WriterMock(streamMetadataTasks, executor);
        streamMetadataTasks.setRequestEventWriter(requestEventWriter);

        long recordingTime1 = System.currentTimeMillis();
        Map<Integer, Long> map1 = new HashMap<>();
        map1.put(0, 1L);
        map1.put(1, 1L);
        StreamCutRecord streamCut1 = new StreamCutRecord(recordingTime1, Long.MIN_VALUE, map1);

        doReturn(CompletableFuture.completedFuture(streamCut1)).when(streamMetadataTasks).generateStreamCut(
                anyString(), anyString(), any(), any()); //mock only isTransactionOngoing call.

        streamMetadataTasks.retention(SCOPE, "test", retentionPolicy, recordingTime1, null, "").get();
        // verify that one streamCut is generated and added.

        List<StreamCutRecord> list = streamStorePartialMock.getStreamCutsFromRetentionSet(SCOPE, "test", null, executor).get();
        assertTrue(list.contains(streamCut1));

        Map<Integer, Long> map2 = new HashMap<>();
        map2.put(0, 10L);
        map2.put(1, 10L);
        long recordingTime2 = recordingTime1 + Duration.ofMinutes(5).toMillis();

        StreamCutRecord streamCut2 = new StreamCutRecord(recordingTime2, Long.MIN_VALUE, map2);
        doReturn(CompletableFuture.completedFuture(streamCut2)).when(streamMetadataTasks).generateStreamCut(
                anyString(), anyString(), any(), any()); //mock only isTransactionOngoing call.

        streamMetadataTasks.retention(SCOPE, "test", retentionPolicy, recordingTime2, null, "").get();
        list = streamStorePartialMock.getStreamCutsFromRetentionSet(SCOPE, "test", null, executor).get();
        StreamProperty<StreamTruncationRecord> truncProp = streamStorePartialMock.getTruncationProperty(SCOPE, "test", true, null, executor).get();
        // verify that only one stream cut is in retention set. streamCut2 is not added
        // verify that truncation did not happen
        assertTrue(list.contains(streamCut1));
        assertTrue(!list.contains(streamCut2));
        assertTrue(!truncProp.isUpdating());

        Map<Integer, Long> map3 = new HashMap<>();
        map3.put(0, 20L);
        map3.put(1, 20L);
        long recordingTime3 = recordingTime1 + Duration.ofMinutes(Config.MINIMUM_RETENTION_FREQUENCY_IN_MINUTES).toMillis() + 1;
        StreamCutRecord streamCut3 = new StreamCutRecord(recordingTime3, Long.MIN_VALUE, map3);
        doReturn(CompletableFuture.completedFuture(streamCut3)).when(streamMetadataTasks).generateStreamCut(
                anyString(), anyString(), any(), any()); //mock only isTransactionOngoing call.

        streamMetadataTasks.retention(SCOPE, "test", retentionPolicy, recordingTime3, null, "").get();
        // verify two stream cuts are in retention set. Cut 1 and 3.
        // verify that Truncation not not happened.
        list = streamStorePartialMock.getStreamCutsFromRetentionSet(SCOPE, "test", null, executor).get();
        truncProp = streamStorePartialMock.getTruncationProperty(SCOPE, "test", true, null, executor).get();

        assertTrue(list.contains(streamCut1));
        assertTrue(!list.contains(streamCut2));
        assertTrue(list.contains(streamCut3));
        assertTrue(!truncProp.isUpdating());

        Map<Integer, Long> map4 = new HashMap<>();
        map4.put(0, 20L);
        map4.put(1, 20L);
        long recordingTime4 = recordingTime1 + retentionPolicy.getRetentionParam() + 2;
        StreamCutRecord streamCut4 = new StreamCutRecord(recordingTime4, Long.MIN_VALUE, map4);
        doReturn(CompletableFuture.completedFuture(streamCut4)).when(streamMetadataTasks).generateStreamCut(
                anyString(), anyString(), any(), any());

        streamMetadataTasks.retention(SCOPE, "test", retentionPolicy, recordingTime4, null, "").get();
        // verify that only two stream cut are in retention set. streamcut 3 and 4
        // verify that truncation has started. verify that streamCut1 is removed from retention set as that has been used for truncation
        list = streamStorePartialMock.getStreamCutsFromRetentionSet(SCOPE, "test", null, executor).get();
        truncProp = streamStorePartialMock.getTruncationProperty(SCOPE, "test", true, null, executor).get();

        assertTrue(!list.contains(streamCut1));
        assertTrue(!list.contains(streamCut2));
        assertTrue(list.contains(streamCut3));
        assertTrue(list.contains(streamCut4));
        assertTrue(truncProp.isUpdating());
        assertTrue(truncProp.getProperty().getStreamCut().get(0) == 1L && truncProp.getProperty().getStreamCut().get(1) == 1L);
    }

    @Test(timeout = 30000)
    public void sizeBasedRetentionStreamTest() throws Exception {
        final ScalingPolicy policy = ScalingPolicy.fixed(2);
        final RetentionPolicy retentionPolicy = RetentionPolicy.builder()
                .retentionType(RetentionPolicy.RetentionType.SIZE).retentionParam(100L).build();

        String streamName = "test";
        final StreamConfiguration configuration = StreamConfiguration.builder().scope(SCOPE).streamName(streamName).scalingPolicy(policy)
                .retentionPolicy(retentionPolicy).build();

        streamStorePartialMock.createStream(SCOPE, streamName, configuration, System.currentTimeMillis(), null, executor).get();
        streamStorePartialMock.setState(SCOPE, streamName, State.ACTIVE, null, executor).get();

        assertNotEquals(0, consumer.getCurrentSegments(SCOPE, streamName).get().size());
        WriterMock requestEventWriter = new WriterMock(streamMetadataTasks, executor);
        streamMetadataTasks.setRequestEventWriter(requestEventWriter);

        // region size based retention on stream cuts on epoch 0
        // region no previous streamcut
        // first retention iteration
        // streamcut1: 19 bytes(0/9,1/10)
        long recordingTime1 = System.currentTimeMillis();
        Map<Integer, Long> map1 = new HashMap<>();
        map1.put(0, 9L);
        map1.put(1, 10L);
        long size = streamStorePartialMock.getSizeTillStreamCut(SCOPE, streamName, map1, null, executor).join();
        assertEquals(size, 19);
        StreamCutRecord streamCut1 = new StreamCutRecord(recordingTime1, size, map1);

        doReturn(CompletableFuture.completedFuture(streamCut1)).when(streamMetadataTasks).generateStreamCut(
                anyString(), anyString(), any());

        streamMetadataTasks.retention(SCOPE, streamName, retentionPolicy, recordingTime1, null).get();
        // verify that one streamCut is generated and added.
        List<StreamCutRecord> list = streamStorePartialMock.getStreamCutsFromRetentionSet(SCOPE, streamName, null, executor).get();
        assertTrue(list.contains(streamCut1));
        // endregion

        // region stream cut exists but latest - previous < retention.size
        // second retention iteration
        // streamcut2: 100 bytes(0/50, 1/50)
        Map<Integer, Long> map2 = new HashMap<>();
        map2.put(0, 50L);
        map2.put(1, 50L);
        long recordingTime2 = recordingTime1 + Duration.ofMinutes(Config.MINIMUM_RETENTION_FREQUENCY_IN_MINUTES).toMillis() + 1;
        size = streamStorePartialMock.getSizeTillStreamCut(SCOPE, streamName, map2, null, executor).join();
        assertEquals(size, 100L);
        StreamCutRecord streamCut2 = new StreamCutRecord(recordingTime2, size, map2);
        doReturn(CompletableFuture.completedFuture(streamCut2)).when(streamMetadataTasks).generateStreamCut(
                anyString(), anyString(), any());

        streamMetadataTasks.retention(SCOPE, streamName, retentionPolicy, recordingTime2, null).get();
        list = streamStorePartialMock.getStreamCutsFromRetentionSet(SCOPE, streamName, null, executor).get();
        StreamProperty<StreamTruncationRecord> truncProp = streamStorePartialMock.getTruncationProperty(SCOPE, streamName, true, null, executor).get();
        // verify that two stream cut is in retention set. streamCut2 is added
        // verify that truncation did not happen
        assertTrue(list.contains(streamCut1));
        assertTrue(list.contains(streamCut2));
        assertTrue(!truncProp.isUpdating());
        // endregion

        // region latest - previous > retention.size
        // third retention iteration
        // streamcut3: 120 bytes(0/60, 1/60)
        Map<Integer, Long> map3 = new HashMap<>();
        map3.put(0, 60L);
        map3.put(1, 60L);
        size = streamStorePartialMock.getSizeTillStreamCut(SCOPE, streamName, map3, null, executor).join();
        assertEquals(size, 120L);

        long recordingTime3 = recordingTime2 + Duration.ofMinutes(Config.MINIMUM_RETENTION_FREQUENCY_IN_MINUTES).toMillis() + 1;
        StreamCutRecord streamCut3 = new StreamCutRecord(recordingTime3, size, map3);
        doReturn(CompletableFuture.completedFuture(streamCut3)).when(streamMetadataTasks).generateStreamCut(
                anyString(), anyString(), any());

        streamMetadataTasks.retention(SCOPE, streamName, retentionPolicy, recordingTime3, null).get();
        // verify two stream cuts are in retention set. Cut 2 and 3.
        // verify that Truncation has happened.
        list = streamStorePartialMock.getStreamCutsFromRetentionSet(SCOPE, streamName, null, executor).get();
        truncProp = streamStorePartialMock.getTruncationProperty(SCOPE, streamName, true, null, executor).get();

        assertTrue(!list.contains(streamCut1));
        assertTrue(list.contains(streamCut2));
        assertTrue(list.contains(streamCut3));
        assertTrue(truncProp.isUpdating());
        assertTrue(truncProp.getProperty().getStreamCut().get(0) == 9L && truncProp.getProperty().getStreamCut().get(1) == 10L);

        assertTrue(Futures.await(processEvent(requestEventWriter)));
        truncProp = streamStorePartialMock.getTruncationProperty(SCOPE, streamName, true, null, executor).get();
        assertFalse(truncProp.isUpdating());
        // endregion
        // endregion

        // region test retention over multiple epochs
        // scale1 --> seal segments 0 and 1 and create 2 and 3. (0/70, 1/70)
        List<AbstractMap.SimpleEntry<Double, Double>> newRanges = new ArrayList<>();
        newRanges.add(new AbstractMap.SimpleEntry<>(0.0, 0.5));
        newRanges.add(new AbstractMap.SimpleEntry<>(0.5, 1.0));
        Map<Integer, Long> sealedSegmentsWithSize = new HashMap<>();
        sealedSegmentsWithSize.put(0, 70L);
        sealedSegmentsWithSize.put(1, 70L);
        scale(SCOPE, streamName, sealedSegmentsWithSize, newRanges);

        // region latest streamcut on new epoch but latest (newepoch) - previous (oldepoch) < retention.size
        // 4th retention iteration
        // streamcut4: (2/29, 3/30)
        Map<Integer, Long> map4 = new HashMap<>();
        map4.put(2, 29L);
        map4.put(3, 30L);
        size = streamStorePartialMock.getSizeTillStreamCut(SCOPE, streamName, map4, null, executor).join();
        assertEquals(size, 199L);

        long recordingTime4 = recordingTime3 + Duration.ofMinutes(Config.MINIMUM_RETENTION_FREQUENCY_IN_MINUTES).toMillis() + 1;
        StreamCutRecord streamCut4 = new StreamCutRecord(recordingTime4, size, map4);
        doReturn(CompletableFuture.completedFuture(streamCut4)).when(streamMetadataTasks).generateStreamCut(
                anyString(), anyString(), any());

        streamMetadataTasks.retention(SCOPE, streamName, retentionPolicy, recordingTime4, null).get();
        list = streamStorePartialMock.getStreamCutsFromRetentionSet(SCOPE, streamName, null, executor).get();
        truncProp = streamStorePartialMock.getTruncationProperty(SCOPE, streamName, true, null, executor).get();

        assertFalse(list.contains(streamCut1));
        assertTrue(list.contains(streamCut2));
        assertTrue(list.contains(streamCut3));
        assertTrue(list.contains(streamCut4));
        assertFalse(truncProp.isUpdating());

        // endregion

        // region latest streamcut on new epoch but latest (newepoch) - previous (oldepoch) > retention.size
        // 5th retention iteration
        // streamcut5: 221 bytes(2/41, 3/40)
        Map<Integer, Long> map5 = new HashMap<>();
        map5.put(2, 41L);
        map5.put(3, 40L);
        size = streamStorePartialMock.getSizeTillStreamCut(SCOPE, streamName, map5, null, executor).join();
        assertEquals(size, 221L);

        long recordingTime5 = recordingTime4 + Duration.ofMinutes(Config.MINIMUM_RETENTION_FREQUENCY_IN_MINUTES).toMillis() + 1;
        StreamCutRecord streamCut5 = new StreamCutRecord(recordingTime5, size, map5);
        doReturn(CompletableFuture.completedFuture(streamCut5)).when(streamMetadataTasks).generateStreamCut(
                anyString(), anyString(), any());

        streamMetadataTasks.retention(SCOPE, streamName, retentionPolicy, recordingTime5, null).get();
        list = streamStorePartialMock.getStreamCutsFromRetentionSet(SCOPE, streamName, null, executor).get();
        truncProp = streamStorePartialMock.getTruncationProperty(SCOPE, streamName, true, null, executor).get();

        assertFalse(list.contains(streamCut1));
        assertFalse(list.contains(streamCut2));
        assertFalse(list.contains(streamCut3));
        assertTrue(list.contains(streamCut4));
        assertTrue(list.contains(streamCut5));
        assertTrue(truncProp.isUpdating());
        assertTrue(truncProp.getProperty().getStreamCut().get(0) == 60L && truncProp.getProperty().getStreamCut().get(1) == 60L);

        assertTrue(Futures.await(processEvent(requestEventWriter)));
        truncProp = streamStorePartialMock.getTruncationProperty(SCOPE, streamName, true, null, executor).get();
        assertFalse(truncProp.isUpdating());
        // endregion

        // region test retention with external manual truncation
        // scale2 -->  split segment 2 to 4 and 5. Sealed size for segment 2 = 50
        newRanges = new ArrayList<>();
        newRanges.add(new AbstractMap.SimpleEntry<>(0.0, 0.25));
        newRanges.add(new AbstractMap.SimpleEntry<>(0.25, 0.5));
        sealedSegmentsWithSize = new HashMap<>();
        sealedSegmentsWithSize.put(2, 50L);
        scale(SCOPE, streamName, sealedSegmentsWithSize, newRanges);

        // region add streamcut on new epoch such that latest - oldest < retention.size
        // streamcut6: 290 bytes (3/40, 4/30, 5/30)
        // verify no new truncation happens..
        Map<Integer, Long> map6 = new HashMap<>();
        map6.put(3, 40L);
        map6.put(4, 30L);
        map6.put(5, 30L);
        size = streamStorePartialMock.getSizeTillStreamCut(SCOPE, streamName, map6, null, executor).join();
        assertEquals(size, 290L);

        long recordingTime6 = recordingTime5 + Duration.ofMinutes(Config.MINIMUM_RETENTION_FREQUENCY_IN_MINUTES).toMillis() + 1;
        StreamCutRecord streamCut6 = new StreamCutRecord(recordingTime6, size, map6);
        doReturn(CompletableFuture.completedFuture(streamCut6)).when(streamMetadataTasks).generateStreamCut(
                anyString(), anyString(), any());

        streamMetadataTasks.retention(SCOPE, streamName, retentionPolicy, recordingTime6, null).get();
        list = streamStorePartialMock.getStreamCutsFromRetentionSet(SCOPE, streamName, null, executor).get();
        truncProp = streamStorePartialMock.getTruncationProperty(SCOPE, streamName, true, null, executor).get();

        assertFalse(list.contains(streamCut1));
        assertFalse(list.contains(streamCut2));
        assertFalse(list.contains(streamCut3));
        assertTrue(list.contains(streamCut4));
        assertTrue(list.contains(streamCut5));
        assertTrue(list.contains(streamCut6));
        assertFalse(truncProp.isUpdating());

        // endregion
        
        // truncate on manual streamcutManual: (1/65, 4/10, 5/10)
        Map<Integer, Long> streamCutManual = new HashMap<>();
        streamCutManual.put(1, 65L);
        streamCutManual.put(4, 10L);
        streamCutManual.put(5, 10L);
        CompletableFuture<UpdateStreamStatus.Status> future = streamMetadataTasks.truncateStream(SCOPE, streamName, streamCutManual, null);
        assertTrue(Futures.await(processEvent(requestEventWriter)));
        assertTrue(Futures.await(future));
        assertEquals(future.join(), UpdateStreamStatus.Status.SUCCESS);

        // streamcut7: 340 bytes (3/50, 4/50, 5/50)
        Map<Integer, Long> map7 = new HashMap<>();
        map7.put(3, 50L);
        map7.put(4, 50L);
        map7.put(5, 50L);
        size = streamStorePartialMock.getSizeTillStreamCut(SCOPE, streamName, map7, null, executor).join();
        assertEquals(size, 340L);

        long recordingTime7 = recordingTime6 + Duration.ofMinutes(Config.MINIMUM_RETENTION_FREQUENCY_IN_MINUTES).toMillis() + 1;
        StreamCutRecord streamCut7 = new StreamCutRecord(recordingTime7, size, map7);
        doReturn(CompletableFuture.completedFuture(streamCut7)).when(streamMetadataTasks).generateStreamCut(
                anyString(), anyString(), any());

        // verify no new truncation.. streamcut5 should be chosen but discarded because it is not strictly-ahead-of-truncationRecord
        streamMetadataTasks.retention(SCOPE, streamName, retentionPolicy, recordingTime7, null).join();
        list = streamStorePartialMock.getStreamCutsFromRetentionSet(SCOPE, streamName, null, executor).get();
        truncProp = streamStorePartialMock.getTruncationProperty(SCOPE, streamName, true, null, executor).get();

        assertFalse(list.contains(streamCut1));
        assertFalse(list.contains(streamCut2));
        assertFalse(list.contains(streamCut3));
        assertTrue(list.contains(streamCut4));
        assertTrue(list.contains(streamCut5));
        assertTrue(list.contains(streamCut6));
        assertTrue(list.contains(streamCut7));
        assertFalse(truncProp.isUpdating());

        // streamcut8: 400 bytes (3/70, 4/70, 5/70)
        Map<Integer, Long> map8 = new HashMap<>();
        map8.put(3, 70L);
        map8.put(4, 70L);
        map8.put(5, 70L);
        size = streamStorePartialMock.getSizeTillStreamCut(SCOPE, streamName, map8, null, executor).join();
        assertEquals(size, 400L);

        long recordingTime8 = recordingTime7 + Duration.ofMinutes(Config.MINIMUM_RETENTION_FREQUENCY_IN_MINUTES).toMillis() + 1;
        StreamCutRecord streamCut8 = new StreamCutRecord(recordingTime8, size, map8);
        doReturn(CompletableFuture.completedFuture(streamCut8)).when(streamMetadataTasks).generateStreamCut(
                anyString(), anyString(), any());

        streamMetadataTasks.retention(SCOPE, streamName, retentionPolicy, recordingTime8, null).get();
        list = streamStorePartialMock.getStreamCutsFromRetentionSet(SCOPE, streamName, null, executor).get();
        truncProp = streamStorePartialMock.getTruncationProperty(SCOPE, streamName, true, null, executor).get();

        // verify truncation happens at streamcut6
        assertFalse(list.contains(streamCut1));
        assertFalse(list.contains(streamCut2));
        assertFalse(list.contains(streamCut3));
        assertFalse(list.contains(streamCut4));
        assertFalse(list.contains(streamCut5));
        assertFalse(list.contains(streamCut6));
        assertTrue(list.contains(streamCut7));
        assertTrue(truncProp.isUpdating());
        assertTrue(truncProp.getProperty().getStreamCut().get(3) == 40L && truncProp.getProperty().getStreamCut().get(4) == 30L
                && truncProp.getProperty().getStreamCut().get(5) == 30L);

        assertTrue(Futures.await(processEvent(requestEventWriter)));
        truncProp = streamStorePartialMock.getTruncationProperty(SCOPE, streamName, true, null, executor).get();
        assertFalse(truncProp.isUpdating());
        // endregion
        // endregion
    }

    private void scale(String scope, String stream, Map<Integer, Long> sealedSegmentsWithSize,
                       List<AbstractMap.SimpleEntry<Double, Double>> newSegments) {
        long scaleTs = System.currentTimeMillis();

        ArrayList<Integer> sealedSegments = Lists.newArrayList(sealedSegmentsWithSize.keySet());
        StartScaleResponse response = streamStorePartialMock.startScale(scope, stream, sealedSegments,
                newSegments, scaleTs, false, null, executor).join();
        final List<Segment> scale1SegmentsCreated = response.getSegmentsCreated();
        streamStorePartialMock.setState(scope, stream, State.SCALING, null, executor).join();
        streamStorePartialMock.scaleNewSegmentsCreated(scope, stream, sealedSegments, scale1SegmentsCreated,
                response.getActiveEpoch(), scaleTs, null, executor).join();
        streamStorePartialMock.scaleSegmentsSealed(scope, stream, sealedSegmentsWithSize,
                scale1SegmentsCreated, response.getActiveEpoch(), scaleTs, null, executor).join();
        streamStorePartialMock.setState(scope, stream, State.ACTIVE, null, executor).join();
    }

    @Test(timeout = 30000)
    public void retentionPolicyUpdateTest() throws Exception {
        final ScalingPolicy policy = ScalingPolicy.fixed(2);

        String stream = "test";
        final StreamConfiguration noRetentionConfig = StreamConfiguration.builder().scope(SCOPE).streamName(stream).scalingPolicy(policy).build();

        // add stream without retention policy
        streamMetadataTasks.createStreamBody(SCOPE, stream, noRetentionConfig, System.currentTimeMillis()).join();
        String scopedStreamName = String.format("%s/%s", SCOPE, stream);

        // verify that stream is not added to bucket
        assertTrue(!streamStorePartialMock.getStreamsForBucket(0, executor).join().contains(scopedStreamName));

        UpdateStreamTask task = new UpdateStreamTask(streamMetadataTasks, streamStorePartialMock, executor);

        final RetentionPolicy retentionPolicy = RetentionPolicy.builder()
                .retentionType(RetentionPolicy.RetentionType.TIME)
                .retentionParam(Duration.ofMinutes(60).toMillis())
                .build();

        final StreamConfiguration withRetentionConfig = StreamConfiguration.builder().scope(SCOPE).streamName(stream).scalingPolicy(policy)
                .retentionPolicy(retentionPolicy).build();

        // now update stream with a retention policy
        streamStorePartialMock.startUpdateConfiguration(SCOPE, stream, withRetentionConfig, null, executor).join();
        UpdateStreamEvent update = new UpdateStreamEvent(SCOPE, stream);
        task.execute(update).join();

        // verify that bucket has the stream.
        assertTrue(streamStorePartialMock.getStreamsForBucket(0, executor).join().contains(scopedStreamName));

        // update stream such that stream is updated with null retention policy
        streamStorePartialMock.startUpdateConfiguration(SCOPE, stream, noRetentionConfig, null, executor).join();
        task.execute(update).join();

        // verify that the stream is no longer present in the bucket
        assertTrue(!streamStorePartialMock.getStreamsForBucket(0, executor).join().contains(scopedStreamName));
    }

    @Test(timeout = 30000)
    public void sealStreamTest() throws Exception {
        assertNotEquals(0, consumer.getCurrentSegments(SCOPE, stream1).get().size());
        WriterMock requestEventWriter = new WriterMock(streamMetadataTasks, executor);
        streamMetadataTasks.setRequestEventWriter(requestEventWriter);

        //seal a stream.
        CompletableFuture<UpdateStreamStatus.Status> sealOperationResult = streamMetadataTasks.sealStream(SCOPE, stream1, null);
        assertTrue(Futures.await(processEvent(requestEventWriter)));

        assertEquals(UpdateStreamStatus.Status.SUCCESS, sealOperationResult.get());

        //a sealed stream should have zero active/current segments
        assertEquals(0, consumer.getCurrentSegments(SCOPE, stream1).get().size());
        assertTrue(streamStorePartialMock.isSealed(SCOPE, stream1, null, executor).get());

        //reseal a sealed stream.
        assertEquals(UpdateStreamStatus.Status.SUCCESS, streamMetadataTasks.sealStream(SCOPE, stream1, null).get());

        //scale operation on the sealed stream.
        AbstractMap.SimpleEntry<Double, Double> segment3 = new AbstractMap.SimpleEntry<>(0.0, 0.2);
        AbstractMap.SimpleEntry<Double, Double> segment4 = new AbstractMap.SimpleEntry<>(0.3, 0.4);
        AbstractMap.SimpleEntry<Double, Double> segment5 = new AbstractMap.SimpleEntry<>(0.4, 0.5);

        ScaleResponse scaleOpResult = streamMetadataTasks.manualScale(SCOPE, stream1, Collections.singletonList(0),
                Arrays.asList(segment3, segment4, segment5), 30, null).get();

        // scaling operation fails once a stream is sealed.
        assertEquals(ScaleStreamStatus.FAILURE, scaleOpResult.getStatus());
    }

    @Test(timeout = 30000)
    public void deleteStreamTest() throws Exception {
        assertNotEquals(0, consumer.getCurrentSegments(SCOPE, stream1).get().size());
        WriterMock requestEventWriter = new WriterMock(streamMetadataTasks, executor);
        streamMetadataTasks.setRequestEventWriter(requestEventWriter);

        // delete before seal
        Controller.DeleteStreamStatus.Status deleteStatus = streamMetadataTasks.deleteStream(SCOPE, stream1, null).get();
        assertEquals(Controller.DeleteStreamStatus.Status.STREAM_NOT_SEALED, deleteStatus);
        assertNull(requestEventWriter.getEventQueue().peek());

        //seal stream.
        CompletableFuture<UpdateStreamStatus.Status> sealOperationResult = streamMetadataTasks.sealStream(SCOPE, stream1, null);

        assertTrue(Futures.await(processEvent(requestEventWriter)));

        assertTrue(streamStorePartialMock.isSealed(SCOPE, stream1, null, executor).get());
        Futures.await(sealOperationResult);
        assertEquals(UpdateStreamStatus.Status.SUCCESS, sealOperationResult.get());

        // delete after seal
        CompletableFuture<Controller.DeleteStreamStatus.Status> future = streamMetadataTasks.deleteStream(SCOPE, stream1, null);
        assertTrue(Futures.await(processEvent(requestEventWriter)));

        assertEquals(Controller.DeleteStreamStatus.Status.SUCCESS, future.get());

        assertFalse(streamStorePartialMock.checkStreamExists(SCOPE, stream1).join());
    }

    @Test
    public void eventWriterInitializationTest() throws Exception {
        final ScalingPolicy policy = ScalingPolicy.fixed(1);

        final StreamConfiguration configuration = StreamConfiguration.builder().scope(SCOPE).streamName("test").scalingPolicy(policy).build();

        streamStorePartialMock.createStream(SCOPE, "test", configuration, System.currentTimeMillis(), null, executor).get();
        streamStorePartialMock.setState(SCOPE, "test", State.ACTIVE, null, executor).get();

        AssertExtensions.assertThrows("", () -> streamMetadataTasks.manualScale(SCOPE, "test", Collections.singletonList(0),
                Arrays.asList(), 30, null).get(), e -> e instanceof TaskExceptions.ProcessingDisabledException);

        streamMetadataTasks.setRequestEventWriter(new ControllerEventStreamWriterMock(streamRequestHandler, executor));
        List<AbstractMap.SimpleEntry<Double, Double>> newRanges = new ArrayList<>();
        newRanges.add(new AbstractMap.SimpleEntry<>(0.0, 0.5));
        newRanges.add(new AbstractMap.SimpleEntry<>(0.5, 1.0));
        ScaleResponse scaleOpResult = streamMetadataTasks.manualScale(SCOPE, "test", Collections.singletonList(0),
                newRanges, 30, null).get();

        assertEquals(ScaleStreamStatus.STARTED, scaleOpResult.getStatus());

        Controller.ScaleStatusResponse scaleStatusResult = streamMetadataTasks.checkScale(SCOPE, "UNKNOWN", 0, null).get();
        assertEquals(Controller.ScaleStatusResponse.ScaleStatus.INVALID_INPUT, scaleStatusResult.getStatus());

        scaleStatusResult = streamMetadataTasks.checkScale("UNKNOWN", "test", 0, null).get();
        assertEquals(Controller.ScaleStatusResponse.ScaleStatus.INVALID_INPUT, scaleStatusResult.getStatus());

        scaleStatusResult = streamMetadataTasks.checkScale(SCOPE, "test", 5, null).get();
        assertEquals(Controller.ScaleStatusResponse.ScaleStatus.INVALID_INPUT, scaleStatusResult.getStatus());
    }

    @Test(timeout = 30000)
    public void manualScaleTest() throws Exception {
        final ScalingPolicy policy = ScalingPolicy.fixed(1);

        final StreamConfiguration configuration = StreamConfiguration.builder().scope(SCOPE).streamName("test").scalingPolicy(policy).build();

        streamStorePartialMock.createStream(SCOPE, "test", configuration, System.currentTimeMillis(), null, executor).get();
        streamStorePartialMock.setState(SCOPE, "test", State.ACTIVE, null, executor).get();

        WriterMock requestEventWriter = new WriterMock(streamMetadataTasks, executor);
        streamMetadataTasks.setRequestEventWriter(requestEventWriter);
        List<AbstractMap.SimpleEntry<Double, Double>> newRanges = new ArrayList<>();
        newRanges.add(new AbstractMap.SimpleEntry<>(0.0, 0.5));
        newRanges.add(new AbstractMap.SimpleEntry<>(0.5, 1.0));
        ScaleResponse scaleOpResult = streamMetadataTasks.manualScale(SCOPE, "test", Collections.singletonList(0),
                newRanges, 30, null).get();

        assertEquals(ScaleStreamStatus.STARTED, scaleOpResult.getStatus());
        OperationContext context = streamStorePartialMock.createContext(SCOPE, "test");
        assertEquals(streamStorePartialMock.getState(SCOPE, "test", false, context, executor).get(), State.ACTIVE);

        // Now when startScale runs even after that we should get the state as active.
        StartScaleResponse response = streamStorePartialMock.startScale(SCOPE, "test", Collections.singletonList(0), newRanges, 30, true, null, executor).get();
        assertEquals(response.getActiveEpoch(), 0);
        assertEquals(streamStorePartialMock.getState(SCOPE, "test", true, context, executor).get(), State.ACTIVE);

        AssertExtensions.assertThrows("", () -> streamStorePartialMock.scaleNewSegmentsCreated(SCOPE, "test",
                Collections.singletonList(0), response.getSegmentsCreated(),
                response.getActiveEpoch(), 30, context, executor).get(),
                ex -> Exceptions.unwrap(ex) instanceof StoreException.IllegalStateException);

        List<Segment> segments = streamMetadataTasks.startScale((ScaleOpEvent) requestEventWriter.getEventQueue().take(), true, context, "").get();

        assertTrue(segments.stream().anyMatch(x -> x.getNumber() == 1 && x.getKeyStart() == 0.0 && x.getKeyEnd() == 0.5));
        assertTrue(segments.stream().anyMatch(x -> x.getNumber() == 2 && x.getKeyStart() == 0.5 && x.getKeyEnd() == 1.0));
    }

    private CompletableFuture<Void> processEvent(WriterMock requestEventWriter) throws InterruptedException {
        return Retry.withExpBackoff(100, 10, 5, 1000)
                .retryingOn(TaskExceptions.StartException.class)
                .throwingOn(RuntimeException.class)
                .runAsync(() -> {
                    ControllerEvent event;
                    try {
                        event = requestEventWriter.getEventQueue().take();
                    } catch (InterruptedException e) {
                        throw new RuntimeException(e);
                    }
                    return streamRequestHandler.processEvent(event)
                            .exceptionally(e -> {
                                requestEventWriter.getEventQueue().add(event);
                                throw new CompletionException(e);
                            });
                }, executor);
    }

    @Data
    public class WriterMock implements EventStreamWriter<ControllerEvent> {
        private final StreamMetadataTasks streamMetadataTasks;
        private final ScheduledExecutorService executor;
        @Getter
        private LinkedBlockingQueue<ControllerEvent> eventQueue = new LinkedBlockingQueue<>();

        @Override
        public CompletableFuture<Void> writeEvent(ControllerEvent event) {
            this.eventQueue.add(event);

            return CompletableFuture.completedFuture(null);
        }

        @Override
        public CompletableFuture<Void> writeEvent(String routingKey, ControllerEvent event) {
            return writeEvent(event);
        }

        @Override
        public Transaction<ControllerEvent> beginTxn() {
            return null;
        }

        @Override
        public Transaction<ControllerEvent> getTxn(UUID transactionId) {
            return null;
        }

        @Override
        public EventWriterConfig getConfig() {
            return null;
        }

        @Override
        public void flush() {

        }

        @Override
        public void close() {

        }
    }
}<|MERGE_RESOLUTION|>--- conflicted
+++ resolved
@@ -9,11 +9,7 @@
  */
 package io.pravega.controller.task.Stream;
 
-<<<<<<< HEAD
-import io.pravega.client.PravegaClientConfig;
-=======
 import com.google.common.collect.Lists;
->>>>>>> 17d39036
 import io.pravega.client.netty.impl.ConnectionFactoryImpl;
 import io.pravega.client.stream.EventStreamWriter;
 import io.pravega.client.stream.EventWriterConfig;
@@ -62,6 +58,16 @@
 import io.pravega.shared.controller.event.UpdateStreamEvent;
 import io.pravega.test.common.AssertExtensions;
 import io.pravega.test.common.TestingServerStarter;
+import lombok.Data;
+import lombok.Getter;
+import org.apache.curator.framework.CuratorFramework;
+import org.apache.curator.framework.CuratorFrameworkFactory;
+import org.apache.curator.retry.ExponentialBackoffRetry;
+import org.apache.curator.test.TestingServer;
+import org.junit.After;
+import org.junit.Before;
+import org.junit.Test;
+
 import java.time.Duration;
 import java.util.AbstractMap;
 import java.util.ArrayList;
@@ -77,19 +83,7 @@
 import java.util.concurrent.LinkedBlockingQueue;
 import java.util.concurrent.ScheduledExecutorService;
 import java.util.concurrent.atomic.AtomicBoolean;
-<<<<<<< HEAD
-import lombok.Data;
-import lombok.Getter;
-import org.apache.curator.framework.CuratorFramework;
-import org.apache.curator.framework.CuratorFrameworkFactory;
-import org.apache.curator.retry.ExponentialBackoffRetry;
-import org.apache.curator.test.TestingServer;
-import org.junit.After;
-import org.junit.Before;
-import org.junit.Test;
-=======
 import java.util.stream.Collectors;
->>>>>>> 17d39036
 
 import static org.junit.Assert.assertEquals;
 import static org.junit.Assert.assertFalse;
@@ -104,7 +98,6 @@
 public class StreamMetadataTasksTest {
 
     private static final String SCOPE = "scope";
-    protected boolean authEnabled = false;
     private final String stream1 = "stream1";
     private final ScheduledExecutorService executor = Executors.newScheduledThreadPool(10);
 
@@ -136,13 +129,13 @@
         HostControllerStore hostStore = HostStoreFactory.createInMemoryStore(HostMonitorConfigImpl.dummyConfig());
 
         SegmentHelper segmentHelperMock = SegmentHelperMock.getSegmentHelperMock();
-        connectionFactory = new ConnectionFactoryImpl(PravegaClientConfig.builder().build());
+        connectionFactory = new ConnectionFactoryImpl(false);
         streamMetadataTasks = spy(new StreamMetadataTasks(streamStorePartialMock, hostStore,
                 taskMetadataStore, segmentHelperMock,
-                executor, "host", connectionFactory,  authEnabled, "key"));
+                executor, "host", connectionFactory));
 
         streamTransactionMetadataTasks = new StreamTransactionMetadataTasks(
-                streamStorePartialMock, hostStore, segmentHelperMock, executor, "host", connectionFactory, authEnabled, "key");
+                streamStorePartialMock, hostStore, segmentHelperMock, executor, "host", connectionFactory);
 
         this.streamRequestHandler = new StreamRequestHandler(new AutoScaleTask(streamMetadataTasks, streamStorePartialMock, executor),
                 new ScaleOperationTask(streamMetadataTasks, streamStorePartialMock, executor),
@@ -401,9 +394,9 @@
         StreamCutRecord streamCut1 = new StreamCutRecord(recordingTime1, Long.MIN_VALUE, map1);
 
         doReturn(CompletableFuture.completedFuture(streamCut1)).when(streamMetadataTasks).generateStreamCut(
-                anyString(), anyString(), any(), any()); //mock only isTransactionOngoing call.
-
-        streamMetadataTasks.retention(SCOPE, "test", retentionPolicy, recordingTime1, null, "").get();
+                anyString(), anyString(), any()); //mock only isTransactionOngoing call.
+
+        streamMetadataTasks.retention(SCOPE, "test", retentionPolicy, recordingTime1, null).get();
         // verify that one streamCut is generated and added.
 
         List<StreamCutRecord> list = streamStorePartialMock.getStreamCutsFromRetentionSet(SCOPE, "test", null, executor).get();
@@ -416,9 +409,9 @@
 
         StreamCutRecord streamCut2 = new StreamCutRecord(recordingTime2, Long.MIN_VALUE, map2);
         doReturn(CompletableFuture.completedFuture(streamCut2)).when(streamMetadataTasks).generateStreamCut(
-                anyString(), anyString(), any(), any()); //mock only isTransactionOngoing call.
-
-        streamMetadataTasks.retention(SCOPE, "test", retentionPolicy, recordingTime2, null, "").get();
+                anyString(), anyString(), any()); //mock only isTransactionOngoing call.
+
+        streamMetadataTasks.retention(SCOPE, "test", retentionPolicy, recordingTime2, null).get();
         list = streamStorePartialMock.getStreamCutsFromRetentionSet(SCOPE, "test", null, executor).get();
         StreamProperty<StreamTruncationRecord> truncProp = streamStorePartialMock.getTruncationProperty(SCOPE, "test", true, null, executor).get();
         // verify that only one stream cut is in retention set. streamCut2 is not added
@@ -433,9 +426,9 @@
         long recordingTime3 = recordingTime1 + Duration.ofMinutes(Config.MINIMUM_RETENTION_FREQUENCY_IN_MINUTES).toMillis() + 1;
         StreamCutRecord streamCut3 = new StreamCutRecord(recordingTime3, Long.MIN_VALUE, map3);
         doReturn(CompletableFuture.completedFuture(streamCut3)).when(streamMetadataTasks).generateStreamCut(
-                anyString(), anyString(), any(), any()); //mock only isTransactionOngoing call.
-
-        streamMetadataTasks.retention(SCOPE, "test", retentionPolicy, recordingTime3, null, "").get();
+                anyString(), anyString(), any()); //mock only isTransactionOngoing call.
+
+        streamMetadataTasks.retention(SCOPE, "test", retentionPolicy, recordingTime3, null).get();
         // verify two stream cuts are in retention set. Cut 1 and 3.
         // verify that Truncation not not happened.
         list = streamStorePartialMock.getStreamCutsFromRetentionSet(SCOPE, "test", null, executor).get();
@@ -452,9 +445,9 @@
         long recordingTime4 = recordingTime1 + retentionPolicy.getRetentionParam() + 2;
         StreamCutRecord streamCut4 = new StreamCutRecord(recordingTime4, Long.MIN_VALUE, map4);
         doReturn(CompletableFuture.completedFuture(streamCut4)).when(streamMetadataTasks).generateStreamCut(
-                anyString(), anyString(), any(), any());
-
-        streamMetadataTasks.retention(SCOPE, "test", retentionPolicy, recordingTime4, null, "").get();
+                anyString(), anyString(), any());
+
+        streamMetadataTasks.retention(SCOPE, "test", retentionPolicy, recordingTime4, null).get();
         // verify that only two stream cut are in retention set. streamcut 3 and 4
         // verify that truncation has started. verify that streamCut1 is removed from retention set as that has been used for truncation
         list = streamStorePartialMock.getStreamCutsFromRetentionSet(SCOPE, "test", null, executor).get();
@@ -917,7 +910,7 @@
                 response.getActiveEpoch(), 30, context, executor).get(),
                 ex -> Exceptions.unwrap(ex) instanceof StoreException.IllegalStateException);
 
-        List<Segment> segments = streamMetadataTasks.startScale((ScaleOpEvent) requestEventWriter.getEventQueue().take(), true, context, "").get();
+        List<Segment> segments = streamMetadataTasks.startScale((ScaleOpEvent) requestEventWriter.getEventQueue().take(), true, context).get();
 
         assertTrue(segments.stream().anyMatch(x -> x.getNumber() == 1 && x.getKeyStart() == 0.0 && x.getKeyEnd() == 0.5));
         assertTrue(segments.stream().anyMatch(x -> x.getNumber() == 2 && x.getKeyStart() == 0.5 && x.getKeyEnd() == 1.0));
