--- conflicted
+++ resolved
@@ -461,10 +461,10 @@
     }
 
     @Test(timeout = 30000)
-<<<<<<< HEAD
     public void sizeBasedRetentionStreamTest() throws Exception {
         final ScalingPolicy policy = ScalingPolicy.fixed(2);
-        final RetentionPolicy retentionPolicy = RetentionPolicy.builder().type(RetentionPolicy.Type.SIZE).value(100L).build();
+        final RetentionPolicy retentionPolicy = RetentionPolicy.builder()
+                .retentionType(RetentionPolicy.RetentionType.SIZE).retentionParam(100L).build();
 
         final StreamConfiguration configuration = StreamConfiguration.builder().scope(SCOPE).streamName("test").scalingPolicy(policy)
                 .retentionPolicy(retentionPolicy).build();
@@ -528,7 +528,9 @@
         assertTrue(list.contains(streamCut3));
         assertTrue(truncProp.isUpdating());
         assertTrue(truncProp.getProperty().getStreamCut().get(0) == 9L && truncProp.getProperty().getStreamCut().get(1) == 10L);
-=======
+    }
+
+    @Test(timeout = 30000)
     public void retentionPolicyUpdateTest() throws Exception {
         final ScalingPolicy policy = ScalingPolicy.fixed(2);
 
@@ -566,7 +568,6 @@
 
         // verify that the stream is no longer present in the bucket
         assertTrue(!streamStorePartialMock.getStreamsForBucket(0, executor).join().contains(scopedStreamName));
->>>>>>> 83860e1c
     }
 
     @Test(timeout = 30000)
