/**
 * Copyright (c) 2017 Dell Inc., or its subsidiaries. All Rights Reserved.
 *
 * Licensed under the Apache License, Version 2.0 (the "License");
 * you may not use this file except in compliance with the License.
 * You may obtain a copy of the License at
 *
 *     http://www.apache.org/licenses/LICENSE-2.0
 */
package io.pravega.controller.task.Stream;

import io.pravega.client.EventStreamClientFactory;
import io.pravega.client.admin.ReaderGroupManager;
import io.pravega.client.netty.impl.ConnectionFactory;
import io.pravega.client.stream.EventStreamReader;
import io.pravega.client.stream.EventStreamWriter;
import io.pravega.client.stream.EventWriterConfig;
import io.pravega.client.stream.ReaderGroup;
import io.pravega.client.stream.ScalingPolicy;
import io.pravega.client.stream.StreamConfiguration;
import io.pravega.client.stream.Transaction;
import io.pravega.common.Exceptions;
import io.pravega.common.concurrent.ExecutorServiceHelpers;
import io.pravega.common.concurrent.Futures;
import io.pravega.common.tracing.RequestTracker;
import io.pravega.controller.eventProcessor.CheckpointConfig;
import io.pravega.controller.eventProcessor.EventProcessorConfig;
import io.pravega.controller.eventProcessor.EventProcessorGroupConfig;
import io.pravega.controller.eventProcessor.EventSerializer;
import io.pravega.controller.eventProcessor.ExceptionHandler;
import io.pravega.controller.eventProcessor.impl.ConcurrentEventProcessor;
import io.pravega.controller.eventProcessor.impl.EventProcessor;
import io.pravega.controller.eventProcessor.impl.EventProcessorGroupConfigImpl;
import io.pravega.controller.eventProcessor.impl.EventProcessorSystemImpl;
import io.pravega.controller.mocks.EventStreamWriterMock;
import io.pravega.controller.mocks.SegmentHelperMock;
import io.pravega.controller.server.ControllerService;
import io.pravega.controller.server.SegmentHelper;
import io.pravega.controller.server.eventProcessor.ControllerEventProcessorConfig;
import io.pravega.controller.server.eventProcessor.requesthandlers.AbortRequestHandler;
import io.pravega.controller.server.eventProcessor.requesthandlers.CommitRequestHandler;
import io.pravega.controller.server.rpc.auth.AuthHelper;
import io.pravega.controller.store.checkpoint.CheckpointStoreException;
import io.pravega.controller.store.checkpoint.CheckpointStoreFactory;
import io.pravega.controller.store.host.HostControllerStore;
import io.pravega.controller.store.host.HostStoreFactory;
import io.pravega.controller.store.host.impl.HostMonitorConfigImpl;
import io.pravega.controller.store.stream.BucketStore;
import io.pravega.controller.store.stream.Segment;
import io.pravega.controller.store.stream.State;
import io.pravega.controller.store.stream.StoreException;
import io.pravega.controller.store.stream.StreamMetadataStore;
import io.pravega.controller.store.stream.StreamStoreFactory;
import io.pravega.controller.store.stream.TxnStatus;
import io.pravega.controller.store.stream.Version;
import io.pravega.controller.store.stream.VersionedTransactionData;
import io.pravega.controller.store.task.TaskMetadataStore;
import io.pravega.controller.store.task.TaskStoreFactory;
import io.pravega.controller.stream.api.grpc.v1.Controller;
import io.pravega.controller.stream.api.grpc.v1.Controller.PingTxnStatus;
import io.pravega.shared.controller.event.AbortEvent;
import io.pravega.shared.controller.event.CommitEvent;
import io.pravega.shared.controller.event.ControllerEvent;
import io.pravega.test.common.AssertExtensions;
import io.pravega.test.common.TestingServerStarter;
import java.util.AbstractMap;
import java.util.ArrayList;
import java.util.Collections;
import java.util.Iterator;
import java.util.List;
import java.util.Optional;
import java.util.Set;
import java.util.UUID;
import java.util.concurrent.BlockingQueue;
import java.util.concurrent.CancellationException;
import java.util.concurrent.CompletableFuture;
import java.util.concurrent.Executors;
import java.util.concurrent.LinkedBlockingQueue;
import java.util.concurrent.ScheduledExecutorService;
import java.util.concurrent.atomic.AtomicInteger;
import java.util.function.Predicate;
import java.util.function.Supplier;
import lombok.Cleanup;
import lombok.SneakyThrows;
import lombok.extern.slf4j.Slf4j;
import org.apache.commons.lang3.tuple.ImmutablePair;
import org.apache.commons.lang3.tuple.Pair;
import org.apache.curator.framework.CuratorFramework;
import org.apache.curator.framework.CuratorFrameworkFactory;
import org.apache.curator.retry.ExponentialBackoffRetry;
import org.apache.curator.test.TestingServer;
import org.junit.After;
import org.junit.Assert;
import org.junit.Before;
import org.junit.Test;
import org.mockito.Mockito;
import org.mockito.invocation.InvocationOnMock;
import org.mockito.stubbing.Answer;

import static org.junit.Assert.assertEquals;
import static org.junit.Assert.assertFalse;
import static org.junit.Assert.assertTrue;
import static org.mockito.ArgumentMatchers.any;
import static org.mockito.ArgumentMatchers.anyLong;
import static org.mockito.ArgumentMatchers.anyString;
import static org.mockito.ArgumentMatchers.eq;
import static org.mockito.Mockito.doAnswer;
import static org.mockito.Mockito.spy;
import static org.mockito.Mockito.times;
import static org.mockito.Mockito.verify;
import static org.mockito.Mockito.mock;

/**
 * Tests for StreamTransactionMetadataTasks.
 */
@Slf4j
public class StreamTransactionMetadataTasksTest {
    private static final String SCOPE = "scope";
    private static final String STREAM = "stream1";

    boolean authEnabled = false;
    private final ScheduledExecutorService executor = Executors.newScheduledThreadPool(10);

    private ControllerService consumer;

    private CuratorFramework zkClient;
    private TestingServer zkServer;

    private StreamMetadataStore streamStore;
    private HostControllerStore hostStore;
    private SegmentHelper segmentHelperMock;
    private StreamMetadataTasks streamMetadataTasks;
    private StreamTransactionMetadataTasks txnTasks;
    private ConnectionFactory connectionFactory;

    private RequestTracker requestTracker = new RequestTracker(true);

    private static class SequenceAnswer<T> implements Answer<T> {

        private Iterator<T> resultIterator;

        // null is returned once the iterator is exhausted

        public SequenceAnswer(List<T> results) {
            this.resultIterator = results.iterator();
        }

        @Override
        public T answer(InvocationOnMock invocation) throws Throwable {
            if (resultIterator.hasNext()) {
                return resultIterator.next();
            } else {
                return null;
            }
        }
    }

    @Before
    public void setup() {
        try {
            zkServer = new TestingServerStarter().start();
        } catch (Exception e) {
            log.error("Error starting ZK server", e);
        }
        zkClient = CuratorFrameworkFactory.newClient(zkServer.getConnectString(),
                new ExponentialBackoffRetry(200, 10, 5000));
        zkClient.start();

        streamStore = StreamStoreFactory.createZKStore(zkClient, executor);
        TaskMetadataStore taskMetadataStore = TaskStoreFactory.createZKStore(zkClient, executor);
        hostStore = HostStoreFactory.createInMemoryStore(HostMonitorConfigImpl.dummyConfig());
        segmentHelperMock = SegmentHelperMock.getSegmentHelperMock();
        connectionFactory = Mockito.mock(ConnectionFactory.class);
        BucketStore bucketStore = StreamStoreFactory.createInMemoryBucketStore();
        streamMetadataTasks = new StreamMetadataTasks(streamStore, bucketStore, taskMetadataStore, segmentHelperMock,
                executor, "host", AuthHelper.getDisabledAuthHelper(), requestTracker);
    }

    @After
    public void teardown() throws Exception {
        streamMetadataTasks.close();
        txnTasks.close();
        zkClient.close();
        zkServer.close();
        connectionFactory.close();
        ExecutorServiceHelpers.shutdown(executor);
    }

    @SneakyThrows
    private List<CompletableFuture<Void>> getWriteResultSequence(int count) {
        List<CompletableFuture<Void>> ackFutures = new ArrayList<>();
        for (int i = 0; i < count; i++) {

            CompletableFuture<Void> spy = spy(CompletableFuture.completedFuture(null));
            Mockito.when(spy.get()).thenThrow(InterruptedException.class);
            ackFutures.add(spy);
            ackFutures.add(Futures.failedFuture(new WriteFailedException()));
            ackFutures.add(CompletableFuture.completedFuture(null));
        }
        return ackFutures;
    }

    @Test(timeout = 5000)
    @SuppressWarnings("unchecked")
    public void commitAbortTests() {
        // Create mock writer objects.
        final List<CompletableFuture<Void>> commitWriterResponses = getWriteResultSequence(5);
        final List<CompletableFuture<Void>> abortWriterResponses = getWriteResultSequence(5);
        EventStreamWriter<CommitEvent> commitWriter = Mockito.mock(EventStreamWriter.class);
        Mockito.when(commitWriter.writeEvent(anyString(), any())).thenAnswer(new SequenceAnswer<>(commitWriterResponses));
        EventStreamWriter<AbortEvent> abortWriter = Mockito.mock(EventStreamWriter.class);
        Mockito.when(abortWriter.writeEvent(anyString(), any())).thenAnswer(new SequenceAnswer<>(abortWriterResponses));

        // Create transaction tasks.
<<<<<<< HEAD
        txnTasks = new StreamTransactionMetadataTasks(streamStore, segmentHelperMock,
                executor, "host", AuthHelper.getDisabledAuthHelper());
        txnTasks.initializeStreamWriters("commitStream", commitWriter, "abortStream",
                abortWriter);
=======
        txnTasks = new StreamTransactionMetadataTasks(streamStore, hostStore, segmentHelperMock,
                executor, "host", connectionFactory, AuthHelper.getDisabledAuthHelper());
        txnTasks.initializeStreamWriters(commitWriter, abortWriter);
>>>>>>> e83454bf

        // Create ControllerService.
        consumer = new ControllerService(streamStore, streamMetadataTasks, txnTasks,
                segmentHelperMock, executor, null);

        final ScalingPolicy policy1 = ScalingPolicy.fixed(2);
        final StreamConfiguration configuration1 = StreamConfiguration.builder().scalingPolicy(policy1).build();

        // Create stream and scope
        Assert.assertEquals(Controller.CreateScopeStatus.Status.SUCCESS, consumer.createScope(SCOPE).join().getStatus());
        Assert.assertEquals(Controller.CreateStreamStatus.Status.SUCCESS,
                streamMetadataTasks.createStream(SCOPE, STREAM, configuration1, 0).join());

        // Create 2 transactions
        final long lease = 5000;

        VersionedTransactionData txData1 = txnTasks.createTxn(SCOPE, STREAM, lease, null).join().getKey();
        VersionedTransactionData txData2 = txnTasks.createTxn(SCOPE, STREAM, lease, null).join().getKey();

        // Commit the first one
        TxnStatus status = txnTasks.commitTxn(SCOPE, STREAM, txData1.getId(), null).join();
        Assert.assertEquals(TxnStatus.COMMITTING, status);

        // Abort the second one
        status = txnTasks.abortTxn(SCOPE, STREAM, txData2.getId(),
                txData2.getVersion(), null).join();
        Assert.assertEquals(TxnStatus.ABORTING, status);
    }

    @Test(timeout = 60000)
    public void failOverTests() throws Exception {
        // Create mock writer objects.
        EventStreamWriterMock<CommitEvent> commitWriter = new EventStreamWriterMock<>();
        EventStreamWriterMock<AbortEvent> abortWriter = new EventStreamWriterMock<>();
        EventStreamReader<CommitEvent> commitReader = commitWriter.getReader();
        EventStreamReader<AbortEvent> abortReader = abortWriter.getReader();

        txnTasks = new StreamTransactionMetadataTasks(streamStore, segmentHelperMock, executor, "host",
                AuthHelper.getDisabledAuthHelper());

        txnTasks.initializeStreamWriters(commitWriter, abortWriter);

        consumer = new ControllerService(streamStore, streamMetadataTasks, txnTasks,
                segmentHelperMock, executor, null);

        // Create test scope and stream.
        final ScalingPolicy policy1 = ScalingPolicy.fixed(2);
        final StreamConfiguration configuration1 = StreamConfiguration.builder().scalingPolicy(policy1).build();
        Assert.assertEquals(Controller.CreateScopeStatus.Status.SUCCESS, consumer.createScope(SCOPE).join().getStatus());
        Assert.assertEquals(Controller.CreateStreamStatus.Status.SUCCESS,
                streamMetadataTasks.createStream(SCOPE, STREAM, configuration1, System.currentTimeMillis()).join());

        // Set up txn task for creating transactions from a failedHost.
        @Cleanup
<<<<<<< HEAD
        StreamTransactionMetadataTasks failedTxnTasks = new StreamTransactionMetadataTasks(streamStore, 
                segmentHelperMock, executor, "failedHost", AuthHelper.getDisabledAuthHelper());
        failedTxnTasks.initializeStreamWriters("commitStream", new EventStreamWriterMock<>(), "abortStream",
                new EventStreamWriterMock<>());
=======
        StreamTransactionMetadataTasks failedTxnTasks = new StreamTransactionMetadataTasks(streamStore, hostStore,
                segmentHelperMock, executor, "failedHost", connectionFactory, AuthHelper.getDisabledAuthHelper());
        failedTxnTasks.initializeStreamWriters(new EventStreamWriterMock<>(), new EventStreamWriterMock<>());
>>>>>>> e83454bf

        // Create 3 transactions from failedHost.
        VersionedTransactionData tx1 = failedTxnTasks.createTxn(SCOPE, STREAM, 10000, null).join().getKey();
        VersionedTransactionData tx2 = failedTxnTasks.createTxn(SCOPE, STREAM, 10000, null).join().getKey();
        VersionedTransactionData tx3 = failedTxnTasks.createTxn(SCOPE, STREAM, 10000, null).join().getKey();
        VersionedTransactionData tx4 = failedTxnTasks.createTxn(SCOPE, STREAM, 10000, null).join().getKey();

        // Ping another txn from failedHost.
        PingTxnStatus pingStatus = failedTxnTasks.pingTxn(SCOPE, STREAM, tx4.getId(), 10000, null).join();
        VersionedTransactionData tx4get = streamStore.getTransactionData(SCOPE, STREAM, tx4.getId(), null, executor).join();

        // Validate versions of all txn
        Assert.assertEquals(0, tx1.getVersion().asIntVersion().getIntValue());
        Assert.assertEquals(0, tx2.getVersion().asIntVersion().getIntValue());
        Assert.assertEquals(0, tx3.getVersion().asIntVersion().getIntValue());
        Assert.assertEquals(1, tx4get.getVersion().asIntVersion().getIntValue());
        Assert.assertEquals(PingTxnStatus.Status.OK, pingStatus.getStatus());

        // Validate the txn index.
        Assert.assertEquals(1, streamStore.listHostsOwningTxn().join().size());

        // Change state of one txn to COMMITTING.
        TxnStatus txnStatus2 = streamStore.sealTransaction(SCOPE, STREAM, tx2.getId(), true, Optional.empty(),
                null, executor).thenApply(AbstractMap.SimpleEntry::getKey).join();
        Assert.assertEquals(TxnStatus.COMMITTING, txnStatus2);

        // Change state of another txn to ABORTING.
        TxnStatus txnStatus3 = streamStore.sealTransaction(SCOPE, STREAM, tx3.getId(), false, Optional.empty(),
                null, executor).thenApply(AbstractMap.SimpleEntry::getKey).join();
        Assert.assertEquals(TxnStatus.ABORTING, txnStatus3);

        // Create transaction tasks for sweeping txns from failedHost.
        txnTasks = new StreamTransactionMetadataTasks(streamStore, segmentHelperMock, executor, "host",
                AuthHelper.getDisabledAuthHelper());
        TxnSweeper txnSweeper = new TxnSweeper(streamStore, txnTasks, 100, executor);

        // Before initializing, txnSweeper.sweepFailedHosts would throw an error
        AssertExtensions.assertFutureThrows("IllegalStateException before initialization",
                txnSweeper.sweepFailedProcesses(() -> Collections.singleton("host")),
                ex -> ex instanceof IllegalStateException);

        // Initialize stream writers.
        txnTasks.initializeStreamWriters(commitWriter, abortWriter);

        // Validate that txnTasks is ready.
        assertTrue(txnTasks.isReady());

        // Sweep txns that were being managed by failedHost.
        txnSweeper.sweepFailedProcesses(() -> Collections.singleton("host")).join();

        // Validate that sweeping completes correctly.
        Set<String> listOfHosts = streamStore.listHostsOwningTxn().join();
        Assert.assertEquals(1, listOfHosts.size());
        Assert.assertTrue(listOfHosts.contains("host"));
        Assert.assertEquals(TxnStatus.OPEN,
                streamStore.transactionStatus(SCOPE, STREAM, tx1.getId(), null, executor).join());
        Assert.assertEquals(TxnStatus.COMMITTING,
                streamStore.transactionStatus(SCOPE, STREAM, tx2.getId(), null, executor).join());
        Assert.assertEquals(TxnStatus.ABORTING,
                streamStore.transactionStatus(SCOPE, STREAM, tx3.getId(), null, executor).join());
        Assert.assertEquals(TxnStatus.OPEN,
                streamStore.transactionStatus(SCOPE, STREAM, tx4.getId(), null, executor).join());

        VersionedTransactionData txnData = streamStore.getTransactionData(SCOPE, STREAM, tx1.getId(), null, executor).join();
        Assert.assertEquals(1, txnData.getVersion().asIntVersion().getIntValue());
        txnData = streamStore.getTransactionData(SCOPE, STREAM, tx4.getId(), null, executor).join();
        Assert.assertEquals(2, txnData.getVersion().asIntVersion().getIntValue());

        // Create commit and abort event processors.
        BlockingQueue<CommitEvent> processedCommitEvents = new LinkedBlockingQueue<>();
        BlockingQueue<AbortEvent> processedAbortEvents = new LinkedBlockingQueue<>();
        createEventProcessor("commitRG", "commitStream", commitReader, commitWriter,
                () -> new ConcurrentEventProcessor<>(new CommitRequestHandler(streamStore, streamMetadataTasks, txnTasks, executor, processedCommitEvents), executor));
        createEventProcessor("abortRG", "abortStream", abortReader, abortWriter,
                () -> new ConcurrentEventProcessor<>(new AbortRequestHandler(streamStore, streamMetadataTasks, executor, processedAbortEvents), executor));

        // Wait until the commit event is processed and ensure that the txn state is COMMITTED.
        CommitEvent commitEvent = processedCommitEvents.take();
        assertEquals(tx2.getEpoch(), commitEvent.getEpoch());
        assertEquals(TxnStatus.COMMITTED, streamStore.transactionStatus(SCOPE, STREAM, tx2.getId(), null, executor).join());

        // Wait until 3 abort events are processed and ensure that the txn state is ABORTED.
        Predicate<AbortEvent> predicate = event -> event.getTxid().equals(tx1.getId()) ||
                event.getTxid().equals(tx3.getId()) || event.getTxid().equals(tx4.getId());

        AbortEvent abortEvent1 = processedAbortEvents.take();
        assertTrue(predicate.test(abortEvent1));
        AbortEvent abortEvent2 = processedAbortEvents.take();
        assertTrue(predicate.test(abortEvent2));

        AbortEvent abortEvent3 = processedAbortEvents.take();
        assertTrue(predicate.test(abortEvent3));

        assertEquals(TxnStatus.ABORTED, streamStore.transactionStatus(SCOPE, STREAM, tx1.getId(), null, executor).join());
        assertEquals(TxnStatus.ABORTED, streamStore.transactionStatus(SCOPE, STREAM, tx3.getId(), null, executor).join());
        assertEquals(TxnStatus.ABORTED, streamStore.transactionStatus(SCOPE, STREAM, tx4.getId(), null, executor).join());
    }

    @Test(timeout = 10000)
    public void idempotentOperationsTests() throws CheckpointStoreException, InterruptedException {
        // Create mock writer objects.
        EventStreamWriterMock<CommitEvent> commitWriter = new EventStreamWriterMock<>();
        EventStreamWriterMock<AbortEvent> abortWriter = new EventStreamWriterMock<>();
        EventStreamReader<CommitEvent> commitReader = commitWriter.getReader();
        EventStreamReader<AbortEvent> abortReader = abortWriter.getReader();

        // Create transaction tasks.
<<<<<<< HEAD
        txnTasks = new StreamTransactionMetadataTasks(streamStore, segmentHelperMock, executor, "host",
                AuthHelper.getDisabledAuthHelper());
        txnTasks.initializeStreamWriters("commitStream", commitWriter, "abortStream", abortWriter);
=======
        txnTasks = new StreamTransactionMetadataTasks(streamStore, hostStore, segmentHelperMock, executor, "host",
                connectionFactory, AuthHelper.getDisabledAuthHelper());
        txnTasks.initializeStreamWriters(commitWriter, abortWriter);
>>>>>>> e83454bf

        consumer = new ControllerService(streamStore, streamMetadataTasks, txnTasks,
                segmentHelperMock, executor, null);

        final ScalingPolicy policy1 = ScalingPolicy.fixed(2);
        final StreamConfiguration configuration1 = StreamConfiguration.builder().scalingPolicy(policy1).build();

        // Create stream and scope
        Assert.assertEquals(Controller.CreateScopeStatus.Status.SUCCESS, consumer.createScope(SCOPE).join().getStatus());
        Assert.assertEquals(Controller.CreateStreamStatus.Status.SUCCESS,
                streamMetadataTasks.createStream(SCOPE, STREAM, configuration1, System.currentTimeMillis()).join());

        // Create 2 transactions
        final long lease = 5000;

        VersionedTransactionData txData1 = txnTasks.createTxn(SCOPE, STREAM, lease, null).join().getKey();
        VersionedTransactionData txData2 = txnTasks.createTxn(SCOPE, STREAM, lease, null).join().getKey();

        UUID tx1 = txData1.getId();
        UUID tx2 = txData2.getId();
        Version tx2Version = txData2.getVersion();

        // Commit the first one
        Assert.assertEquals(TxnStatus.COMMITTING, txnTasks.commitTxn(SCOPE, STREAM, tx1, null).join());

        // Ensure that transaction state is COMMITTING.
        assertEquals(TxnStatus.COMMITTING, streamStore.transactionStatus(SCOPE, STREAM, tx1, null, executor).join());

        // Abort the second one
        Assert.assertEquals(TxnStatus.ABORTING, txnTasks.abortTxn(SCOPE, STREAM, tx2, tx2Version, null).join());

        // Ensure that transactions state is ABORTING.
        assertEquals(TxnStatus.ABORTING, streamStore.transactionStatus(SCOPE, STREAM, tx2, null, executor).join());

        // Ensure that commit (resp. abort) transaction tasks are idempotent
        // when transaction is in COMMITTING state (resp. ABORTING state).
        assertEquals(TxnStatus.COMMITTING, txnTasks.commitTxn(SCOPE, STREAM, tx1, null).join());
        assertEquals(TxnStatus.ABORTING, txnTasks.abortTxn(SCOPE, STREAM, tx2, null, null).join());

        // Create commit and abort event processors.
        BlockingQueue<CommitEvent> processedCommitEvents = new LinkedBlockingQueue<>();
        BlockingQueue<AbortEvent> processedAbortEvents = new LinkedBlockingQueue<>();
        createEventProcessor("commitRG", "commitStream", commitReader, commitWriter,
                () -> new ConcurrentEventProcessor<>(new CommitRequestHandler(streamStore, streamMetadataTasks, txnTasks, executor, processedCommitEvents), executor));
        createEventProcessor("abortRG", "abortStream", abortReader, abortWriter,
                () -> new ConcurrentEventProcessor<>(new AbortRequestHandler(streamStore, streamMetadataTasks, executor, processedAbortEvents), executor));

        // Wait until the commit event is processed and ensure that the txn state is COMMITTED.
        CommitEvent commitEvent = processedCommitEvents.take();
        assertEquals(0, commitEvent.getEpoch());
        assertEquals(TxnStatus.COMMITTED, streamStore.transactionStatus(SCOPE, STREAM, tx1, null, executor).join());

        // Wait until the abort event is processed and ensure that the txn state is ABORTED.
        AbortEvent abortEvent = processedAbortEvents.take();
        assertEquals(tx2, abortEvent.getTxid());
        assertEquals(TxnStatus.ABORTED, streamStore.transactionStatus(SCOPE, STREAM, tx2, null, executor).join());

        // Ensure that commit (resp. abort) transaction tasks are idempotent
        // even after transaction is committed (resp. aborted)
        assertEquals(TxnStatus.COMMITTED, txnTasks.commitTxn(SCOPE, STREAM, tx1, null).join());
        assertEquals(TxnStatus.ABORTED, txnTasks.abortTxn(SCOPE, STREAM, tx2, null, null).join());
    }

    @Test(timeout = 10000)
    public void partialTxnCreationTest() {
        // Create mock writer objects.
        EventStreamWriterMock<CommitEvent> commitWriter = new EventStreamWriterMock<>();
        EventStreamWriterMock<AbortEvent> abortWriter = new EventStreamWriterMock<>();

        // Create transaction tasks.
        txnTasks = new StreamTransactionMetadataTasks(streamStore, 
                SegmentHelperMock.getFailingSegmentHelperMock(), executor, "host", 
                new AuthHelper(this.authEnabled, "secret"));
        txnTasks.initializeStreamWriters(commitWriter, abortWriter);

        // Create ControllerService.
        consumer = new ControllerService(streamStore, streamMetadataTasks, txnTasks,
                segmentHelperMock, executor, null);

        final ScalingPolicy policy1 = ScalingPolicy.fixed(2);
        final StreamConfiguration configuration1 = StreamConfiguration.builder().scalingPolicy(policy1).build();

        // Create stream and scope
        Assert.assertEquals(Controller.CreateScopeStatus.Status.SUCCESS, consumer.createScope(SCOPE).join().getStatus());
        Assert.assertEquals(Controller.CreateStreamStatus.Status.SUCCESS,
                streamMetadataTasks.createStream(SCOPE, STREAM, configuration1, 0).join());

        // Create partial transaction
        final long lease = 10000;

        AssertExtensions.assertFutureThrows("Transaction creation fails, although a new txn id gets added to the store",
                txnTasks.createTxn(SCOPE, STREAM, lease, null),
                e -> e instanceof RuntimeException);

        // Ensure that exactly one transaction is active on the stream.
        Set<UUID> txns = streamStore.getActiveTxns(SCOPE, STREAM, null, executor).join().keySet();
        assertEquals(1, txns.size());

        // Ensure that transaction state is OPEN.
        UUID txn1 = txns.stream().findFirst().get();
        assertEquals(TxnStatus.OPEN, streamStore.transactionStatus(SCOPE, STREAM, txn1, null, executor).join());

        // Ensure that timeout service knows about the transaction.
        assertTrue(txnTasks.getTimeoutService().containsTxn(SCOPE, STREAM, txn1));
    }

    @Test(timeout = 10000)
    public void txnCreationTest() {
        // Create mock writer objects.
        EventStreamWriterMock<CommitEvent> commitWriter = new EventStreamWriterMock<>();
        EventStreamWriterMock<AbortEvent> abortWriter = new EventStreamWriterMock<>();

        StreamMetadataStore streamStoreMock = spy(StreamStoreFactory.createZKStore(zkClient, executor));

        // Create transaction tasks.
        txnTasks = new StreamTransactionMetadataTasks(streamStoreMock, 
                SegmentHelperMock.getSegmentHelperMock(), executor, "host", 
                new AuthHelper(this.authEnabled, "secret"));
        txnTasks.initializeStreamWriters(commitWriter, abortWriter);

        final ScalingPolicy policy1 = ScalingPolicy.fixed(2);
        final StreamConfiguration configuration1 = StreamConfiguration.builder().scalingPolicy(policy1).build();

        // Create stream and scope
        streamStoreMock.createScope(SCOPE).join();
        streamStoreMock.createStream(SCOPE, STREAM, configuration1, System.currentTimeMillis(), null, executor).join();
        streamStoreMock.setState(SCOPE, STREAM, State.ACTIVE, null, executor).join();

        // mock streamMetadataStore.generateTxnId should throw excecption first time.
        // Note: it should be retried.
        // now the id should have been generated
        doAnswer(new Answer<CompletableFuture<UUID>>() {
            AtomicInteger count = new AtomicInteger(0);
            @Override
            public CompletableFuture<UUID> answer(InvocationOnMock invocation) throws Throwable {

                // first time throw exception.
                if (count.getAndIncrement() == 0) {
                    return Futures.failedFuture(StoreException.create(StoreException.Type.WRITE_CONFLICT, "write conflict on counter update"));
                }

                // subsequent times call origin method
                @SuppressWarnings("unchecked")
                CompletableFuture<UUID> future = (CompletableFuture<UUID>) invocation.callRealMethod();
                return future;
            }
        }).when(streamStoreMock).generateTransactionId(eq(SCOPE), eq(STREAM), any(), any());

        doAnswer(new Answer<CompletableFuture<VersionedTransactionData>>() {
            AtomicInteger count = new AtomicInteger(0);

            @Override
            public CompletableFuture<VersionedTransactionData> answer(InvocationOnMock invocation) throws Throwable {
                // first time throw exception.
                if (count.getAndIncrement() == 0) {
                    return Futures.failedFuture(StoreException.create(StoreException.Type.DATA_NOT_FOUND, "Epoch not found"));
                }

                // subsequent times call origin method
                @SuppressWarnings("unchecked")
                CompletableFuture<VersionedTransactionData> future = (CompletableFuture<VersionedTransactionData>) invocation.callRealMethod();
                return future;
            }
        }).when(streamStoreMock).createTransaction(any(), any(), any(), anyLong(), anyLong(), any(), any());
        Pair<VersionedTransactionData, List<Segment>> txn = txnTasks.createTxn(SCOPE, STREAM, 10000L, null).join();

        // verify that generate transaction id is called 3 times
        verify(streamStoreMock, times(3)).generateTransactionId(any(), any(), any(), any());
        // verify that create transaction is called 2 times
        verify(streamStoreMock, times(2)).createTransaction(any(), any(), any(), anyLong(), anyLong(), any(), any());

        // verify that the txn id that is generated is of type ""
        UUID txnId = txn.getKey().getId();
        assertEquals(0, (int) (txnId.getMostSignificantBits() >> 32));
        assertEquals(2, txnId.getLeastSignificantBits());
    }
    
    @Test(timeout = 10000)
    public void writerInitializationTest() throws Exception {
        EventStreamWriterMock<CommitEvent> commitWriter = new EventStreamWriterMock<>();
        EventStreamWriterMock<AbortEvent> abortWriter = new EventStreamWriterMock<>();
        StreamMetadataStore streamStoreMock = spy(StreamStoreFactory.createZKStore(zkClient, executor));

        // region close before initialize
        txnTasks = new StreamTransactionMetadataTasks(streamStoreMock, hostStore,
                SegmentHelperMock.getSegmentHelperMock(), executor, "host", connectionFactory,
                new AuthHelper(this.authEnabled, "secret"));
        CompletableFuture<Void> future = txnTasks.writeCommitEvent(new CommitEvent("scope", "stream", 0));
        assertFalse(future.isDone());

        txnTasks.close();
        AssertExtensions.assertFutureThrows("", future, e -> Exceptions.unwrap(e) instanceof CancellationException);
        // endregion

        // region test initialize writers with client factory
        txnTasks = new StreamTransactionMetadataTasks(streamStoreMock, hostStore,
                SegmentHelperMock.getSegmentHelperMock(), executor, "host", connectionFactory,
                new AuthHelper(this.authEnabled, "secret"));

        future = txnTasks.writeCommitEvent(new CommitEvent("scope", "stream", 0));

        EventStreamClientFactory cfMock = mock(EventStreamClientFactory.class);
        ControllerEventProcessorConfig eventProcConfigMock = mock(ControllerEventProcessorConfig.class);
        String commitStream = "commitStream";
        doAnswer(x -> commitStream).when(eventProcConfigMock).getCommitStreamName();
        doAnswer(x -> commitWriter).when(cfMock).createEventWriter(eq(commitStream), any(), any());
        String abortStream = "abortStream";
        doAnswer(x -> abortStream).when(eventProcConfigMock).getAbortStreamName();
        doAnswer(x -> abortWriter).when(cfMock).createEventWriter(eq(abortStream), any(), any());

        // future should not have completed as we have not initialized the writers. 
        assertFalse(future.isDone());
        
        // initialize the writers. write future should have completed now. 
        txnTasks.initializeStreamWriters(cfMock, eventProcConfigMock);

        assertTrue(Futures.await(future));

        txnTasks.close();
        // endregion
        
        // region test method calls and initialize writers with direct writer set up method call
        txnTasks = new StreamTransactionMetadataTasks(streamStoreMock, hostStore,
                SegmentHelperMock.getSegmentHelperMock(), executor, "host", connectionFactory,
                new AuthHelper(this.authEnabled, "secret"));

        streamStore.createScope(SCOPE).join();
        streamStore.createStream(SCOPE, STREAM, StreamConfiguration.builder().scalingPolicy(ScalingPolicy.fixed(1)).build(), 1L, null, executor).join();
        streamStore.setState(SCOPE, STREAM, State.ACTIVE, null, executor).join();

        CompletableFuture<Pair<VersionedTransactionData, List<Segment>>> createFuture = txnTasks.createTxn(SCOPE, STREAM, 100L, null);

        // create and ping transactions should not wait for writer initialization and complete immediately.
        createFuture.join();
        assertTrue(Futures.await(createFuture));
        UUID txnId = createFuture.join().getKey().getId();
        CompletableFuture<PingTxnStatus> pingFuture = txnTasks.pingTxn(SCOPE, STREAM, txnId, 100L, null);
        assertTrue(Futures.await(pingFuture));

        CompletableFuture<TxnStatus> commitFuture = txnTasks.commitTxn(SCOPE, STREAM, txnId, null);
        assertFalse(commitFuture.isDone());

        txnTasks.initializeStreamWriters(commitWriter, abortWriter);
        assertTrue(Futures.await(commitFuture));
        UUID txnId2 = txnTasks.createTxn(SCOPE, STREAM, 100L, null).join().getKey().getId();
        assertTrue(Futures.await(txnTasks.abortTxn(SCOPE, STREAM, txnId2, null, null)));
    }
    
    @Test(timeout = 10000)
    public void writerRoutingKeyTest() throws InterruptedException {
        StreamMetadataStore streamStoreMock = StreamStoreFactory.createZKStore(zkClient, executor);

        txnTasks = new StreamTransactionMetadataTasks(streamStoreMock, hostStore,
                SegmentHelperMock.getSegmentHelperMock(), executor, "host", connectionFactory,
                new AuthHelper(this.authEnabled, "secret"));

        streamStore.createScope(SCOPE).join();
        streamStore.createStream(SCOPE, STREAM, StreamConfiguration.builder().scalingPolicy(ScalingPolicy.fixed(1)).build(), 1L, null, executor).join();
        streamStore.setState(SCOPE, STREAM, State.ACTIVE, null, executor).join();

        TestEventStreamWriter<CommitEvent> commitWriter = new TestEventStreamWriter<>();
        TestEventStreamWriter<AbortEvent> abortWriter = new TestEventStreamWriter<>();

        txnTasks.initializeStreamWriters(commitWriter, abortWriter);

        UUID txnId = UUID.randomUUID();
        txnTasks.writeAbortEvent(SCOPE, STREAM, 0, txnId, TxnStatus.ABORTING).join();
        Pair<String, AbortEvent> request = abortWriter.requestsReceived.take();
        assertEquals(request.getKey(), request.getValue().getKey());
        txnTasks.writeAbortEvent(new AbortEvent(SCOPE, STREAM, 0, txnId)).join();
        Pair<String, AbortEvent> request2 = abortWriter.requestsReceived.take();
        assertEquals(request2.getKey(), request2.getValue().getKey());
        // verify that both use the same key
        assertEquals(request.getKey(), request2.getKey());

        txnTasks.writeCommitEvent(SCOPE, STREAM, 0, txnId, TxnStatus.COMMITTING).join();
        Pair<String, CommitEvent> request3 = commitWriter.requestsReceived.take();
        assertEquals(request3.getKey(), request3.getValue().getKey());
        txnTasks.writeCommitEvent(new CommitEvent(SCOPE, STREAM, 0)).join();
        Pair<String, CommitEvent> request4 = commitWriter.requestsReceived.take();
        assertEquals(request4.getKey(), request4.getValue().getKey());
        // verify that both use the same key
        assertEquals(request3.getKey(), request4.getKey());
    }

    private static class TestEventStreamWriter<T extends ControllerEvent> implements EventStreamWriter<T> {
        LinkedBlockingQueue<Pair<String, T>> requestsReceived = new LinkedBlockingQueue<>();

        @Override
        public CompletableFuture<Void> writeEvent(T event) {
            requestsReceived.offer(new ImmutablePair<>(null, event));
            return CompletableFuture.completedFuture(null);
        }

        @Override
        public CompletableFuture<Void> writeEvent(String routingKey, T event) {
            requestsReceived.offer(new ImmutablePair<>(routingKey, event));
            return CompletableFuture.completedFuture(null);
        }

        @Override
        public Transaction<T> beginTxn() {
            return null;
        }

        @Override
        public Transaction<T> getTxn(UUID transactionId) {
            return null;
        }

        @Override
        public EventWriterConfig getConfig() {
            return null;
        }

        @Override
        public void flush() {

        }

        @Override
        public void close() {

        }
    }

    private <T extends ControllerEvent> void createEventProcessor(final String readerGroupName,
                              final String streamName,
                              final EventStreamReader<T> reader,
                              final EventStreamWriter<T> writer,
                              Supplier<EventProcessor<T>> factory) throws CheckpointStoreException {
        EventStreamClientFactory clientFactory = Mockito.mock(EventStreamClientFactory.class);
        Mockito.when(clientFactory.<T>createReader(anyString(), anyString(), any(), any())).thenReturn(reader);
        Mockito.when(clientFactory.<T>createEventWriter(anyString(), any(), any())).thenReturn(writer);

        ReaderGroup readerGroup = Mockito.mock(ReaderGroup.class);
        Mockito.when(readerGroup.getGroupName()).thenReturn(readerGroupName);

        ReaderGroupManager readerGroupManager = Mockito.mock(ReaderGroupManager.class);

        EventProcessorSystemImpl system = new EventProcessorSystemImpl("system", "host", SCOPE, clientFactory, readerGroupManager);

        EventProcessorGroupConfig eventProcessorConfig = EventProcessorGroupConfigImpl.builder()
                .eventProcessorCount(1)
                .readerGroupName(readerGroupName)
                .streamName(streamName)
                .checkpointConfig(CheckpointConfig.periodic(1, 1))
                .build();

        EventProcessorConfig<T> config = EventProcessorConfig.<T>builder()
                .config(eventProcessorConfig)
                .decider(ExceptionHandler.DEFAULT_EXCEPTION_HANDLER)
                .serializer(new EventSerializer<>())
                .supplier(factory)
                .build();

        system.createEventProcessorGroup(config, CheckpointStoreFactory.createInMemoryStore());
    }

    public static class RegularBookKeeperLogTests extends StreamTransactionMetadataTasksTest {
        @Override
        @Before
        public void setup() {
            this.authEnabled = true;
            super.setup();
        }
    }
}
<|MERGE_RESOLUTION|>--- conflicted
+++ resolved
@@ -212,16 +212,9 @@
         Mockito.when(abortWriter.writeEvent(anyString(), any())).thenAnswer(new SequenceAnswer<>(abortWriterResponses));
 
         // Create transaction tasks.
-<<<<<<< HEAD
         txnTasks = new StreamTransactionMetadataTasks(streamStore, segmentHelperMock,
                 executor, "host", AuthHelper.getDisabledAuthHelper());
-        txnTasks.initializeStreamWriters("commitStream", commitWriter, "abortStream",
-                abortWriter);
-=======
-        txnTasks = new StreamTransactionMetadataTasks(streamStore, hostStore, segmentHelperMock,
-                executor, "host", connectionFactory, AuthHelper.getDisabledAuthHelper());
         txnTasks.initializeStreamWriters(commitWriter, abortWriter);
->>>>>>> e83454bf
 
         // Create ControllerService.
         consumer = new ControllerService(streamStore, streamMetadataTasks, txnTasks,
@@ -276,16 +269,9 @@
 
         // Set up txn task for creating transactions from a failedHost.
         @Cleanup
-<<<<<<< HEAD
         StreamTransactionMetadataTasks failedTxnTasks = new StreamTransactionMetadataTasks(streamStore, 
                 segmentHelperMock, executor, "failedHost", AuthHelper.getDisabledAuthHelper());
-        failedTxnTasks.initializeStreamWriters("commitStream", new EventStreamWriterMock<>(), "abortStream",
-                new EventStreamWriterMock<>());
-=======
-        StreamTransactionMetadataTasks failedTxnTasks = new StreamTransactionMetadataTasks(streamStore, hostStore,
-                segmentHelperMock, executor, "failedHost", connectionFactory, AuthHelper.getDisabledAuthHelper());
         failedTxnTasks.initializeStreamWriters(new EventStreamWriterMock<>(), new EventStreamWriterMock<>());
->>>>>>> e83454bf
 
         // Create 3 transactions from failedHost.
         VersionedTransactionData tx1 = failedTxnTasks.createTxn(SCOPE, STREAM, 10000, null).join().getKey();
@@ -393,15 +379,9 @@
         EventStreamReader<AbortEvent> abortReader = abortWriter.getReader();
 
         // Create transaction tasks.
-<<<<<<< HEAD
         txnTasks = new StreamTransactionMetadataTasks(streamStore, segmentHelperMock, executor, "host",
                 AuthHelper.getDisabledAuthHelper());
-        txnTasks.initializeStreamWriters("commitStream", commitWriter, "abortStream", abortWriter);
-=======
-        txnTasks = new StreamTransactionMetadataTasks(streamStore, hostStore, segmentHelperMock, executor, "host",
-                connectionFactory, AuthHelper.getDisabledAuthHelper());
         txnTasks.initializeStreamWriters(commitWriter, abortWriter);
->>>>>>> e83454bf
 
         consumer = new ControllerService(streamStore, streamMetadataTasks, txnTasks,
                 segmentHelperMock, executor, null);
@@ -586,8 +566,8 @@
         StreamMetadataStore streamStoreMock = spy(StreamStoreFactory.createZKStore(zkClient, executor));
 
         // region close before initialize
-        txnTasks = new StreamTransactionMetadataTasks(streamStoreMock, hostStore,
-                SegmentHelperMock.getSegmentHelperMock(), executor, "host", connectionFactory,
+        txnTasks = new StreamTransactionMetadataTasks(streamStoreMock, 
+                SegmentHelperMock.getSegmentHelperMock(), executor, "host", 
                 new AuthHelper(this.authEnabled, "secret"));
         CompletableFuture<Void> future = txnTasks.writeCommitEvent(new CommitEvent("scope", "stream", 0));
         assertFalse(future.isDone());
@@ -597,8 +577,8 @@
         // endregion
 
         // region test initialize writers with client factory
-        txnTasks = new StreamTransactionMetadataTasks(streamStoreMock, hostStore,
-                SegmentHelperMock.getSegmentHelperMock(), executor, "host", connectionFactory,
+        txnTasks = new StreamTransactionMetadataTasks(streamStoreMock, 
+                SegmentHelperMock.getSegmentHelperMock(), executor, "host", 
                 new AuthHelper(this.authEnabled, "secret"));
 
         future = txnTasks.writeCommitEvent(new CommitEvent("scope", "stream", 0));
@@ -624,8 +604,8 @@
         // endregion
         
         // region test method calls and initialize writers with direct writer set up method call
-        txnTasks = new StreamTransactionMetadataTasks(streamStoreMock, hostStore,
-                SegmentHelperMock.getSegmentHelperMock(), executor, "host", connectionFactory,
+        txnTasks = new StreamTransactionMetadataTasks(streamStoreMock, 
+                SegmentHelperMock.getSegmentHelperMock(), executor, "host", 
                 new AuthHelper(this.authEnabled, "secret"));
 
         streamStore.createScope(SCOPE).join();
@@ -654,8 +634,8 @@
     public void writerRoutingKeyTest() throws InterruptedException {
         StreamMetadataStore streamStoreMock = StreamStoreFactory.createZKStore(zkClient, executor);
 
-        txnTasks = new StreamTransactionMetadataTasks(streamStoreMock, hostStore,
-                SegmentHelperMock.getSegmentHelperMock(), executor, "host", connectionFactory,
+        txnTasks = new StreamTransactionMetadataTasks(streamStoreMock, 
+                SegmentHelperMock.getSegmentHelperMock(), executor, "host", 
                 new AuthHelper(this.authEnabled, "secret"));
 
         streamStore.createScope(SCOPE).join();
