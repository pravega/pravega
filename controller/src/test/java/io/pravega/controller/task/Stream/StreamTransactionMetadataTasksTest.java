--- conflicted
+++ resolved
@@ -39,7 +39,7 @@
 import io.pravega.controller.server.eventProcessor.ControllerEventProcessorConfig;
 import io.pravega.controller.server.eventProcessor.requesthandlers.AbortRequestHandler;
 import io.pravega.controller.server.eventProcessor.requesthandlers.CommitRequestHandler;
-import io.pravega.controller.server.rpc.auth.GrpcAuthHelper;
+import io.pravega.controller.server.rpc.auth.AuthHelper;
 import io.pravega.controller.store.checkpoint.CheckpointStoreException;
 import io.pravega.controller.store.checkpoint.CheckpointStoreFactory;
 import io.pravega.controller.store.host.HostControllerStore;
@@ -173,7 +173,7 @@
         segmentHelperMock = SegmentHelperMock.getSegmentHelperMock();
         BucketStore bucketStore = StreamStoreFactory.createInMemoryBucketStore();
         streamMetadataTasks = new StreamMetadataTasks(streamStore, bucketStore, taskMetadataStore, segmentHelperMock,
-                executor, "host", GrpcAuthHelper.getDisabledAuthHelper(), requestTracker);
+                executor, "host", AuthHelper.getDisabledAuthHelper(), requestTracker);
     }
 
     @After
@@ -214,7 +214,7 @@
 
         // Create transaction tasks.
         txnTasks = new StreamTransactionMetadataTasks(streamStore, segmentHelperMock,
-                executor, "host", GrpcAuthHelper.getDisabledAuthHelper());
+                executor, "host", AuthHelper.getDisabledAuthHelper());
         txnTasks.initializeStreamWriters(commitWriter, abortWriter);
 
         // Create ControllerService.
@@ -254,7 +254,7 @@
         EventStreamReader<AbortEvent> abortReader = abortWriter.getReader();
 
         txnTasks = new StreamTransactionMetadataTasks(streamStore, segmentHelperMock, executor, "host",
-                GrpcAuthHelper.getDisabledAuthHelper());
+                AuthHelper.getDisabledAuthHelper());
 
         txnTasks.initializeStreamWriters(commitWriter, abortWriter);
 
@@ -271,7 +271,7 @@
         // Set up txn task for creating transactions from a failedHost.
         @Cleanup
         StreamTransactionMetadataTasks failedTxnTasks = new StreamTransactionMetadataTasks(streamStore, 
-                segmentHelperMock, executor, "failedHost", GrpcAuthHelper.getDisabledAuthHelper());
+                segmentHelperMock, executor, "failedHost", AuthHelper.getDisabledAuthHelper());
         failedTxnTasks.initializeStreamWriters(new EventStreamWriterMock<>(), new EventStreamWriterMock<>());
 
         // Create 3 transactions from failedHost.
@@ -306,7 +306,7 @@
 
         // Create transaction tasks for sweeping txns from failedHost.
         txnTasks = new StreamTransactionMetadataTasks(streamStore, segmentHelperMock, executor, "host",
-                GrpcAuthHelper.getDisabledAuthHelper());
+                AuthHelper.getDisabledAuthHelper());
         TxnSweeper txnSweeper = new TxnSweeper(streamStore, txnTasks, 100, executor);
 
         // Before initializing, txnSweeper.sweepFailedHosts would throw an error
@@ -381,7 +381,7 @@
 
         // Create transaction tasks.
         txnTasks = new StreamTransactionMetadataTasks(streamStore, segmentHelperMock, executor, "host",
-                GrpcAuthHelper.getDisabledAuthHelper());
+                AuthHelper.getDisabledAuthHelper());
         txnTasks.initializeStreamWriters(commitWriter, abortWriter);
 
         consumer = new ControllerService(streamStore, streamMetadataTasks, txnTasks,
@@ -455,7 +455,7 @@
         // Create transaction tasks.
         txnTasks = new StreamTransactionMetadataTasks(streamStore, 
                 SegmentHelperMock.getFailingSegmentHelperMock(), executor, "host", 
-                new GrpcAuthHelper(this.authEnabled, "secret", 600));
+                new AuthHelper(this.authEnabled, "secret"));
         txnTasks.initializeStreamWriters(commitWriter, abortWriter);
 
         // Create ControllerService.
@@ -500,7 +500,7 @@
         // Create transaction tasks.
         txnTasks = new StreamTransactionMetadataTasks(streamStoreMock, 
                 SegmentHelperMock.getSegmentHelperMock(), executor, "host", 
-                new GrpcAuthHelper(this.authEnabled, "secret", 600));
+                new AuthHelper(this.authEnabled, "secret"));
         txnTasks.initializeStreamWriters(commitWriter, abortWriter);
 
         final ScalingPolicy policy1 = ScalingPolicy.fixed(2);
@@ -571,11 +571,7 @@
         // Create transaction tasks.
         txnTasks = new StreamTransactionMetadataTasks(streamStoreMock,
                                                       SegmentHelperMock.getSegmentHelperMock(), executor, "host",
-<<<<<<< HEAD
-                                                      new GrpcAuthHelper(this.authEnabled, "secret", 300));
-=======
                                                       new AuthHelper(this.authEnabled, "secret"));
->>>>>>> 38a40f37
         txnTasks.initializeStreamWriters(commitWriter, abortWriter);
 
         final ScalingPolicy policy1 = ScalingPolicy.fixed(2);
@@ -608,7 +604,7 @@
         // region close before initialize
         txnTasks = new StreamTransactionMetadataTasks(streamStoreMock, 
                 SegmentHelperMock.getSegmentHelperMock(), executor, "host", 
-                new GrpcAuthHelper(this.authEnabled, "secret", 300));
+                new AuthHelper(this.authEnabled, "secret"));
         CompletableFuture<Void> future = txnTasks.writeCommitEvent(new CommitEvent("scope", "stream", 0));
         assertFalse(future.isDone());
 
@@ -619,7 +615,7 @@
         // region test initialize writers with client factory
         txnTasks = new StreamTransactionMetadataTasks(streamStoreMock, 
                 SegmentHelperMock.getSegmentHelperMock(), executor, "host", 
-                new GrpcAuthHelper(this.authEnabled, "secret", 300));
+                new AuthHelper(this.authEnabled, "secret"));
 
         future = txnTasks.writeCommitEvent(new CommitEvent("scope", "stream", 0));
 
@@ -646,7 +642,7 @@
         // region test method calls and initialize writers with direct writer set up method call
         txnTasks = new StreamTransactionMetadataTasks(streamStoreMock, 
                 SegmentHelperMock.getSegmentHelperMock(), executor, "host", 
-                new GrpcAuthHelper(this.authEnabled, "secret", 300));
+                new AuthHelper(this.authEnabled, "secret"));
 
         streamStore.createScope(SCOPE).join();
         streamStore.createStream(SCOPE, STREAM, StreamConfiguration.builder().scalingPolicy(ScalingPolicy.fixed(1)).build(), 1L, null, executor).join();
@@ -676,7 +672,7 @@
 
         txnTasks = new StreamTransactionMetadataTasks(streamStoreMock, 
                 SegmentHelperMock.getSegmentHelperMock(), executor, "host", 
-                new GrpcAuthHelper(this.authEnabled, "secret", 300));
+                new AuthHelper(this.authEnabled, "secret"));
 
         streamStore.createScope(SCOPE).join();
         streamStore.createStream(SCOPE, STREAM, StreamConfiguration.builder().scalingPolicy(ScalingPolicy.fixed(1)).build(), 1L, null, executor).join();
