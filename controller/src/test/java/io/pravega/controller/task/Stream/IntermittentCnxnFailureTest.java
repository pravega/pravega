--- conflicted
+++ resolved
@@ -86,12 +86,8 @@
 
     private SegmentHelper segmentHelperMock;
     private RequestTracker requestTracker = new RequestTracker(true);
-<<<<<<< HEAD
     private ConnectionPool connectionPool;
-=======
-    private ConnectionFactory connectionFactory;
     private StatsProvider statsProvider = null;
->>>>>>> 52f070bb
     
     @Before
     public void setup() throws Exception {
@@ -141,12 +137,8 @@
         streamStore.close();
         zkClient.close();
         zkServer.close();
-<<<<<<< HEAD
         connectionPool.close();
-=======
-        connectionFactory.close();
         StreamMetrics.reset();
->>>>>>> 52f070bb
         ExecutorServiceHelpers.shutdown(executor);
     }
 
