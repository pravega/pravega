/**
 * Copyright (c) Dell Inc., or its subsidiaries. All Rights Reserved.
 *
 * Licensed under the Apache License, Version 2.0 (the "License");
 * you may not use this file except in compliance with the License.
 * You may obtain a copy of the License at
 *
 *     http://www.apache.org/licenses/LICENSE-2.0
 */
package io.pravega.controller.task.Stream;

import io.pravega.client.ClientConfig;
import io.pravega.client.connection.impl.ConnectionPool;
import io.pravega.client.connection.impl.ConnectionPoolImpl;
import io.pravega.client.connection.impl.SocketConnectionFactoryImpl;
import io.pravega.client.stream.ScalingPolicy;
import io.pravega.client.stream.StreamConfiguration;
import io.pravega.common.Exceptions;
import io.pravega.common.concurrent.ExecutorServiceHelpers;
import io.pravega.common.concurrent.Futures;
import io.pravega.common.tracing.RequestTracker;
import io.pravega.common.util.Retry;
import io.pravega.controller.metrics.StreamMetrics;
import io.pravega.controller.server.ControllerService;
import io.pravega.controller.server.SegmentHelper;
import io.pravega.controller.server.rpc.auth.GrpcAuthHelper;
import io.pravega.controller.store.host.HostControllerStore;
import io.pravega.controller.store.host.HostStoreFactory;
import io.pravega.controller.store.host.impl.HostMonitorConfigImpl;
import io.pravega.controller.store.kvtable.KVTableMetadataStore;
import io.pravega.controller.store.stream.BucketStore;
import io.pravega.controller.store.stream.StoreException;
import io.pravega.controller.store.stream.StreamMetadataStore;
import io.pravega.controller.store.stream.StreamStoreFactory;
import io.pravega.controller.store.task.TaskMetadataStore;
import io.pravega.controller.store.task.TaskStoreFactory;
import io.pravega.controller.stream.api.grpc.v1.Controller;
import io.pravega.controller.task.KeyValueTable.TableMetadataTasks;
import io.pravega.controller.util.Config;
import io.pravega.shared.MetricsNames;
import io.pravega.shared.metrics.MetricRegistryUtils;
import io.pravega.shared.metrics.MetricsConfig;
import io.pravega.shared.metrics.MetricsProvider;
import io.pravega.shared.metrics.StatsProvider;
import io.pravega.test.common.TestingServerStarter;

import java.time.Duration;
import java.util.concurrent.CompletableFuture;
import java.util.concurrent.CompletionException;
import java.util.concurrent.ExecutionException;
import java.util.concurrent.Executors;
import java.util.concurrent.ScheduledExecutorService;
import java.util.concurrent.atomic.AtomicBoolean;
import org.apache.curator.framework.CuratorFramework;
import org.apache.curator.framework.CuratorFrameworkFactory;
import org.apache.curator.retry.ExponentialBackoffRetry;
import org.apache.curator.test.TestingServer;
import org.junit.After;
import org.junit.Assert;
import org.junit.Before;
import org.junit.Test;
import org.mockito.Mock;

import static org.junit.Assert.assertEquals;
import static org.junit.Assert.assertTrue;
import static org.mockito.ArgumentMatchers.any;
import static org.mockito.ArgumentMatchers.anyInt;
import static org.mockito.ArgumentMatchers.anyLong;
import static org.mockito.ArgumentMatchers.anyString;
import static org.mockito.Mockito.doReturn;
import static org.mockito.Mockito.spy;
import static org.mockito.Mockito.when;

public class IntermittentCnxnFailureTest {

    private static final String SCOPE = "scope";
    private final String stream1 = "stream1";
    private final ScheduledExecutorService executor = Executors.newScheduledThreadPool(10);

    private ControllerService controllerService;

    private CuratorFramework zkClient;
    private TestingServer zkServer;

    private StreamMetadataStore streamStore;
    private BucketStore bucketStore;
    private StreamMetadataTasks streamMetadataTasks;
    private StreamTransactionMetadataTasks streamTransactionMetadataTasks;

    private SegmentHelper segmentHelperMock;
    private RequestTracker requestTracker = new RequestTracker(true);
<<<<<<< HEAD
    private ConnectionPool connectionPool;
=======
    private ConnectionFactory connectionFactory;
    @Mock
    private KVTableMetadataStore kvtStore;
    @Mock
    private TableMetadataTasks kvtMetadataTasks;
>>>>>>> ca0cbdd6
    private StatsProvider statsProvider = null;

    @Before
    public void setup() throws Exception {
        MetricsConfig metricsConfig = MetricsConfig.builder()
                .with(MetricsConfig.ENABLE_STATSD_REPORTER, false)
                .build();
        metricsConfig.setDynamicCacheEvictionDuration(Duration.ofSeconds(60));

        MetricsProvider.initialize(metricsConfig);
        statsProvider = MetricsProvider.getMetricsProvider();
        statsProvider.startWithoutExporting();

        zkServer = new TestingServerStarter().start();
        zkServer.start();
        zkClient = CuratorFrameworkFactory.newClient(zkServer.getConnectString(),
                new ExponentialBackoffRetry(200, 10, 5000));
        zkClient.start();

        streamStore = spy(StreamStoreFactory.createZKStore(zkClient, executor));
        bucketStore = StreamStoreFactory.createZKBucketStore(zkClient, executor);
        TaskMetadataStore taskMetadataStore = TaskStoreFactory.createZKStore(zkClient, executor);
        HostControllerStore hostStore = HostStoreFactory.createInMemoryStore(HostMonitorConfigImpl.dummyConfig());
        connectionPool = new ConnectionPoolImpl(ClientConfig.builder().build(), new SocketConnectionFactoryImpl(ClientConfig.builder().build()));

        segmentHelperMock = spy(new SegmentHelper(connectionPool, hostStore));

        doReturn(Controller.NodeUri.newBuilder().setEndpoint("localhost").setPort(Config.SERVICE_PORT).build()).when(segmentHelperMock).getSegmentUri(
                anyString(), anyString(), anyInt());

        streamMetadataTasks = new StreamMetadataTasks(streamStore, bucketStore, taskMetadataStore, segmentHelperMock,
                executor, "host", GrpcAuthHelper.getDisabledAuthHelper(), requestTracker);

        streamTransactionMetadataTasks = new StreamTransactionMetadataTasks(
                streamStore, segmentHelperMock, executor, "host", GrpcAuthHelper.getDisabledAuthHelper());

        controllerService = new ControllerService(kvtStore, kvtMetadataTasks, streamStore, bucketStore, streamMetadataTasks,
                streamTransactionMetadataTasks, segmentHelperMock, executor, null);
        StreamMetrics.initialize();
        controllerService.createScope(SCOPE).get();
    }

    @After
    public void tearDown() throws Exception {
        statsProvider.close();
        streamMetadataTasks.close();
        streamTransactionMetadataTasks.close();
        streamStore.close();
        zkClient.close();
        zkServer.close();
        connectionPool.close();
        StreamMetrics.reset();
        ExecutorServiceHelpers.shutdown(executor);
    }

    @Test
    public void failedScopeOperationsTest() throws ExecutionException, InterruptedException {
        final String testScope = "testScope2";

        // Simulate a stream store failure when creating a scope and verify that the failed metrics are updated.
        final Controller.CreateScopeStatus createScopeStatus = Controller.CreateScopeStatus.newBuilder()
                .setStatus(Controller.CreateScopeStatus.Status.FAILURE).build();
        when(streamStore.createScope(anyString())).thenReturn(CompletableFuture.completedFuture(createScopeStatus));
        assertEquals(createScopeStatus, controllerService.createScope(testScope).get());
        assertEquals(1, (long) MetricRegistryUtils.getCounter(MetricsNames.CREATE_SCOPE_FAILED).count());

        // Simulate a stream store failure when deleting a scope and verify that the failed metrics are updated.
        final Controller.DeleteScopeStatus deleteScopeStatus = Controller.DeleteScopeStatus.newBuilder()
                .setStatus(Controller.DeleteScopeStatus.Status.FAILURE).build();
        when(streamStore.deleteScope(anyString())).thenReturn(CompletableFuture.completedFuture(deleteScopeStatus));
        assertEquals(deleteScopeStatus, controllerService.deleteScope(testScope).get());
        assertEquals(1, (long) MetricRegistryUtils.getCounter(MetricsNames.DELETE_SCOPE_FAILED).count());
    }

    @Test
    public void createStreamTest() throws Exception {
        final ScalingPolicy policy1 = ScalingPolicy.fixed(2);
        final StreamConfiguration configuration1 = StreamConfiguration.builder().scalingPolicy(policy1).build();

        // start stream creation in background/asynchronously.
        // the connection to server will fail and should be retried
        controllerService.createStream(SCOPE, stream1, configuration1, System.currentTimeMillis());

        // Stream should not have been created and while trying to access any stream metadata
        // we should get illegalStateException
        try {
            Retry.withExpBackoff(10, 10, 4)
                    .retryingOn(StoreException.DataNotFoundException.class)
                    .throwingOn(IllegalStateException.class)
                    .run(() -> {
                        Futures.getAndHandleExceptions(streamStore.getConfiguration(SCOPE, stream1, null, executor),
                                CompletionException::new);
                        return null;
                    });
        } catch (CompletionException ex) {
            Assert.assertEquals(Exceptions.unwrap(ex).getMessage(), "stream state unknown");
            assertEquals(Exceptions.unwrap(ex).getClass(), IllegalStateException.class);
        }

        // Mock createSegment to return success.
        doReturn(CompletableFuture.completedFuture(true)).when(segmentHelperMock).createSegment(
                anyString(), anyString(), anyInt(), any(), any(), anyLong());

        AtomicBoolean result = new AtomicBoolean(false);
        Retry.withExpBackoff(10, 10, 4)
                .retryingOn(IllegalStateException.class)
                .throwingOn(RuntimeException.class)
                .run(() -> {
                    Futures.getAndHandleExceptions(
                            streamStore.getConfiguration(SCOPE, stream1, null, executor)
                                    .thenAccept(configuration -> result.set(configuration.equals(configuration1))),
                            CompletionException::new);
                    return null;
                });

        assertTrue(result.get());
    }
}<|MERGE_RESOLUTION|>--- conflicted
+++ resolved
@@ -89,15 +89,11 @@
 
     private SegmentHelper segmentHelperMock;
     private RequestTracker requestTracker = new RequestTracker(true);
-<<<<<<< HEAD
     private ConnectionPool connectionPool;
-=======
-    private ConnectionFactory connectionFactory;
     @Mock
     private KVTableMetadataStore kvtStore;
     @Mock
     private TableMetadataTasks kvtMetadataTasks;
->>>>>>> ca0cbdd6
     private StatsProvider statsProvider = null;
 
     @Before
