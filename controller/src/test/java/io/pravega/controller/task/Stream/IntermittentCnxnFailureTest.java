/**
 * Copyright (c) Dell Inc., or its subsidiaries. All Rights Reserved.
 *
 * Licensed under the Apache License, Version 2.0 (the "License");
 * you may not use this file except in compliance with the License.
 * You may obtain a copy of the License at
 *
 *     http://www.apache.org/licenses/LICENSE-2.0
 */
package io.pravega.controller.task.Stream;

import io.pravega.client.ClientConfig;
import io.pravega.client.connection.impl.ConnectionPool;
import io.pravega.client.connection.impl.ConnectionPoolImpl;
import io.pravega.client.connection.impl.SocketConnectionFactoryImpl;
import io.pravega.client.stream.ScalingPolicy;
import io.pravega.client.stream.StreamConfiguration;
import io.pravega.common.Exceptions;
import io.pravega.common.concurrent.ExecutorServiceHelpers;
import io.pravega.common.concurrent.Futures;
import io.pravega.common.tracing.RequestTracker;
import io.pravega.common.util.Retry;
import io.pravega.controller.metrics.StreamMetrics;
import io.pravega.controller.server.ControllerService;
import io.pravega.controller.server.SegmentHelper;
import io.pravega.controller.server.rpc.auth.GrpcAuthHelper;
import io.pravega.controller.store.host.HostControllerStore;
import io.pravega.controller.store.host.HostStoreFactory;
import io.pravega.controller.store.host.impl.HostMonitorConfigImpl;
import io.pravega.controller.store.kvtable.KVTableMetadataStore;
import io.pravega.controller.store.stream.BucketStore;
import io.pravega.controller.store.stream.StoreException;
import io.pravega.controller.store.stream.StreamMetadataStore;
import io.pravega.controller.store.stream.StreamStoreFactory;
import io.pravega.controller.store.task.TaskMetadataStore;
import io.pravega.controller.store.task.TaskStoreFactory;
import io.pravega.controller.stream.api.grpc.v1.Controller;
import io.pravega.controller.task.KeyValueTable.TableMetadataTasks;
import io.pravega.controller.util.Config;
import io.pravega.shared.MetricsNames;
import io.pravega.shared.metrics.MetricRegistryUtils;
import io.pravega.shared.metrics.MetricsConfig;
import io.pravega.shared.metrics.MetricsProvider;
import io.pravega.shared.metrics.StatsProvider;
import io.pravega.test.common.TestingServerStarter;

import java.time.Duration;
import java.util.concurrent.CompletableFuture;
import java.util.concurrent.CompletionException;
import java.util.concurrent.ExecutionException;
import java.util.concurrent.Executors;
import java.util.concurrent.ScheduledExecutorService;
import java.util.concurrent.atomic.AtomicBoolean;
import org.apache.curator.framework.CuratorFramework;
import org.apache.curator.framework.CuratorFrameworkFactory;
import org.apache.curator.retry.ExponentialBackoffRetry;
import org.apache.curator.test.TestingServer;
import org.junit.After;
import org.junit.Assert;
import org.junit.Before;
import org.junit.Test;
import org.mockito.Mock;

import static org.junit.Assert.assertEquals;
import static org.junit.Assert.assertTrue;
import static org.mockito.ArgumentMatchers.any;
import static org.mockito.ArgumentMatchers.anyInt;
import static org.mockito.ArgumentMatchers.anyLong;
import static org.mockito.ArgumentMatchers.anyString;
import static org.mockito.Mockito.doReturn;
import static org.mockito.Mockito.spy;
import static org.mockito.Mockito.when;

public class IntermittentCnxnFailureTest {

    private static final String SCOPE = "scope";
    private final String stream1 = "stream1";
    private final ScheduledExecutorService executor = Executors.newScheduledThreadPool(10);

    private ControllerService controllerService;

    private CuratorFramework zkClient;
    private TestingServer zkServer;

    private StreamMetadataStore streamStore;
    private BucketStore bucketStore;
    private StreamMetadataTasks streamMetadataTasks;
    private StreamTransactionMetadataTasks streamTransactionMetadataTasks;

    private SegmentHelper segmentHelperMock;
    private RequestTracker requestTracker = new RequestTracker(true);
<<<<<<< HEAD
    private ConnectionPool connectionPool;
=======
    private ConnectionFactory connectionFactory;
    @Mock
    private KVTableMetadataStore kvtStore;
    @Mock
    private TableMetadataTasks kvtMetadataTasks;
>>>>>>> ac252744
    private StatsProvider statsProvider = null;

    @Before
    public void setup() throws Exception {
        MetricsConfig metricsConfig = MetricsConfig.builder()
                .with(MetricsConfig.ENABLE_STATSD_REPORTER, false)
                .build();
        metricsConfig.setDynamicCacheEvictionDuration(Duration.ofSeconds(60));

        MetricsProvider.initialize(metricsConfig);
        statsProvider = MetricsProvider.getMetricsProvider();
        statsProvider.startWithoutExporting();

        zkServer = new TestingServerStarter().start();
        zkServer.start();
        zkClient = CuratorFrameworkFactory.newClient(zkServer.getConnectString(),
                new ExponentialBackoffRetry(200, 10, 5000));
        zkClient.start();

        streamStore = spy(StreamStoreFactory.createZKStore(zkClient, executor));
        bucketStore = StreamStoreFactory.createZKBucketStore(zkClient, executor);
        TaskMetadataStore taskMetadataStore = TaskStoreFactory.createZKStore(zkClient, executor);
        HostControllerStore hostStore = HostStoreFactory.createInMemoryStore(HostMonitorConfigImpl.dummyConfig());
        connectionPool = new ConnectionPoolImpl(ClientConfig.builder().build(), new SocketConnectionFactoryImpl(ClientConfig.builder().build()));

        segmentHelperMock = spy(new SegmentHelper(connectionPool, hostStore));

        doReturn(Controller.NodeUri.newBuilder().setEndpoint("localhost").setPort(Config.SERVICE_PORT).build()).when(segmentHelperMock).getSegmentUri(
                anyString(), anyString(), anyInt());

        streamMetadataTasks = new StreamMetadataTasks(streamStore, bucketStore, taskMetadataStore, segmentHelperMock,
                executor, "host", GrpcAuthHelper.getDisabledAuthHelper(), requestTracker);

        streamTransactionMetadataTasks = new StreamTransactionMetadataTasks(
                streamStore, segmentHelperMock, executor, "host", GrpcAuthHelper.getDisabledAuthHelper());

        controllerService = new ControllerService(kvtStore, kvtMetadataTasks, streamStore, bucketStore, streamMetadataTasks,
                streamTransactionMetadataTasks, segmentHelperMock, executor, null);
        StreamMetrics.initialize();
        controllerService.createScope(SCOPE).get();
    }

    @After
    public void tearDown() throws Exception {
        statsProvider.close();
        streamMetadataTasks.close();
        streamTransactionMetadataTasks.close();
        streamStore.close();
        zkClient.close();
        zkServer.close();
        connectionPool.close();
        StreamMetrics.reset();
        ExecutorServiceHelpers.shutdown(executor);
    }

    @Test
    public void failedScopeOperationsTest() throws ExecutionException, InterruptedException {
        final String testScope = "testScope2";

        // Simulate a stream store failure when creating a scope and verify that the failed metrics are updated.
        final Controller.CreateScopeStatus createScopeStatus = Controller.CreateScopeStatus.newBuilder()
                .setStatus(Controller.CreateScopeStatus.Status.FAILURE).build();
        when(streamStore.createScope(anyString())).thenReturn(CompletableFuture.completedFuture(createScopeStatus));
        assertEquals(createScopeStatus, controllerService.createScope(testScope).get());
        assertEquals(1, (long) MetricRegistryUtils.getCounter(MetricsNames.CREATE_SCOPE_FAILED).count());

        // Simulate a stream store failure when deleting a scope and verify that the failed metrics are updated.
        final Controller.DeleteScopeStatus deleteScopeStatus = Controller.DeleteScopeStatus.newBuilder()
                .setStatus(Controller.DeleteScopeStatus.Status.FAILURE).build();
        when(streamStore.deleteScope(anyString())).thenReturn(CompletableFuture.completedFuture(deleteScopeStatus));
        assertEquals(deleteScopeStatus, controllerService.deleteScope(testScope).get());
        assertEquals(1, (long) MetricRegistryUtils.getCounter(MetricsNames.DELETE_SCOPE_FAILED).count());
    }

    @Test
    public void createStreamTest() throws Exception {
        final ScalingPolicy policy1 = ScalingPolicy.fixed(2);
        final StreamConfiguration configuration1 = StreamConfiguration.builder().scalingPolicy(policy1).build();

        // start stream creation in background/asynchronously.
        // the connection to server will fail and should be retried
        controllerService.createStream(SCOPE, stream1, configuration1, System.currentTimeMillis());

        // Stream should not have been created and while trying to access any stream metadata
        // we should get illegalStateException
        try {
            Retry.withExpBackoff(10, 10, 4)
                    .retryingOn(StoreException.DataNotFoundException.class)
                    .throwingOn(IllegalStateException.class)
                    .run(() -> {
                        Futures.getAndHandleExceptions(streamStore.getConfiguration(SCOPE, stream1, null, executor),
                                CompletionException::new);
                        return null;
                    });
        } catch (CompletionException ex) {
            Assert.assertEquals(Exceptions.unwrap(ex).getMessage(), "stream state unknown");
            assertEquals(Exceptions.unwrap(ex).getClass(), IllegalStateException.class);
        }

        // Mock createSegment to return success.
        doReturn(CompletableFuture.completedFuture(true)).when(segmentHelperMock).createSegment(
                anyString(), anyString(), anyInt(), any(), any(), anyLong());

        AtomicBoolean result = new AtomicBoolean(false);
        Retry.withExpBackoff(10, 10, 4)
                .retryingOn(IllegalStateException.class)
                .throwingOn(RuntimeException.class)
                .run(() -> {
                    Futures.getAndHandleExceptions(
                            streamStore.getConfiguration(SCOPE, stream1, null, executor)
                                    .thenAccept(configuration -> result.set(configuration.equals(configuration1))),
                            CompletionException::new);
                    return null;
                });

        assertTrue(result.get());
    }
}<|MERGE_RESOLUTION|>--- conflicted
+++ resolved
@@ -89,15 +89,11 @@
 
     private SegmentHelper segmentHelperMock;
     private RequestTracker requestTracker = new RequestTracker(true);
-<<<<<<< HEAD
     private ConnectionPool connectionPool;
-=======
-    private ConnectionFactory connectionFactory;
     @Mock
     private KVTableMetadataStore kvtStore;
     @Mock
     private TableMetadataTasks kvtMetadataTasks;
->>>>>>> ac252744
     private StatsProvider statsProvider = null;
 
     @Before
