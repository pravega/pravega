/**
 * Copyright (c) 2017 Dell Inc., or its subsidiaries. All Rights Reserved.
 *
 * Licensed under the Apache License, Version 2.0 (the "License");
 * you may not use this file except in compliance with the License.
 * You may obtain a copy of the License at
 *
 *     http://www.apache.org/licenses/LICENSE-2.0
 */
package io.pravega.controller.timeout;

import io.pravega.client.stream.ScalingPolicy;
import io.pravega.client.stream.StreamConfiguration;
import io.pravega.client.stream.impl.ModelHelper;
import io.pravega.common.Exceptions;
import io.pravega.common.concurrent.ExecutorServiceHelpers;
import io.pravega.common.tracing.RequestTracker;
import io.pravega.controller.mocks.EventStreamWriterMock;
import io.pravega.controller.mocks.SegmentHelperMock;
import io.pravega.controller.server.ControllerService;
import io.pravega.controller.server.SegmentHelper;
import io.pravega.controller.server.rpc.auth.AuthHelper;
import io.pravega.controller.store.client.StoreClient;
import io.pravega.controller.store.client.StoreClientFactory;
import io.pravega.controller.store.host.HostControllerStore;
import io.pravega.controller.store.host.HostStoreFactory;
import io.pravega.controller.store.host.impl.HostMonitorConfigImpl;
import io.pravega.controller.store.stream.BucketStore;
import io.pravega.controller.store.stream.StoreException;
import io.pravega.controller.store.stream.StreamMetadataStore;
import io.pravega.controller.store.stream.StreamStoreFactory;
import io.pravega.controller.store.stream.TxnStatus;
import io.pravega.controller.store.stream.Version;
import io.pravega.controller.store.stream.VersionedTransactionData;
import io.pravega.controller.store.stream.State;
import io.pravega.controller.store.task.TaskMetadataStore;
import io.pravega.controller.store.task.TaskStoreFactory;
import io.pravega.controller.stream.api.grpc.v1.Controller;
import io.pravega.controller.stream.api.grpc.v1.Controller.PingTxnStatus;
import io.pravega.controller.stream.api.grpc.v1.Controller.TxnId;
import io.pravega.controller.stream.api.grpc.v1.Controller.TxnState;
import io.pravega.controller.task.Stream.StreamMetadataTasks;
import io.pravega.controller.task.Stream.StreamTransactionMetadataTasks;
import io.pravega.controller.util.Config;
import io.pravega.test.common.AssertExtensions;
import io.pravega.test.common.TestingServerStarter;
import java.util.Optional;
import java.util.UUID;
import java.util.concurrent.CompletableFuture;
import java.util.concurrent.Executors;
import java.util.concurrent.LinkedBlockingQueue;
import java.util.concurrent.ScheduledExecutorService;
import java.util.concurrent.TimeUnit;
import lombok.Cleanup;
import lombok.extern.slf4j.Slf4j;
import org.apache.curator.framework.CuratorFramework;
import org.apache.curator.framework.CuratorFrameworkFactory;
import org.apache.curator.retry.RetryOneTime;
import org.apache.curator.test.TestingServer;
import org.junit.After;
import org.junit.Assert;
import org.junit.Before;
import org.junit.Test;

/**
 * Test class for TimeoutService.
 */
@Slf4j
public abstract class TimeoutServiceTest {

    private final static String SCOPE = "SCOPE";
    private final static String STREAM = "STREAM";

    private final static long LEASE = 2000;
    private final static int RETRY_DELAY = 1000;

    protected ScheduledExecutorService executor;
    protected CuratorFramework client;
    protected SegmentHelper segmentHelper;

    private StreamMetadataStore streamStore;
    private TimerWheelTimeoutService timeoutService;
    private ControllerService controllerService;
    private TestingServer zkTestServer;
    private StreamMetadataTasks streamMetadataTasks;
    private StreamTransactionMetadataTasks streamTransactionMetadataTasks;
    private StoreClient storeClient;
    private RequestTracker requestTracker = new RequestTracker(true);

    @Before
    public void setUp() throws Exception {
        final String hostId = "host";

        // Instantiate test ZK service.
        zkTestServer = new TestingServerStarter().start();
        String connectionString = zkTestServer.getConnectString();

        // Initialize the executor service.
        executor = Executors.newScheduledThreadPool(5);
        // Initialize ZK client.
        client = CuratorFrameworkFactory.newClient(connectionString, new RetryOneTime(2000));
        client.start();

        // Create STREAM store, host store, and task metadata store.
        storeClient = StoreClientFactory.createZKStoreClient(client);
        segmentHelper = getSegmentHelper();
        streamStore = getStore();
        HostControllerStore hostStore = HostStoreFactory.createInMemoryStore(HostMonitorConfigImpl.dummyConfig());
        TaskMetadataStore taskMetadataStore = TaskStoreFactory.createStore(storeClient, executor);

        streamMetadataTasks = new StreamMetadataTasks(streamStore, StreamStoreFactory.createInMemoryBucketStore(), taskMetadataStore,
                SegmentHelperMock.getSegmentHelperMock(), executor, hostId, AuthHelper.getDisabledAuthHelper(), requestTracker);
        streamTransactionMetadataTasks = new StreamTransactionMetadataTasks(streamStore, 
                SegmentHelperMock.getSegmentHelperMock(), executor, hostId, TimeoutServiceConfig.defaultConfig(),
<<<<<<< HEAD
                new LinkedBlockingQueue<>(5), AuthHelper.getDisabledAuthHelper());
        streamTransactionMetadataTasks.initializeStreamWriters("commitStream", new EventStreamWriterMock<>(),
                "abortStream", new EventStreamWriterMock<>());
=======
                new LinkedBlockingQueue<>(5), connectionFactory, AuthHelper.getDisabledAuthHelper());
                streamTransactionMetadataTasks.initializeStreamWriters(new EventStreamWriterMock<>(), new EventStreamWriterMock<>());
>>>>>>> 89abc94a

        // Create TimeoutService
        timeoutService = (TimerWheelTimeoutService) streamTransactionMetadataTasks.getTimeoutService();

        controllerService = new ControllerService(streamStore, streamMetadataTasks,
                streamTransactionMetadataTasks, SegmentHelperMock.getSegmentHelperMock(), executor, null);

        // Create scope and stream
        streamStore.createScope(SCOPE).join();

        StreamConfiguration streamConfiguration = StreamConfiguration.builder()
                .scalingPolicy(ScalingPolicy.fixed(1)).build();

        streamStore.createStream(SCOPE, STREAM, streamConfiguration, System.currentTimeMillis(), null, executor)
                   .thenCompose(x -> streamStore.setState(SCOPE, STREAM, State.ACTIVE, null, executor)).join();
    }

    abstract SegmentHelper getSegmentHelper();

    abstract StreamMetadataStore getStore();

    @After
    public void tearDown() throws Exception {
        streamMetadataTasks.close();
        streamTransactionMetadataTasks.close();
        streamStore.close();
        ExecutorServiceHelpers.shutdown(executor);
        client.close();
        storeClient.close();
        zkTestServer.close();
    }

    @Test(timeout = 10000)
    public void testTimeout() throws InterruptedException {
        UUID txnId = streamStore.generateTransactionId(SCOPE, STREAM, null, executor).join();
        VersionedTransactionData txData = streamStore.createTransaction(SCOPE, STREAM, txnId, LEASE, 10 * LEASE,
                null, executor).join();

        long begin = System.currentTimeMillis();
        timeoutService.addTxn(SCOPE, STREAM, txData.getId(), txData.getVersion(), LEASE,
                txData.getMaxExecutionExpiryTime());

        Optional<Throwable> result = timeoutService.getTaskCompletionQueue().poll((long) (1.3 * LEASE), TimeUnit.MILLISECONDS);
        long end = System.currentTimeMillis();
        Assert.assertNotNull(result);

        log.info("Delay until timeout = " + (end - begin));
        Assert.assertTrue((end - begin) >= LEASE);

        TxnStatus status = streamStore.transactionStatus(SCOPE, STREAM, txData.getId(), null, executor).join();
        Assert.assertEquals(TxnStatus.ABORTING, status);

    }

    @Test(timeout = 10000)
    public void testControllerTimeout() throws InterruptedException {
        long begin = System.currentTimeMillis();
        TxnId txnId = controllerService.createTransaction(SCOPE, STREAM, LEASE)
                .thenApply(x -> ModelHelper.decode(x.getKey()))
                .join();

        Optional<Throwable> result = timeoutService.getTaskCompletionQueue().poll((long) (1.3 * LEASE), TimeUnit.MILLISECONDS);
        long end = System.currentTimeMillis();
        Assert.assertNotNull(result);

        log.info("Delay until timeout = " + (end - begin));
        Assert.assertTrue((end - begin) >= LEASE);

        TxnState txnState = controllerService.checkTransactionStatus(SCOPE, STREAM, txnId).join();
        Assert.assertEquals(TxnState.State.ABORTING, txnState.getState());
    }

    @Test(timeout = 10000)
    public void testPingSuccess() throws InterruptedException {
        UUID txnId = streamStore.generateTransactionId(SCOPE, STREAM, null, executor).join();
        VersionedTransactionData txData = streamStore.createTransaction(SCOPE, STREAM, txnId, LEASE, 10 * LEASE,
                null, executor).join();

        timeoutService.addTxn(SCOPE, STREAM, txData.getId(), txData.getVersion(), LEASE,
                txData.getMaxExecutionExpiryTime());

        Optional<Throwable> result = timeoutService.getTaskCompletionQueue().poll((long) (0.75 * LEASE), TimeUnit.MILLISECONDS);
        Assert.assertNull(result);

        TxnStatus status = streamStore.transactionStatus(SCOPE, STREAM, txData.getId(), null, executor).join();
        Assert.assertEquals(TxnStatus.OPEN, status);

        PingTxnStatus pingStatus = timeoutService.pingTxn(SCOPE, STREAM, txData.getId(), txData.getVersion(), LEASE);
        Assert.assertEquals(PingTxnStatus.Status.OK, pingStatus.getStatus());

        result = timeoutService.getTaskCompletionQueue().poll((long) (0.5 * LEASE), TimeUnit.MILLISECONDS);
        Assert.assertNull(result);

        status = streamStore.transactionStatus(SCOPE, STREAM, txData.getId(), null, executor).join();
        Assert.assertEquals(TxnStatus.OPEN, status);

        result = timeoutService.getTaskCompletionQueue().poll((long) (0.8 * LEASE), TimeUnit.MILLISECONDS);
        Assert.assertNotNull(result);

        status = streamStore.transactionStatus(SCOPE, STREAM, txData.getId(), null, executor).join();
        Assert.assertEquals(TxnStatus.ABORTING, status);
    }

    @Test(timeout = 10000)
    public void testControllerPingSuccess() throws InterruptedException {
        TxnId txnId = controllerService.createTransaction(SCOPE, STREAM, LEASE)
                .thenApply(x -> ModelHelper.decode(x.getKey()))
                .join();

        Optional<Throwable> result = timeoutService.getTaskCompletionQueue().poll((long) (0.75 * LEASE), TimeUnit.MILLISECONDS);
        Assert.assertNull(result);

        TxnState txnState = controllerService.checkTransactionStatus(SCOPE, STREAM, txnId).join();
        Assert.assertEquals(TxnState.State.OPEN, txnState.getState());

        PingTxnStatus pingStatus = controllerService.pingTransaction(SCOPE, STREAM, txnId, LEASE).join();
        Assert.assertEquals(PingTxnStatus.Status.OK, pingStatus.getStatus());

        result = timeoutService.getTaskCompletionQueue().poll((long) (0.5 * LEASE), TimeUnit.MILLISECONDS);
        Assert.assertNull(result);

        txnState = controllerService.checkTransactionStatus(SCOPE, STREAM, txnId).join();
        Assert.assertEquals(TxnState.State.OPEN, txnState.getState());

        result = timeoutService.getTaskCompletionQueue().poll((long) (0.8 * LEASE), TimeUnit.MILLISECONDS);
        Assert.assertNotNull(result);

        txnState = controllerService.checkTransactionStatus(SCOPE, STREAM, txnId).join();
        Assert.assertEquals(TxnState.State.ABORTING, txnState.getState());
    }

    @Test(timeout = 30000)
    public void testPingOwnershipTransfer() throws Exception {
        StreamMetadataStore streamStore2 = getStore();
        HostControllerStore hostStore = HostStoreFactory.createInMemoryStore(HostMonitorConfigImpl.dummyConfig());
        BucketStore bucketStore = StreamStoreFactory.createInMemoryBucketStore();
        TaskMetadataStore taskMetadataStore = TaskStoreFactory.createStore(storeClient, executor);

        SegmentHelper helperMock = SegmentHelperMock.getSegmentHelperMock();
        @Cleanup
        StreamMetadataTasks streamMetadataTasks2 = new StreamMetadataTasks(streamStore2, bucketStore, taskMetadataStore,
                helperMock, executor, "2", AuthHelper.getDisabledAuthHelper(), requestTracker);
        @Cleanup
<<<<<<< HEAD
        StreamTransactionMetadataTasks streamTransactionMetadataTasks2 = new StreamTransactionMetadataTasks(streamStore2,
                helperMock, executor, "2", TimeoutServiceConfig.defaultConfig(),
                new LinkedBlockingQueue<>(5), AuthHelper.getDisabledAuthHelper());
        streamTransactionMetadataTasks2.initializeStreamWriters("commitStream", new EventStreamWriterMock<>(),
                "abortStream", new EventStreamWriterMock<>());
=======
        StreamTransactionMetadataTasks streamTransactionMetadataTasks2 = new StreamTransactionMetadataTasks(streamStore2, hostStore,
                SegmentHelperMock.getSegmentHelperMock(), executor, "2", TimeoutServiceConfig.defaultConfig(),
                new LinkedBlockingQueue<>(5), connectionFactory, AuthHelper.getDisabledAuthHelper());
        streamTransactionMetadataTasks2.initializeStreamWriters(new EventStreamWriterMock<>(), new EventStreamWriterMock<>());
>>>>>>> 89abc94a

        // Create TimeoutService
        TimerWheelTimeoutService timeoutService2 = (TimerWheelTimeoutService) streamTransactionMetadataTasks2.getTimeoutService();

        ControllerService controllerService2 = new ControllerService(streamStore2, streamMetadataTasks2,
                streamTransactionMetadataTasks2, helperMock, executor, null);

        TxnId txnId = controllerService.createTransaction(SCOPE, STREAM, LEASE)
                .thenApply(x -> ModelHelper.decode(x.getKey()))
                .join();

        VersionedTransactionData txnData = streamStore.getTransactionData(SCOPE, STREAM, ModelHelper.encode(txnId), null, executor).join();
        Assert.assertEquals(txnData.getVersion(), getVersion(0));

        Optional<Throwable> result = timeoutService.getTaskCompletionQueue().poll((long) (0.75 * LEASE), TimeUnit.MILLISECONDS);
        Assert.assertNull(result);

        TxnState txnState = controllerService.checkTransactionStatus(SCOPE, STREAM, txnId).join();
        Assert.assertEquals(TxnState.State.OPEN, txnState.getState());

        // increasing lease -> total effective lease = 3 * LEASE
        PingTxnStatus pingStatus = controllerService2.pingTransaction(SCOPE, STREAM, txnId, 2 * LEASE).join();
        Assert.assertEquals(PingTxnStatus.Status.OK, pingStatus.getStatus());

        txnData = streamStore.getTransactionData(SCOPE, STREAM, ModelHelper.encode(txnId), null, executor).join();
        Assert.assertEquals(txnData.getVersion(), getVersion(1));

        // timeoutService1 should believe that LEASE has expired and should get non empty completion tasks
        result = timeoutService.getTaskCompletionQueue().poll((long) (1.3 * LEASE + RETRY_DELAY), TimeUnit.MILLISECONDS);
        Assert.assertNotNull(result);

        // the txn may have been attempted to be aborted by timeoutService1 but would have failed. So txn to remain open
        txnState = controllerService.checkTransactionStatus(SCOPE, STREAM, txnId).join();
        Assert.assertEquals(TxnState.State.OPEN, txnState.getState());

        // timeoutService2 should continue to wait on lease expiry and should get empty completion tasks
        result = timeoutService2.getTaskCompletionQueue().poll(0L, TimeUnit.MILLISECONDS);
        Assert.assertNull(result);

        result = timeoutService2.getTaskCompletionQueue().poll(2 * LEASE + RETRY_DELAY, TimeUnit.MILLISECONDS);
        Assert.assertNotNull(result);

        // now txn should have moved to aborting because timeoutservice2 has initiated abort
        txnState = controllerService.checkTransactionStatus(SCOPE, STREAM, txnId).join();
        Assert.assertEquals(TxnState.State.ABORTING, txnState.getState());
    }

    abstract Version getVersion(int i);

    @Test(timeout = 10000)
    public void testPingLeaseTooLarge() {
        UUID txnId = streamStore.generateTransactionId(SCOPE, STREAM, null, executor).join();
        VersionedTransactionData txData = streamStore.createTransaction(SCOPE, STREAM, txnId, LEASE, 10 * LEASE,
                null, executor).join();

        timeoutService.addTxn(SCOPE, STREAM, txData.getId(), txData.getVersion(), LEASE,
                txData.getMaxExecutionExpiryTime());

        Version version = txData.getVersion();
        PingTxnStatus pingStatus = timeoutService.pingTxn(SCOPE, STREAM, txData.getId(), version, Config.MAX_LEASE_VALUE + 1);
        Assert.assertEquals(PingTxnStatus.Status.LEASE_TOO_LARGE, pingStatus.getStatus());

        pingStatus = timeoutService.pingTxn(SCOPE, STREAM, txData.getId(), version, 10 * LEASE + 1);
        Assert.assertEquals(PingTxnStatus.Status.MAX_EXECUTION_TIME_EXCEEDED, pingStatus.getStatus());
    }

    @Test(timeout = 10000)
    public void testControllerPingLeaseTooLarge() {
        int lease = 10;
        TxnId txnId = controllerService.createTransaction(SCOPE, STREAM, lease)
                .thenApply(x -> ModelHelper.decode(x.getKey()))
                .join();

        PingTxnStatus pingStatus = controllerService.pingTransaction(SCOPE, STREAM, txnId, Config.MAX_LEASE_VALUE + 1).join();
        Assert.assertEquals(PingTxnStatus.Status.LEASE_TOO_LARGE, pingStatus.getStatus());

        pingStatus = controllerService.pingTransaction(SCOPE, STREAM, txnId, 1000 * lease + 1).join();
        Assert.assertEquals(PingTxnStatus.Status.MAX_EXECUTION_TIME_EXCEEDED, pingStatus.getStatus());

        UUID txnId1 = streamStore.generateTransactionId(SCOPE, STREAM, null, executor).join();
        VersionedTransactionData txData = streamStore.createTransaction(SCOPE, STREAM, txnId1, LEASE,
                2 * LEASE, null, executor).join();

        txnId = ModelHelper.decode(txData.getId());

        pingStatus = controllerService.pingTransaction(SCOPE, STREAM, txnId, Config.MAX_LEASE_VALUE + 1).join();
        Assert.assertEquals(PingTxnStatus.Status.LEASE_TOO_LARGE, pingStatus.getStatus());

        pingStatus = controllerService.pingTransaction(SCOPE, STREAM, txnId, 3 * LEASE).join();
        Assert.assertEquals(PingTxnStatus.Status.MAX_EXECUTION_TIME_EXCEEDED, pingStatus.getStatus());
    }

    @Test(timeout = 10000)
    public void testControllerCreateTxnLeaseTooLarge() {
        checkError(controllerService.createTransaction(SCOPE, STREAM, Config.MAX_LEASE_VALUE + 1),
                IllegalArgumentException.class);
    }

    @Test(timeout = 10000)
    public void testPingFailureMaxExecutionTimeExceeded() throws InterruptedException {
        UUID txnId = streamStore.generateTransactionId(SCOPE, STREAM, null, executor).join();
        VersionedTransactionData txData = streamStore.createTransaction(SCOPE, STREAM, txnId, LEASE,
                2 * LEASE, null, executor).join();

        timeoutService.addTxn(SCOPE, STREAM, txData.getId(), txData.getVersion(), LEASE,
                txData.getMaxExecutionExpiryTime());

        TxnStatus status = streamStore.transactionStatus(SCOPE, STREAM, txData.getId(), null, executor).join();
        Assert.assertEquals(TxnStatus.OPEN, status);

        // 3 * LEASE > 2 * LEASE
        PingTxnStatus pingStatus = timeoutService.pingTxn(SCOPE, STREAM, txData.getId(), txData.getVersion(), 3 * LEASE);
        Assert.assertEquals(PingTxnStatus.Status.MAX_EXECUTION_TIME_EXCEEDED, pingStatus.getStatus());

        status = streamStore.transactionStatus(SCOPE, STREAM, txData.getId(), null, executor).join();
        Assert.assertEquals(TxnStatus.OPEN, status);
    }

    @Test(timeout = 10000)
    public void testControllerPingFailureMaxExecutionTimeExceeded() throws InterruptedException {
        int lease = 10;
        TxnId txnId = controllerService.createTransaction(SCOPE, STREAM, lease)
                .thenApply(x -> ModelHelper.decode(x.getKey()))
                .join();

        TxnState txnState = controllerService.checkTransactionStatus(SCOPE, STREAM, txnId).join();
        Assert.assertEquals(TxnState.State.OPEN, txnState.getState());

        PingTxnStatus pingStatus = controllerService.pingTransaction(SCOPE, STREAM, txnId, 1000 * lease).join();
        Assert.assertEquals(PingTxnStatus.Status.MAX_EXECUTION_TIME_EXCEEDED, pingStatus.getStatus());

        txnState = controllerService.checkTransactionStatus(SCOPE, STREAM, txnId).join();
        Assert.assertEquals(TxnState.State.OPEN, txnState.getState());
    }

    @Test(timeout = 10000)
    public void testPingFailureDisconnected() throws InterruptedException {
        UUID txnId = streamStore.generateTransactionId(SCOPE, STREAM, null, executor).join();
        VersionedTransactionData txData = streamStore.createTransaction(SCOPE, STREAM, txnId, LEASE,
                10 * LEASE, null, executor).join();

        timeoutService.addTxn(SCOPE, STREAM, txData.getId(), txData.getVersion(), LEASE,
                txData.getMaxExecutionExpiryTime());

        Optional<Throwable> result = timeoutService.getTaskCompletionQueue().poll((long) (0.75 * LEASE), TimeUnit.MILLISECONDS);
        Assert.assertNull(result);

        TxnStatus status = streamStore.transactionStatus(SCOPE, STREAM, txData.getId(), null, executor).join();
        Assert.assertEquals(TxnStatus.OPEN, status);

        // Stop timeoutService, and then try pinging the transaction.
        timeoutService.stopAsync();

        PingTxnStatus pingStatus = timeoutService.pingTxn(SCOPE, STREAM, txData.getId(), txData.getVersion(), LEASE);
        Assert.assertEquals(PingTxnStatus.Status.DISCONNECTED, pingStatus.getStatus());

        result = timeoutService.getTaskCompletionQueue().poll((long) (0.5 * LEASE), TimeUnit.MILLISECONDS);
        Assert.assertNull(result);

        // Check that the transaction status is still open, since timeoutService has been stopped.
        status = streamStore.transactionStatus(SCOPE, STREAM, txData.getId(), null, executor).join();
        Assert.assertEquals(TxnStatus.OPEN, status);
    }

    @Test(timeout = 10000)
    public void testControllerPingFailureDisconnected() throws InterruptedException {

        TxnId txnId = controllerService.createTransaction(SCOPE, STREAM, LEASE)
                .thenApply(x -> ModelHelper.decode(x.getKey()))
                .join();

        Optional<Throwable> result = timeoutService.getTaskCompletionQueue().poll((long) (0.75 * LEASE), TimeUnit.MILLISECONDS);
        Assert.assertNull(result);

        TxnState status = controllerService.checkTransactionStatus(SCOPE, STREAM, txnId).join();
        Assert.assertEquals(TxnState.State.OPEN, status.getState());

        // Stop timeoutService, and then try pinging the transaction.
        timeoutService.stopAsync();

        PingTxnStatus pingStatus = controllerService.pingTransaction(SCOPE, STREAM, txnId, LEASE).join();
        Assert.assertEquals(PingTxnStatus.Status.DISCONNECTED, pingStatus.getStatus());

        result = timeoutService.getTaskCompletionQueue().poll((long) (0.5 * LEASE), TimeUnit.MILLISECONDS);
        Assert.assertNull(result);

        // Check that the transaction status is still open, since timeoutService has been stopped.
        status = controllerService.checkTransactionStatus(SCOPE, STREAM, txnId).join();
        Assert.assertEquals(TxnState.State.OPEN, status.getState());
    }

    @Test(timeout = 10000)
    public void testTimeoutTaskFailureInvalidVersion() throws InterruptedException {
        UUID txnId = streamStore.generateTransactionId(SCOPE, STREAM, null, executor).join();
        VersionedTransactionData txData = streamStore.createTransaction(SCOPE, STREAM, txnId, LEASE,
                10 * LEASE, null, executor).join();

        // Submit transaction to TimeoutService with incorrect tx version identifier.
        timeoutService.addTxn(SCOPE, STREAM, txData.getId(), getNextVersion(txData.getVersion()), LEASE,
                txData.getMaxExecutionExpiryTime());

        Optional<Throwable> result = timeoutService.getTaskCompletionQueue().poll((long) (1.25 * LEASE + RETRY_DELAY), TimeUnit.MILLISECONDS);
        Assert.assertNotNull(result);
        Assert.assertTrue(result.isPresent());
        Assert.assertEquals(StoreException.WriteConflictException.class, result.get().getClass());

        TxnStatus status = streamStore.transactionStatus(SCOPE, STREAM, txData.getId(), null, executor).join();
        Assert.assertEquals(TxnStatus.OPEN, status);

    }

    abstract Version getNextVersion(Version version);

    @Test(timeout = 5000)
    public void testCloseUnknownTxn() {
        UUID txId = streamStore.generateTransactionId(SCOPE, STREAM, null, executor).join();
        VersionedTransactionData txData = streamStore.createTransaction(SCOPE, STREAM, txId, LEASE,
                10 * LEASE, null, executor).join();
        TxnId txnId = convert(txData.getId());

        Controller.TxnState state = controllerService.checkTransactionStatus(SCOPE, STREAM, txnId).join();
        Assert.assertEquals(TxnState.State.OPEN, state.getState());

        Controller.TxnStatus.Status status = controllerService.abortTransaction(SCOPE, STREAM, txnId).join().getStatus();
        Assert.assertEquals(Controller.TxnStatus.Status.SUCCESS, status);
    }

    @Test(timeout = 10000)
    public void testUnknownTxnPingSuccess() throws InterruptedException {
        UUID txnId = streamStore.generateTransactionId(SCOPE, STREAM, null, executor).join();
        VersionedTransactionData txData = streamStore.createTransaction(SCOPE, STREAM, txnId, LEASE, 10 * LEASE,
                null, executor).join();

        TxnId tx = TxnId.newBuilder()
                .setHighBits(txnId.getMostSignificantBits())
                .setLowBits(txnId.getLeastSignificantBits())
                .build();

        controllerService.pingTransaction(SCOPE, STREAM, tx, LEASE);

        TxnStatus status = streamStore.transactionStatus(SCOPE, STREAM, txData.getId(), null, executor).join();
        Assert.assertEquals(TxnStatus.OPEN, status);
    }

    private TxnId convert(UUID uuid) {
        return TxnId.newBuilder()
                .setHighBits(uuid.getMostSignificantBits())
                .setLowBits(uuid.getLeastSignificantBits())
                .build();
    }

    private <T> void checkError(CompletableFuture<T> future, Class<? extends Throwable> expectedException) {
        AssertExtensions.assertFutureThrows("Failed future", future, e -> Exceptions.unwrap(e).getClass().equals(expectedException));
    }
}<|MERGE_RESOLUTION|>--- conflicted
+++ resolved
@@ -112,14 +112,8 @@
                 SegmentHelperMock.getSegmentHelperMock(), executor, hostId, AuthHelper.getDisabledAuthHelper(), requestTracker);
         streamTransactionMetadataTasks = new StreamTransactionMetadataTasks(streamStore, 
                 SegmentHelperMock.getSegmentHelperMock(), executor, hostId, TimeoutServiceConfig.defaultConfig(),
-<<<<<<< HEAD
                 new LinkedBlockingQueue<>(5), AuthHelper.getDisabledAuthHelper());
-        streamTransactionMetadataTasks.initializeStreamWriters("commitStream", new EventStreamWriterMock<>(),
-                "abortStream", new EventStreamWriterMock<>());
-=======
-                new LinkedBlockingQueue<>(5), connectionFactory, AuthHelper.getDisabledAuthHelper());
-                streamTransactionMetadataTasks.initializeStreamWriters(new EventStreamWriterMock<>(), new EventStreamWriterMock<>());
->>>>>>> 89abc94a
+        streamTransactionMetadataTasks.initializeStreamWriters(new EventStreamWriterMock<>(), new EventStreamWriterMock<>());
 
         // Create TimeoutService
         timeoutService = (TimerWheelTimeoutService) streamTransactionMetadataTasks.getTimeoutService();
@@ -263,18 +257,10 @@
         StreamMetadataTasks streamMetadataTasks2 = new StreamMetadataTasks(streamStore2, bucketStore, taskMetadataStore,
                 helperMock, executor, "2", AuthHelper.getDisabledAuthHelper(), requestTracker);
         @Cleanup
-<<<<<<< HEAD
         StreamTransactionMetadataTasks streamTransactionMetadataTasks2 = new StreamTransactionMetadataTasks(streamStore2,
                 helperMock, executor, "2", TimeoutServiceConfig.defaultConfig(),
                 new LinkedBlockingQueue<>(5), AuthHelper.getDisabledAuthHelper());
-        streamTransactionMetadataTasks2.initializeStreamWriters("commitStream", new EventStreamWriterMock<>(),
-                "abortStream", new EventStreamWriterMock<>());
-=======
-        StreamTransactionMetadataTasks streamTransactionMetadataTasks2 = new StreamTransactionMetadataTasks(streamStore2, hostStore,
-                SegmentHelperMock.getSegmentHelperMock(), executor, "2", TimeoutServiceConfig.defaultConfig(),
-                new LinkedBlockingQueue<>(5), connectionFactory, AuthHelper.getDisabledAuthHelper());
         streamTransactionMetadataTasks2.initializeStreamWriters(new EventStreamWriterMock<>(), new EventStreamWriterMock<>());
->>>>>>> 89abc94a
 
         // Create TimeoutService
         TimerWheelTimeoutService timeoutService2 = (TimerWheelTimeoutService) streamTransactionMetadataTasks2.getTimeoutService();
