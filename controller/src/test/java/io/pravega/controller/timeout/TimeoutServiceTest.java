/**
 * Copyright Pravega Authors.
 *
 * Licensed under the Apache License, Version 2.0 (the "License");
 * you may not use this file except in compliance with the License.
 * You may obtain a copy of the License at
 *
 *     http://www.apache.org/licenses/LICENSE-2.0
 *
 * Unless required by applicable law or agreed to in writing, software
 * distributed under the License is distributed on an "AS IS" BASIS,
 * WITHOUT WARRANTIES OR CONDITIONS OF ANY KIND, either express or implied.
 * See the License for the specific language governing permissions and
 * limitations under the License.
 */
package io.pravega.controller.timeout;

import io.pravega.client.stream.ScalingPolicy;
import io.pravega.client.stream.StreamConfiguration;
import io.pravega.common.Exceptions;
import io.pravega.common.tracing.RequestTracker;
import io.pravega.controller.PravegaZkCuratorResource;
import io.pravega.controller.metrics.StreamMetrics;
import io.pravega.controller.metrics.TransactionMetrics;
import io.pravega.controller.mocks.EventStreamWriterMock;
import io.pravega.controller.mocks.SegmentHelperMock;
import io.pravega.controller.server.ControllerService;
import io.pravega.controller.server.SegmentHelper;
import io.pravega.controller.server.security.auth.GrpcAuthHelper;
import io.pravega.controller.store.Version;
import io.pravega.controller.store.host.HostControllerStore;
import io.pravega.controller.store.host.HostStoreFactory;
import io.pravega.controller.store.host.impl.HostMonitorConfigImpl;
import io.pravega.controller.store.kvtable.KVTableMetadataStore;
import io.pravega.controller.store.stream.BucketStore;
import io.pravega.controller.store.stream.State;
import io.pravega.controller.store.stream.StoreException;
import io.pravega.controller.store.stream.StreamMetadataStore;
import io.pravega.controller.store.stream.StreamStoreFactory;
import io.pravega.controller.store.stream.TxnStatus;
import io.pravega.controller.store.stream.VersionedTransactionData;
import io.pravega.controller.store.task.TaskMetadataStore;
import io.pravega.controller.store.task.TaskStoreFactory;
import io.pravega.controller.stream.api.grpc.v1.Controller;
import io.pravega.controller.stream.api.grpc.v1.Controller.PingTxnStatus;
import io.pravega.controller.stream.api.grpc.v1.Controller.TxnId;
import io.pravega.controller.stream.api.grpc.v1.Controller.TxnState;
import io.pravega.controller.task.KeyValueTable.TableMetadataTasks;
import io.pravega.controller.task.Stream.StreamMetadataTasks;
import io.pravega.controller.task.Stream.StreamTransactionMetadataTasks;
import io.pravega.controller.util.Config;
import io.pravega.test.common.AssertExtensions;
import java.util.Optional;
import java.util.UUID;
import java.util.concurrent.CompletableFuture;
import java.util.concurrent.LinkedBlockingQueue;
import java.util.concurrent.TimeUnit;
import lombok.Cleanup;
import lombok.extern.slf4j.Slf4j;
import org.junit.Before;
<<<<<<< HEAD
import org.junit.After;
import org.junit.Test;
import org.junit.ClassRule;
import org.junit.Assert;
=======
import org.junit.Rule;
import org.junit.Test;
import org.junit.rules.Timeout;
>>>>>>> 066982af
import org.mockito.Mock;

/**
 * Test class for TimeoutService.
 */
@Slf4j
public abstract class TimeoutServiceTest {

    @ClassRule
    public static final PravegaZkCuratorResource PRAVEGA_ZK_CURATOR_RESOURCE = new PravegaZkCuratorResource();

    private final static String SCOPE = "SCOPE";
    private final static String STREAM = "STREAM";

    private final static long LEASE = 2000;
    private final static int RETRY_DELAY = 1000;
    @Rule
    public Timeout globalTimeout = new Timeout(30, TimeUnit.HOURS);

    //protected static CuratorFramework CLIENT;
    protected SegmentHelper segmentHelper;

    private StreamMetadataStore streamStore;
    private TimerWheelTimeoutService timeoutService;
    private ControllerService controllerService;
    private StreamMetadataTasks streamMetadataTasks;
    private StreamTransactionMetadataTasks streamTransactionMetadataTasks;
    private RequestTracker requestTracker = new RequestTracker(true);
    @Mock
    private KVTableMetadataStore kvtStore;
    @Mock
    private TableMetadataTasks kvtMetadataTasks;


    @Before
    public void setUp() throws Exception {
        final String hostId = "host";

        // Create STREAM store, host store, and task metadata store.
        segmentHelper = getSegmentHelper();
        streamStore = getStore();
        HostControllerStore hostStore = HostStoreFactory.createInMemoryStore(HostMonitorConfigImpl.dummyConfig());
        TaskMetadataStore taskMetadataStore = TaskStoreFactory.createStore(PRAVEGA_ZK_CURATOR_RESOURCE.storeClient, PRAVEGA_ZK_CURATOR_RESOURCE.executor);

        StreamMetrics.initialize();
        TransactionMetrics.initialize();
        streamMetadataTasks = new StreamMetadataTasks(streamStore, StreamStoreFactory.createInMemoryBucketStore(), taskMetadataStore,
<<<<<<< HEAD
                SegmentHelperMock.getSegmentHelperMock(), PRAVEGA_ZK_CURATOR_RESOURCE.executor, hostId, GrpcAuthHelper.getDisabledAuthHelper(), requestTracker);
=======
                SegmentHelperMock.getSegmentHelperMock(), executor, hostId, GrpcAuthHelper.getDisabledAuthHelper());
>>>>>>> 066982af
        streamTransactionMetadataTasks = new StreamTransactionMetadataTasks(streamStore, 
                SegmentHelperMock.getSegmentHelperMock(), PRAVEGA_ZK_CURATOR_RESOURCE.executor, hostId, TimeoutServiceConfig.defaultConfig(),
                new LinkedBlockingQueue<>(5), GrpcAuthHelper.getDisabledAuthHelper());
        streamTransactionMetadataTasks.initializeStreamWriters(new EventStreamWriterMock<>(), new EventStreamWriterMock<>());

        // Create TimeoutService
        timeoutService = (TimerWheelTimeoutService) streamTransactionMetadataTasks.getTimeoutService();
        BucketStore bucketStore = StreamStoreFactory.createInMemoryBucketStore();

        controllerService = new ControllerService(kvtStore, kvtMetadataTasks, streamStore, bucketStore, streamMetadataTasks,
<<<<<<< HEAD
                streamTransactionMetadataTasks, SegmentHelperMock.getSegmentHelperMock(), PRAVEGA_ZK_CURATOR_RESOURCE.executor, null);
=======
                streamTransactionMetadataTasks, SegmentHelperMock.getSegmentHelperMock(), executor, null, requestTracker);
>>>>>>> 066982af

        // Create scope and stream
        streamStore.createScope(SCOPE, null, executor).join();

        StreamConfiguration streamConfiguration = StreamConfiguration.builder()
                .scalingPolicy(ScalingPolicy.fixed(1)).build();

        streamStore.createStream(SCOPE, STREAM, streamConfiguration, System.currentTimeMillis(), null, PRAVEGA_ZK_CURATOR_RESOURCE.executor)
                   .thenCompose(x -> streamStore.setState(SCOPE, STREAM, State.ACTIVE, null, PRAVEGA_ZK_CURATOR_RESOURCE.executor)).join();
    }

    abstract SegmentHelper getSegmentHelper();

    abstract StreamMetadataStore getStore();

    @After
    public void tearDown() throws Exception {
        streamMetadataTasks.close();
        streamTransactionMetadataTasks.close();
        streamStore.close();
        timeoutService.stopAsync();
        timeoutService.awaitTerminated();
        StreamMetrics.reset();
        TransactionMetrics.reset();
    }

    @Test(timeout = 10000)
    public void testTimeout() throws InterruptedException {
        UUID txnId = streamStore.generateTransactionId(SCOPE, STREAM, null, PRAVEGA_ZK_CURATOR_RESOURCE.executor).join();
        VersionedTransactionData txData = streamStore.createTransaction(SCOPE, STREAM, txnId, LEASE, 10 * LEASE,
                null, PRAVEGA_ZK_CURATOR_RESOURCE.executor).join();

        long begin = System.currentTimeMillis();
        timeoutService.addTxn(SCOPE, STREAM, txData.getId(), txData.getVersion(), LEASE,
                txData.getMaxExecutionExpiryTime());

        Optional<Throwable> result = timeoutService.getTaskCompletionQueue().poll((long) (1.3 * LEASE), TimeUnit.MILLISECONDS);
        long end = System.currentTimeMillis();
        Assert.assertNotNull(result);

        log.info("Delay until timeout = " + (end - begin));
        Assert.assertTrue((end - begin) >= LEASE);

        TxnStatus status = streamStore.transactionStatus(SCOPE, STREAM, txData.getId(), null, PRAVEGA_ZK_CURATOR_RESOURCE.executor).join();
        Assert.assertEquals(TxnStatus.ABORTING, status);

    }

    @Test(timeout = 10000)
    public void testControllerTimeout() throws InterruptedException {
        long begin = System.currentTimeMillis();
        UUID txnId = controllerService.createTransaction(SCOPE, STREAM, LEASE, 0L)
                                      .thenApply(x -> x.getKey())
                                      .join();

        Optional<Throwable> result = timeoutService.getTaskCompletionQueue()
                                                   .poll((long) (1.3 * LEASE), TimeUnit.MILLISECONDS);
        long end = System.currentTimeMillis();
        Assert.assertNotNull(result);

        log.info("Delay until timeout = " + (end - begin));
        Assert.assertTrue((end - begin) >= LEASE);

        TxnState txnState = controllerService.checkTransactionStatus(SCOPE, STREAM, txnId, 9L).join();
        Assert.assertEquals(TxnState.State.ABORTING, txnState.getState());
    }

    @Test(timeout = 10000)
    public void testPingSuccess() throws InterruptedException {
        UUID txnId = streamStore.generateTransactionId(SCOPE, STREAM, null, PRAVEGA_ZK_CURATOR_RESOURCE.executor).join();
        VersionedTransactionData txData = streamStore.createTransaction(SCOPE, STREAM, txnId, LEASE, 10 * LEASE,
                null, PRAVEGA_ZK_CURATOR_RESOURCE.executor).join();

        timeoutService.addTxn(SCOPE, STREAM, txData.getId(), txData.getVersion(), LEASE,
                txData.getMaxExecutionExpiryTime());

        Optional<Throwable> result = timeoutService.getTaskCompletionQueue().poll((long) (0.75 * LEASE), TimeUnit.MILLISECONDS);
        Assert.assertNull(result);

        TxnStatus status = streamStore.transactionStatus(SCOPE, STREAM, txData.getId(), null, PRAVEGA_ZK_CURATOR_RESOURCE.executor).join();
        Assert.assertEquals(TxnStatus.OPEN, status);

        PingTxnStatus pingStatus = timeoutService.pingTxn(SCOPE, STREAM, txData.getId(), txData.getVersion(), LEASE);
        Assert.assertEquals(PingTxnStatus.Status.OK, pingStatus.getStatus());

        result = timeoutService.getTaskCompletionQueue().poll((long) (0.5 * LEASE), TimeUnit.MILLISECONDS);
        Assert.assertNull(result);

        status = streamStore.transactionStatus(SCOPE, STREAM, txData.getId(), null, PRAVEGA_ZK_CURATOR_RESOURCE.executor).join();
        Assert.assertEquals(TxnStatus.OPEN, status);

        result = timeoutService.getTaskCompletionQueue().poll((long) (0.8 * LEASE), TimeUnit.MILLISECONDS);
        Assert.assertNotNull(result);

        status = streamStore.transactionStatus(SCOPE, STREAM, txData.getId(), null, PRAVEGA_ZK_CURATOR_RESOURCE.executor).join();
        Assert.assertEquals(TxnStatus.ABORTING, status);
    }

    @Test(timeout = 10000)
    public void testControllerPingSuccess() throws InterruptedException {
        UUID txnId = controllerService.createTransaction(SCOPE, STREAM, LEASE, 9L)
                                      .thenApply(x -> x.getKey())
                                      .join();

        Optional<Throwable> result = timeoutService.getTaskCompletionQueue().poll((long) (0.75 * LEASE), TimeUnit.MILLISECONDS);
        Assert.assertNull(result);

        TxnState txnState = controllerService.checkTransactionStatus(SCOPE, STREAM, txnId, 9L).join();
        Assert.assertEquals(TxnState.State.OPEN, txnState.getState());

        PingTxnStatus pingStatus = controllerService.pingTransaction(SCOPE, STREAM, txnId, LEASE, 9L).join();
        Assert.assertEquals(PingTxnStatus.Status.OK, pingStatus.getStatus());

        result = timeoutService.getTaskCompletionQueue().poll((long) (0.5 * LEASE), TimeUnit.MILLISECONDS);
        Assert.assertNull(result);

        txnState = controllerService.checkTransactionStatus(SCOPE, STREAM, txnId, 9L).join();
        Assert.assertEquals(TxnState.State.OPEN, txnState.getState());

        result = timeoutService.getTaskCompletionQueue().poll((long) (0.8 * LEASE), TimeUnit.MILLISECONDS);
        Assert.assertNotNull(result);

        txnState = controllerService.checkTransactionStatus(SCOPE, STREAM, txnId, 9L).join();
        Assert.assertEquals(TxnState.State.ABORTING, txnState.getState());
    }

    @Test(timeout = 30000)
    public void testPingOwnershipTransfer() throws Exception {
        StreamMetadataStore streamStore2 = getStore();
        HostControllerStore hostStore = HostStoreFactory.createInMemoryStore(HostMonitorConfigImpl.dummyConfig());
        BucketStore bucketStore = StreamStoreFactory.createInMemoryBucketStore();
        TaskMetadataStore taskMetadataStore = TaskStoreFactory.createStore(PRAVEGA_ZK_CURATOR_RESOURCE.storeClient, PRAVEGA_ZK_CURATOR_RESOURCE.executor);

        SegmentHelper helperMock = SegmentHelperMock.getSegmentHelperMock();
        @Cleanup
        StreamMetadataTasks streamMetadataTasks2 = new StreamMetadataTasks(streamStore2, bucketStore, taskMetadataStore,
<<<<<<< HEAD
                helperMock, PRAVEGA_ZK_CURATOR_RESOURCE.executor, "2", GrpcAuthHelper.getDisabledAuthHelper(), requestTracker);
=======
                helperMock, executor, "2", GrpcAuthHelper.getDisabledAuthHelper());
>>>>>>> 066982af
        @Cleanup
        StreamTransactionMetadataTasks streamTransactionMetadataTasks2 = new StreamTransactionMetadataTasks(streamStore2,
                helperMock, PRAVEGA_ZK_CURATOR_RESOURCE.executor, "2", TimeoutServiceConfig.defaultConfig(),
                new LinkedBlockingQueue<>(5), GrpcAuthHelper.getDisabledAuthHelper());
        streamTransactionMetadataTasks2.initializeStreamWriters(new EventStreamWriterMock<>(), new EventStreamWriterMock<>());

        // Create TimeoutService
        TimerWheelTimeoutService timeoutService2 = (TimerWheelTimeoutService) streamTransactionMetadataTasks2.getTimeoutService();

        ControllerService controllerService2 = new ControllerService(kvtStore, kvtMetadataTasks, streamStore2, bucketStore, streamMetadataTasks2,
<<<<<<< HEAD
                streamTransactionMetadataTasks2, helperMock, PRAVEGA_ZK_CURATOR_RESOURCE.executor, null);
=======
                streamTransactionMetadataTasks2, helperMock, executor, null, requestTracker);
>>>>>>> 066982af

        UUID txnId = controllerService.createTransaction(SCOPE, STREAM, LEASE, 9L)
                                       .thenApply(x -> x.getKey())
                                       .join();

        VersionedTransactionData txnData = streamStore.getTransactionData(SCOPE, STREAM, txnId, null, PRAVEGA_ZK_CURATOR_RESOURCE.executor).join();
        Assert.assertEquals(txnData.getVersion(), getVersion(0));

        Optional<Throwable> result = timeoutService.getTaskCompletionQueue().poll((long) (0.75 * LEASE), TimeUnit.MILLISECONDS);
        Assert.assertNull(result);

        TxnState txnState = controllerService.checkTransactionStatus(SCOPE, STREAM, txnId, 9L).join();
        Assert.assertEquals(TxnState.State.OPEN, txnState.getState());

        // increasing lease -> total effective lease = 3 * LEASE
        PingTxnStatus pingStatus = controllerService2.pingTransaction(SCOPE, STREAM, txnId, 2 * LEASE, 9L).join();
        Assert.assertEquals(PingTxnStatus.Status.OK, pingStatus.getStatus());

        txnData = streamStore.getTransactionData(SCOPE, STREAM, txnId, null, PRAVEGA_ZK_CURATOR_RESOURCE.executor).join();
        Assert.assertEquals(txnData.getVersion(), getVersion(1));

        // timeoutService1 should believe that LEASE has expired and should get non empty completion tasks
        result = timeoutService.getTaskCompletionQueue().poll((long) (1.3 * LEASE + RETRY_DELAY), TimeUnit.MILLISECONDS);
        Assert.assertNotNull(result);

        // the txn may have been attempted to be aborted by timeoutService1 but would have failed. So txn to remain open
        txnState = controllerService.checkTransactionStatus(SCOPE, STREAM, txnId, 9L).join();
        Assert.assertEquals(TxnState.State.OPEN, txnState.getState());

        // timeoutService2 should continue to wait on lease expiry and should get empty completion tasks
        result = timeoutService2.getTaskCompletionQueue().poll(0L, TimeUnit.MILLISECONDS);
        Assert.assertNull(result);

        result = timeoutService2.getTaskCompletionQueue().poll(2 * LEASE + RETRY_DELAY, TimeUnit.MILLISECONDS);
        Assert.assertNotNull(result);

        // now txn should have moved to aborting because timeoutservice2 has initiated abort
        txnState = controllerService.checkTransactionStatus(SCOPE, STREAM, txnId, 9L).join();
        Assert.assertEquals(TxnState.State.ABORTING, txnState.getState());
    }

    abstract Version getVersion(int i);

    @Test(timeout = 10000)
    public void testPingLeaseTooLarge() {
        UUID txnId = streamStore.generateTransactionId(SCOPE, STREAM, null, PRAVEGA_ZK_CURATOR_RESOURCE.executor).join();
        VersionedTransactionData txData = streamStore.createTransaction(SCOPE, STREAM, txnId, LEASE, 10 * LEASE,
                null, PRAVEGA_ZK_CURATOR_RESOURCE.executor).join();

        timeoutService.addTxn(SCOPE, STREAM, txData.getId(), txData.getVersion(), LEASE,
                txData.getMaxExecutionExpiryTime());

        Version version = txData.getVersion();
        PingTxnStatus pingStatus = timeoutService.pingTxn(SCOPE, STREAM, txData.getId(), version, Config.MAX_LEASE_VALUE + 1);
        Assert.assertEquals(PingTxnStatus.Status.LEASE_TOO_LARGE, pingStatus.getStatus());

        pingStatus = timeoutService.pingTxn(SCOPE, STREAM, txData.getId(), version, 10 * LEASE + 1);
        Assert.assertEquals(PingTxnStatus.Status.MAX_EXECUTION_TIME_EXCEEDED, pingStatus.getStatus());
    }

    @Test(timeout = 10000)
    public void testControllerPingLeaseTooLarge() {
        int lease = 10;
        UUID txnId = controllerService.createTransaction(SCOPE, STREAM, lease, 9L)
                                      .thenApply(x -> x.getKey())
                                      .join();

        PingTxnStatus pingStatus = controllerService.pingTransaction(SCOPE, STREAM, txnId, Config.MAX_LEASE_VALUE + 1, 9L).join();
        Assert.assertEquals(PingTxnStatus.Status.LEASE_TOO_LARGE, pingStatus.getStatus());

        pingStatus = controllerService.pingTransaction(SCOPE, STREAM, txnId, 1000 * lease + 1, 9L).join();
        Assert.assertEquals(PingTxnStatus.Status.MAX_EXECUTION_TIME_EXCEEDED, pingStatus.getStatus());

        UUID txnId1 = streamStore.generateTransactionId(SCOPE, STREAM, null, PRAVEGA_ZK_CURATOR_RESOURCE.executor).join();
        VersionedTransactionData txData = streamStore.createTransaction(SCOPE, STREAM, txnId1, LEASE,
                2 * LEASE, null, PRAVEGA_ZK_CURATOR_RESOURCE.executor).join();

        txnId = txData.getId();

        pingStatus = controllerService.pingTransaction(SCOPE, STREAM, txnId, Config.MAX_LEASE_VALUE + 1, 9L).join();
        Assert.assertEquals(PingTxnStatus.Status.LEASE_TOO_LARGE, pingStatus.getStatus());

        pingStatus = controllerService.pingTransaction(SCOPE, STREAM, txnId, 3 * LEASE, 9L).join();
        Assert.assertEquals(PingTxnStatus.Status.MAX_EXECUTION_TIME_EXCEEDED, pingStatus.getStatus());
    }

    @Test(timeout = 10000)
    public void testControllerCreateTxnLeaseTooLarge() {
        checkError(controllerService.createTransaction(SCOPE, STREAM, Config.MAX_LEASE_VALUE + 1, 9L),
                IllegalArgumentException.class);
    }

    @Test(timeout = 10000)
    public void testPingFailureMaxExecutionTimeExceeded() throws InterruptedException {
        UUID txnId = streamStore.generateTransactionId(SCOPE, STREAM, null, PRAVEGA_ZK_CURATOR_RESOURCE.executor).join();
        VersionedTransactionData txData = streamStore.createTransaction(SCOPE, STREAM, txnId, LEASE,
                2 * LEASE, null, PRAVEGA_ZK_CURATOR_RESOURCE.executor).join();

        timeoutService.addTxn(SCOPE, STREAM, txData.getId(), txData.getVersion(), LEASE,
                txData.getMaxExecutionExpiryTime());

        TxnStatus status = streamStore.transactionStatus(SCOPE, STREAM, txData.getId(), null, PRAVEGA_ZK_CURATOR_RESOURCE.executor).join();
        Assert.assertEquals(TxnStatus.OPEN, status);

        // 3 * LEASE > 2 * LEASE
        PingTxnStatus pingStatus = timeoutService.pingTxn(SCOPE, STREAM, txData.getId(), txData.getVersion(), 3 * LEASE);
        Assert.assertEquals(PingTxnStatus.Status.MAX_EXECUTION_TIME_EXCEEDED, pingStatus.getStatus());

        status = streamStore.transactionStatus(SCOPE, STREAM, txData.getId(), null, PRAVEGA_ZK_CURATOR_RESOURCE.executor).join();
        Assert.assertEquals(TxnStatus.OPEN, status);
    }

    @Test(timeout = 10000)
    public void testControllerPingFailureMaxExecutionTimeExceeded() throws InterruptedException {
        int lease = 10;
        UUID txnId = controllerService.createTransaction(SCOPE, STREAM, lease, 9L)
                                      .thenApply(x -> x.getKey())
                                      .join();

        TxnState txnState = controllerService.checkTransactionStatus(SCOPE, STREAM, txnId, 9L).join();
        Assert.assertEquals(TxnState.State.OPEN, txnState.getState());

        PingTxnStatus pingStatus = controllerService.pingTransaction(SCOPE, STREAM, txnId, 1000 * lease, 9L).join();
        Assert.assertEquals(PingTxnStatus.Status.MAX_EXECUTION_TIME_EXCEEDED, pingStatus.getStatus());

        txnState = controllerService.checkTransactionStatus(SCOPE, STREAM, txnId, 9L).join();
        Assert.assertEquals(TxnState.State.OPEN, txnState.getState());
    }

    @Test(timeout = 10000)
    public void testPingFailureDisconnected() throws InterruptedException {
        UUID txnId = streamStore.generateTransactionId(SCOPE, STREAM, null, PRAVEGA_ZK_CURATOR_RESOURCE.executor).join();
        VersionedTransactionData txData = streamStore.createTransaction(SCOPE, STREAM, txnId, LEASE,
                10 * LEASE, null, PRAVEGA_ZK_CURATOR_RESOURCE.executor).join();

        timeoutService.addTxn(SCOPE, STREAM, txData.getId(), txData.getVersion(), LEASE,
                txData.getMaxExecutionExpiryTime());

        Optional<Throwable> result = timeoutService.getTaskCompletionQueue().poll((long) (0.75 * LEASE), TimeUnit.MILLISECONDS);
        Assert.assertNull(result);

        TxnStatus status = streamStore.transactionStatus(SCOPE, STREAM, txData.getId(), null, PRAVEGA_ZK_CURATOR_RESOURCE.executor).join();
        Assert.assertEquals(TxnStatus.OPEN, status);

        // Stop timeoutService, and then try pinging the transaction.
        timeoutService.stopAsync();

        PingTxnStatus pingStatus = timeoutService.pingTxn(SCOPE, STREAM, txData.getId(), txData.getVersion(), LEASE);
        Assert.assertEquals(PingTxnStatus.Status.DISCONNECTED, pingStatus.getStatus());

        result = timeoutService.getTaskCompletionQueue().poll((long) (0.5 * LEASE), TimeUnit.MILLISECONDS);
        Assert.assertNull(result);

        // Check that the transaction status is still open, since timeoutService has been stopped.
        status = streamStore.transactionStatus(SCOPE, STREAM, txData.getId(), null, PRAVEGA_ZK_CURATOR_RESOURCE.executor).join();
        Assert.assertEquals(TxnStatus.OPEN, status);
    }

    @Test(timeout = 10000)
    public void testControllerPingFailureDisconnected() throws InterruptedException {

        UUID txnId = controllerService.createTransaction(SCOPE, STREAM, LEASE, 0L)
                                      .thenApply(x -> x.getKey())
                                      .join();

        Optional<Throwable> result = timeoutService.getTaskCompletionQueue().poll((long) (0.75 * LEASE), TimeUnit.MILLISECONDS);
        Assert.assertNull(result);

        TxnState status = controllerService.checkTransactionStatus(SCOPE, STREAM, txnId, 0L).join();
        Assert.assertEquals(TxnState.State.OPEN, status.getState());

        // Stop timeoutService, and then try pinging the transaction.
        timeoutService.stopAsync();

        PingTxnStatus pingStatus = controllerService.pingTransaction(SCOPE, STREAM, txnId, LEASE, 0L).join();
        Assert.assertEquals(PingTxnStatus.Status.DISCONNECTED, pingStatus.getStatus());

        result = timeoutService.getTaskCompletionQueue().poll((long) (0.5 * LEASE), TimeUnit.MILLISECONDS);
        Assert.assertNull(result);

        // Check that the transaction status is still open, since timeoutService has been stopped.
        status = controllerService.checkTransactionStatus(SCOPE, STREAM, txnId, 0L).join();
        Assert.assertEquals(TxnState.State.OPEN, status.getState());
    }

    @Test(timeout = 10000)
    public void testTimeoutTaskFailureInvalidVersion() throws InterruptedException {
        UUID txnId = streamStore.generateTransactionId(SCOPE, STREAM, null, PRAVEGA_ZK_CURATOR_RESOURCE.executor).join();
        VersionedTransactionData txData = streamStore.createTransaction(SCOPE, STREAM, txnId, LEASE,
                10 * LEASE, null, PRAVEGA_ZK_CURATOR_RESOURCE.executor).join();

        // Submit transaction to TimeoutService with incorrect tx version identifier.
        timeoutService.addTxn(SCOPE, STREAM, txData.getId(), getNextVersion(txData.getVersion()), LEASE,
                txData.getMaxExecutionExpiryTime());

        Optional<Throwable> result = timeoutService.getTaskCompletionQueue().poll((long) (1.25 * LEASE + RETRY_DELAY), TimeUnit.MILLISECONDS);
        Assert.assertNotNull(result);
        Assert.assertTrue(result.isPresent());
        Assert.assertEquals(StoreException.WriteConflictException.class, result.get().getClass());

        TxnStatus status = streamStore.transactionStatus(SCOPE, STREAM, txData.getId(), null, PRAVEGA_ZK_CURATOR_RESOURCE.executor).join();
        Assert.assertEquals(TxnStatus.OPEN, status);

    }

    abstract Version getNextVersion(Version version);

    @Test(timeout = 5000)
    public void testCloseUnknownTxn() {
        UUID txId = streamStore.generateTransactionId(SCOPE, STREAM, null, PRAVEGA_ZK_CURATOR_RESOURCE.executor).join();
        VersionedTransactionData txData = streamStore.createTransaction(SCOPE, STREAM, txId, LEASE,
                10 * LEASE, null, PRAVEGA_ZK_CURATOR_RESOURCE.executor).join();
        UUID txnId = txData.getId();

        Controller.TxnState state = controllerService.checkTransactionStatus(SCOPE, STREAM, txnId, 0L).join();
        Assert.assertEquals(TxnState.State.OPEN, state.getState());

        Controller.TxnStatus.Status status = controllerService.abortTransaction(SCOPE, STREAM, txnId, 0L).join().getStatus();
        Assert.assertEquals(Controller.TxnStatus.Status.SUCCESS, status);
    }

    @Test(timeout = 10000)
    public void testUnknownTxnPingSuccess() throws InterruptedException {
        UUID txnId = streamStore.generateTransactionId(SCOPE, STREAM, null, PRAVEGA_ZK_CURATOR_RESOURCE.executor).join();
        VersionedTransactionData txData = streamStore.createTransaction(SCOPE, STREAM, txnId, LEASE, 10 * LEASE,
                null, PRAVEGA_ZK_CURATOR_RESOURCE.executor).join();

        controllerService.pingTransaction(SCOPE, STREAM, txnId, LEASE, 0L).join();

        TxnStatus status = streamStore.transactionStatus(SCOPE, STREAM, txData.getId(), null, PRAVEGA_ZK_CURATOR_RESOURCE.executor).join();
        Assert.assertEquals(TxnStatus.OPEN, status);
    }

    private TxnId convert(UUID uuid) {
        return TxnId.newBuilder()
                .setHighBits(uuid.getMostSignificantBits())
                .setLowBits(uuid.getLeastSignificantBits())
                .build();
    }

    private <T> void checkError(CompletableFuture<T> future, Class<? extends Throwable> expectedException) {
        AssertExtensions.assertFutureThrows("Failed future", future, e -> Exceptions.unwrap(e).getClass().equals(expectedException));
    }
}<|MERGE_RESOLUTION|>--- conflicted
+++ resolved
@@ -58,16 +58,10 @@
 import lombok.Cleanup;
 import lombok.extern.slf4j.Slf4j;
 import org.junit.Before;
-<<<<<<< HEAD
 import org.junit.After;
 import org.junit.Test;
 import org.junit.ClassRule;
 import org.junit.Assert;
-=======
-import org.junit.Rule;
-import org.junit.Test;
-import org.junit.rules.Timeout;
->>>>>>> 066982af
 import org.mockito.Mock;
 
 /**
@@ -115,11 +109,7 @@
         StreamMetrics.initialize();
         TransactionMetrics.initialize();
         streamMetadataTasks = new StreamMetadataTasks(streamStore, StreamStoreFactory.createInMemoryBucketStore(), taskMetadataStore,
-<<<<<<< HEAD
                 SegmentHelperMock.getSegmentHelperMock(), PRAVEGA_ZK_CURATOR_RESOURCE.executor, hostId, GrpcAuthHelper.getDisabledAuthHelper(), requestTracker);
-=======
-                SegmentHelperMock.getSegmentHelperMock(), executor, hostId, GrpcAuthHelper.getDisabledAuthHelper());
->>>>>>> 066982af
         streamTransactionMetadataTasks = new StreamTransactionMetadataTasks(streamStore, 
                 SegmentHelperMock.getSegmentHelperMock(), PRAVEGA_ZK_CURATOR_RESOURCE.executor, hostId, TimeoutServiceConfig.defaultConfig(),
                 new LinkedBlockingQueue<>(5), GrpcAuthHelper.getDisabledAuthHelper());
@@ -130,11 +120,7 @@
         BucketStore bucketStore = StreamStoreFactory.createInMemoryBucketStore();
 
         controllerService = new ControllerService(kvtStore, kvtMetadataTasks, streamStore, bucketStore, streamMetadataTasks,
-<<<<<<< HEAD
                 streamTransactionMetadataTasks, SegmentHelperMock.getSegmentHelperMock(), PRAVEGA_ZK_CURATOR_RESOURCE.executor, null);
-=======
-                streamTransactionMetadataTasks, SegmentHelperMock.getSegmentHelperMock(), executor, null, requestTracker);
->>>>>>> 066982af
 
         // Create scope and stream
         streamStore.createScope(SCOPE, null, executor).join();
@@ -271,11 +257,7 @@
         SegmentHelper helperMock = SegmentHelperMock.getSegmentHelperMock();
         @Cleanup
         StreamMetadataTasks streamMetadataTasks2 = new StreamMetadataTasks(streamStore2, bucketStore, taskMetadataStore,
-<<<<<<< HEAD
                 helperMock, PRAVEGA_ZK_CURATOR_RESOURCE.executor, "2", GrpcAuthHelper.getDisabledAuthHelper(), requestTracker);
-=======
-                helperMock, executor, "2", GrpcAuthHelper.getDisabledAuthHelper());
->>>>>>> 066982af
         @Cleanup
         StreamTransactionMetadataTasks streamTransactionMetadataTasks2 = new StreamTransactionMetadataTasks(streamStore2,
                 helperMock, PRAVEGA_ZK_CURATOR_RESOURCE.executor, "2", TimeoutServiceConfig.defaultConfig(),
@@ -286,11 +268,7 @@
         TimerWheelTimeoutService timeoutService2 = (TimerWheelTimeoutService) streamTransactionMetadataTasks2.getTimeoutService();
 
         ControllerService controllerService2 = new ControllerService(kvtStore, kvtMetadataTasks, streamStore2, bucketStore, streamMetadataTasks2,
-<<<<<<< HEAD
                 streamTransactionMetadataTasks2, helperMock, PRAVEGA_ZK_CURATOR_RESOURCE.executor, null);
-=======
-                streamTransactionMetadataTasks2, helperMock, executor, null, requestTracker);
->>>>>>> 066982af
 
         UUID txnId = controllerService.createTransaction(SCOPE, STREAM, LEASE, 9L)
                                        .thenApply(x -> x.getKey())
