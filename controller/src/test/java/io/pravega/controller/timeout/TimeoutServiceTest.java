--- conflicted
+++ resolved
@@ -455,24 +455,6 @@
 
         TxnStatus status = streamStore.transactionStatus(SCOPE, STREAM, txData.getId(), null, executor).join();
         Assert.assertEquals(TxnStatus.OPEN, status);
-<<<<<<< HEAD
-
-        PingTxnStatus pingStatus = timeoutService.pingTxn(SCOPE, STREAM, txData.getId(), LEASE);
-        Assert.assertEquals(PingTxnStatus.Status.OK, pingStatus.getStatus());
-
-        result = timeoutService.getTaskCompletionQueue().poll((long) (0.5 * LEASE), TimeUnit.MILLISECONDS);
-        Assert.assertNull(result);
-
-        status = streamStore.transactionStatus(SCOPE, STREAM, txData.getId(), null, executor).join();
-        Assert.assertEquals(TxnStatus.OPEN, status);
-
-        result = timeoutService.getTaskCompletionQueue().poll((long) (0.8 * LEASE), TimeUnit.MILLISECONDS);
-        Assert.assertNotNull(result);
-
-        status = streamStore.transactionStatus(SCOPE, STREAM, txData.getId(), null, executor).join();
-        Assert.assertEquals(TxnStatus.ABORTING, status);
-=======
->>>>>>> f113e639
     }
 
     private TxnId convert(UUID uuid) {
