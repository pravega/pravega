--- conflicted
+++ resolved
@@ -12,11 +12,8 @@
 import io.pravega.controller.mocks.EventStreamWriterMock;
 import io.pravega.controller.mocks.SegmentHelperMock;
 import io.pravega.controller.stream.api.grpc.v1.Controller;
-<<<<<<< HEAD
 import io.pravega.controller.task.Stream.StreamTransactionMetadataTasks;
-=======
 import io.pravega.test.common.AssertExtensions;
->>>>>>> c6908734
 import io.pravega.test.common.TestingServerStarter;
 import io.pravega.controller.server.ControllerService;
 import io.pravega.controller.server.SegmentHelper;
@@ -334,11 +331,7 @@
         Assert.assertEquals(PingTxnStatus.Status.MAX_EXECUTION_TIME_EXCEEDED, pingStatus.getStatus());
 
         status = streamStore.transactionStatus(SCOPE, STREAM, txData.getId(), null, executor).join();
-<<<<<<< HEAD
-        Assert.assertEquals(TxnStatus.ABORTING, status);
-=======
-        Assert.assertEquals(TxnStatus.OPEN, status);
->>>>>>> c6908734
+        Assert.assertEquals(TxnStatus.OPEN, status);
     }
 
     @Test(timeout = 10000)
@@ -350,29 +343,12 @@
         TxnState txnState = controllerService.checkTransactionStatus(SCOPE, STREAM, txnId).join();
         Assert.assertEquals(TxnState.State.OPEN, txnState.getState());
 
-<<<<<<< HEAD
-        PingTxnStatus pingStatus = controllerService.pingTransaction(SCOPE, STREAM, txnId, LEASE, false).join();
-        Assert.assertEquals(PingTxnStatus.Status.OK, pingStatus.getStatus());
-
-        result = timeoutService.getTaskCompletionQueue().poll((long) (0.75 * LEASE), TimeUnit.MILLISECONDS);
-        Assert.assertNull(result);
+        // 3 * LEASE > MAX_EXECUTION_TIME
+        PingTxnStatus pingStatus = controllerService.pingTransaction(SCOPE, STREAM, txnId, 3 * LEASE, false).join();
+        Assert.assertEquals(PingTxnStatus.Status.MAX_EXECUTION_TIME_EXCEEDED, pingStatus.getStatus());
 
         txnState = controllerService.checkTransactionStatus(SCOPE, STREAM, txnId).join();
         Assert.assertEquals(TxnState.State.OPEN, txnState.getState());
-
-        pingStatus = controllerService.pingTransaction(SCOPE, STREAM, txnId, LEASE + 1, false).join();
-=======
-        // 3 * LEASE > MAX_EXECUTION_TIME
-        PingTxnStatus pingStatus = controllerService.pingTransaction(SCOPE, STREAM, txnId, 3 * LEASE).join();
->>>>>>> c6908734
-        Assert.assertEquals(PingTxnStatus.Status.MAX_EXECUTION_TIME_EXCEEDED, pingStatus.getStatus());
-
-        txnState = controllerService.checkTransactionStatus(SCOPE, STREAM, txnId).join();
-<<<<<<< HEAD
-        Assert.assertEquals(TxnState.State.ABORTING, txnState.getState());
-=======
-        Assert.assertEquals(TxnState.State.OPEN, txnState.getState());
->>>>>>> c6908734
     }
 
     @Test(timeout = 10000)
