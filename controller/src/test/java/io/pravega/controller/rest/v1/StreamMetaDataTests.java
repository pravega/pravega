--- conflicted
+++ resolved
@@ -202,12 +202,7 @@
         connectionFactory = new SocketConnectionFactoryImpl(ClientConfig.builder()
                                                                         .controllerURI(URI.create("tcp://localhost"))
                                                                         .build());
-<<<<<<< HEAD
-        restServer = new RESTServer(serverConfig, Set.of(new StreamMetadataResourceImpl(controller, mockControllerService, authManager, connectionFactory)));
-=======
-        restServer = new RESTServer(controller, mockControllerService, authManager, serverConfig,
-                connectionFactory, ClientConfig.builder().build());
->>>>>>> 070dfc59
+        restServer = new RESTServer(serverConfig, Set.of(new StreamMetadataResourceImpl(controller, mockControllerService, authManager, connectionFactory, ClientConfig.builder().build())));
         restServer.startAsync();
         restServer.awaitRunning();
         client = ClientBuilder.newClient();
@@ -748,7 +743,7 @@
         final StreamConfiguration streamConfiguration3 = StreamConfiguration.builder()
                 .scalingPolicy(ScalingPolicy.fixed(1))
                 .build();
-        Map<String, StreamConfiguration> allStreamsList = ImmutableMap.of(stream1, streamConfiguration1, stream2, 
+        Map<String, StreamConfiguration> allStreamsList = ImmutableMap.of(stream1, streamConfiguration1, stream2,
                 streamConfiguration2, NameUtils.getInternalNameForStream("stream3"), streamConfiguration3);
         when(mockControllerService.listStreamsInScope(eq("scope1"), anyLong())).thenReturn(
                 CompletableFuture.completedFuture(allStreamsList));
@@ -969,7 +964,7 @@
                 .build();
 
         // Fetch reader groups list.
-        Map<String, StreamConfiguration> streamsList = ImmutableMap.of(stream1, streamconf1, stream2, 
+        Map<String, StreamConfiguration> streamsList = ImmutableMap.of(stream1, streamconf1, stream2,
                 streamconf2, getStreamForReaderGroup("readerGroup1"), readerGroup1,
                 getStreamForReaderGroup("readerGroup2"), readerGroup2);
         when(mockControllerService.listStreamsInScope(eq(scope1), anyLong()))
