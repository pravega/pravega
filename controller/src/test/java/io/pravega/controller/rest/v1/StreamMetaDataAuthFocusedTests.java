/**
 * Copyright Pravega Authors.
 *
 * Licensed under the Apache License, Version 2.0 (the "License");
 * you may not use this file except in compliance with the License.
 * You may obtain a copy of the License at
 *
 *     http://www.apache.org/licenses/LICENSE-2.0
 *
 * Unless required by applicable law or agreed to in writing, software
 * distributed under the License is distributed on an "AS IS" BASIS,
 * WITHOUT WARRANTIES OR CONDITIONS OF ANY KIND, either express or implied.
 * See the License for the specific language governing permissions and
 * limitations under the License.
 */
package io.pravega.controller.rest.v1;

import com.google.common.collect.ImmutableMap;
import io.grpc.ServerBuilder;
import io.pravega.client.ClientConfig;
import io.pravega.client.connection.impl.ConnectionFactory;
import io.pravega.client.connection.impl.SocketConnectionFactoryImpl;
import io.pravega.client.stream.RetentionPolicy;
import io.pravega.client.stream.ScalingPolicy;
import io.pravega.client.stream.StreamConfiguration;
import io.pravega.controller.server.ControllerService;
import io.pravega.controller.server.eventProcessor.LocalController;
import io.pravega.controller.server.rest.RESTServer;
import io.pravega.controller.server.rest.RESTServerConfig;
import io.pravega.controller.server.rest.generated.model.CreateScopeRequest;
import io.pravega.controller.server.rest.generated.model.CreateStreamRequest;
import io.pravega.controller.server.rest.generated.model.RetentionConfig;
import io.pravega.controller.server.rest.generated.model.ScalingConfig;
import io.pravega.controller.server.rest.generated.model.ScopesList;
import io.pravega.controller.server.rest.generated.model.StreamState;
import io.pravega.controller.server.rest.generated.model.StreamsList;
import io.pravega.controller.server.rest.impl.RESTServerConfigImpl;
import io.pravega.controller.server.security.auth.handler.AuthHandlerManager;
import io.pravega.shared.security.crypto.StrongPasswordProcessor;
import io.pravega.controller.server.rpc.grpc.impl.GRPCServerConfigImpl;
import io.pravega.controller.stream.api.grpc.v1.Controller;
import io.pravega.test.common.TestUtils;
import java.io.File;
import java.io.FileWriter;
import java.io.IOException;
import java.net.URI;
import java.security.NoSuchAlgorithmException;
import java.security.spec.InvalidKeySpecException;
import java.time.Duration;
import java.util.Arrays;
import java.util.List;
import java.util.Map;
import java.util.concurrent.CompletableFuture;
import java.util.concurrent.ExecutionException;
import java.util.concurrent.TimeUnit;
import java.util.concurrent.TimeoutException;
import java.util.concurrent.locks.Lock;
import java.util.concurrent.locks.ReentrantLock;
import javax.ws.rs.client.Client;
import javax.ws.rs.client.ClientBuilder;
import javax.ws.rs.client.Entity;
import javax.ws.rs.client.Invocation;
import javax.ws.rs.core.HttpHeaders;
import javax.ws.rs.core.MultivaluedHashMap;
import javax.ws.rs.core.MultivaluedMap;
import javax.ws.rs.core.Response;
import org.junit.After;
import org.junit.AfterClass;
import org.junit.Before;
import org.junit.BeforeClass;
import org.junit.Test;

import static io.pravega.controller.auth.AuthFileUtils.credentialsAndAclAsString;
import static org.junit.Assert.assertEquals;
import static org.junit.Assert.assertNotNull;
import static org.junit.Assert.assertTrue;
import static org.mockito.ArgumentMatchers.*;
import static org.mockito.Mockito.mock;
import static org.mockito.Mockito.when;

/**
 * There are authorization-related tests elsewhere ({@link SecureStreamMetaDataTests} and
 * {@link UserSecureStreamMetaDataTests}) too. Here, we have focused authorization tests which test the logic more
 * comprehensively; Tests here also run much quicker, since we share REST server, auth handler and its configuration
 * across all tests in this class.
 *
 * Note: Since the tests are intended to run using a shared REST server, it is important to ensure that the tests do not
 * create resources with the same names, as doing so can make the tests indirectly dependent on each other and flaky.
 */
public class StreamMetaDataAuthFocusedTests {

    private final static int HTTP_STATUS_OK = 200;
    private final static int HTTP_STATUS_CREATED = 201;
    private final static int HTTP_STATUS_NOCONTENT = 204;
    private final static int HTTP_STATUS_UNAUTHORIZED = 401;
    private final static int HTTP_STATUS_FORBIDDEN = 403;

    private final static String USER_PRIVILEGED = "superUser";
    private final static String USER_SCOPE_CREATOR = "scopeCreator";
    private final static String USER_SCOPE_LISTER = "scopeLister";
    private final static String USER_SCOPE_MANAGER = "scopeManager";
    private final static String USER_STREAMS_IN_A_SCOPE_CREATOR = "streamsinScopeCreater";
    private final static String USER_USER1 = "user1";
    private final static String USER_WITH_NO_ROOT_ACCESS = "userWithNoAccessToRoot";
    private final static String USER_UNAUTHORIZED = "unauthorizedUser";
    private final static String USER_ACCESS_TO_SUBSET_OF_SCOPES = "userAccessToSubsetOfScopes";
    private final static String USER_WITH_NO_AUTHORIZATIONS = "userWithNoAuthorizations";
    private final static String USER_WITH_READ_UPDATE_ROOT = "userWithReadUpdatePermissionOnRoot";
    private final static String USER_ACCESS_TO_SCOPES_BUT_NOSTREAMS = "userAuthOnScopeButNotOnStreams";
    private final static String USER_ACCESS_TO_SCOPES_READ_ALLSTREAMS = "userAuthOnScopeAndReadOnAllStreams";
    private final static String USER_ACCESS_TO_SCOPES_READUPDATE_ALLSTREAMS = "userAuthOnScopeAndWriteOnAllStreams";
    private final static String USER_ACCESS_TO_SCOPE_WRITE_SPECIFIC_STREAM = "userAuthOnScopeAndWriteOnSpecificStream";
    private final static String DEFAULT_PASSWORD = "1111_aaaa";

    // Suppressing the checkstyle errors below, as we are using a class initializer (a method with @BeforeClass
    // annotation) for efficiency, and we cannot make these members final.

    @SuppressWarnings("checkstyle:StaticVariableName")
    private static ControllerService mockControllerService;

    @SuppressWarnings("checkstyle:StaticVariableName")
    private static RESTServerConfig serverConfig;

    @SuppressWarnings("checkstyle:StaticVariableName")
    private static RESTServer restServer;

    @SuppressWarnings("checkstyle:StaticVariableName")
    private static Client client;

    @SuppressWarnings("checkstyle:StaticVariableName")
    private static File passwordHandlerInputFile;

    @SuppressWarnings("checkstyle:StaticVariableName")
    private static ConnectionFactory connectionFactory;
    
    // We want to ensure that the tests in this class are run one after another (in no particular sequence), as we
    // are using a shared server (for execution efficiency). We use this in setup and teardown method initiazers
    // for ensuring the desired behavior.
    Lock sequential = new ReentrantLock();

    //region Test class initializer and cleanup

    @BeforeClass
    public static void initializer() throws IOException, InvalidKeySpecException, NoSuchAlgorithmException {

        passwordHandlerInputFile = File.createTempFile("AuthFocusedTests", ".txt");

        StrongPasswordProcessor passwordEncryptor = StrongPasswordProcessor.builder().build();

        try (FileWriter writer = new FileWriter(passwordHandlerInputFile.getAbsolutePath())) {
            String encryptedPassword = passwordEncryptor.encryptPassword(DEFAULT_PASSWORD);

            // This user can do anything in the system.
            writer.write(credentialsAndAclAsString(USER_PRIVILEGED, encryptedPassword, "prn::*,READ_UPDATE"));

            writer.write(credentialsAndAclAsString(USER_SCOPE_CREATOR, encryptedPassword, "prn::/,READ_UPDATE"));

            // This user can list scopes and upon listing will see all scopes (/*).
            writer.write(credentialsAndAclAsString(USER_SCOPE_LISTER, encryptedPassword, "prn::/,READ;prn::/*,READ"));

            // This user can list, read, update, delete all scopes. Upon listing scopes, this user will see all scopes.
            writer.write(credentialsAndAclAsString(USER_SCOPE_MANAGER, encryptedPassword, "prn::/,READ_UPDATE;prn::/*,READ_UPDATE"));

            // This user can create, update, delete all child objects of a scope (streams, reader groups, etc.)
            writer.write(credentialsAndAclAsString(USER_STREAMS_IN_A_SCOPE_CREATOR, encryptedPassword, "prn::/scope:sisc-scope,READ_UPDATE;"));

            writer.write(credentialsAndAclAsString(USER_USER1, encryptedPassword, "prn::/,READ_UPDATE;prn::/scope:scope1,READ_UPDATE;prn::/scope:scope2,READ_UPDATE;"));
            writer.write(credentialsAndAclAsString(USER_WITH_NO_ROOT_ACCESS, encryptedPassword, "prn::/scope:scope1,READ_UPDATE;prn::/scope:scope2,READ_UPDATE;"));
            writer.write(credentialsAndAclAsString(USER_UNAUTHORIZED, encryptedPassword, "prn::/,READ_UPDATE;prn::/scope:scope1,READ_UPDATE;prn::/scope:scope2,READ_UPDATE;"));
            writer.write(credentialsAndAclAsString(USER_ACCESS_TO_SUBSET_OF_SCOPES, encryptedPassword, "prn::/,READ;prn::/scope:scope3,READ_UPDATE;"));
            writer.write(credentialsAndAclAsString(USER_WITH_NO_AUTHORIZATIONS, encryptedPassword, ";"));
            writer.write(credentialsAndAclAsString(USER_WITH_READ_UPDATE_ROOT, encryptedPassword, "prn::/scope:scopeToDelete,READ_UPDATE;"));
            writer.write(credentialsAndAclAsString(USER_ACCESS_TO_SCOPES_BUT_NOSTREAMS, encryptedPassword, "prn::/scope:myscope,READ_UPDATE;"));
            writer.write(credentialsAndAclAsString(USER_ACCESS_TO_SCOPES_READ_ALLSTREAMS, encryptedPassword,
                    "prn::/scope:myscope,READ_UPDATE;prn::/scope:myscope/*,READ;"));
            writer.write(credentialsAndAclAsString(USER_ACCESS_TO_SCOPES_READUPDATE_ALLSTREAMS, encryptedPassword,
                    "prn::/scope:myscope,READ_UPDATE;prn::/scope:myscope/*,READ_UPDATE;"));
            writer.write(credentialsAndAclAsString(USER_ACCESS_TO_SCOPE_WRITE_SPECIFIC_STREAM, encryptedPassword,
                    "prn::/scope:myscope,READ_UPDATE;prn::/scope:myscope/stream:stream1,READ_UPDATE;"));
        }

        AuthHandlerManager authManager = new AuthHandlerManager(GRPCServerConfigImpl.builder()
                .authorizationEnabled(true)
                .userPasswordFile(passwordHandlerInputFile.getAbsolutePath())
                .port(1000)
                .build());
        ServerBuilder<?> server = ServerBuilder.forPort(TestUtils.getAvailableListenPort());
        authManager.registerInterceptors(server);

        mockControllerService = mock(ControllerService.class);
        serverConfig = RESTServerConfigImpl.builder().host("localhost").port(TestUtils.getAvailableListenPort()).build();
        LocalController controller = new LocalController(mockControllerService, false, "");
        connectionFactory = new SocketConnectionFactoryImpl(ClientConfig.builder()
                                                                  .controllerURI(URI.create("tcp://localhost"))
                                                                  .build());
        restServer = new RESTServer(controller, mockControllerService, authManager, serverConfig,
<<<<<<< HEAD
                connectionFactory,
                null);
=======
                connectionFactory, ClientConfig.builder().build());
>>>>>>> 39c6c111
        restServer.startAsync();
        restServer.awaitRunning();
        client = ClientBuilder.newClient();
    }

    @AfterClass
    public static void cleanup() {
        if (restServer != null && restServer.isRunning()) {
            restServer.stopAsync();
            try {
                restServer.awaitTerminated(2, TimeUnit.SECONDS);
            } catch (TimeoutException e) {
                // ignore
            }
        }
        if (passwordHandlerInputFile != null) {
            passwordHandlerInputFile.delete();
        }
        connectionFactory.close();
    }

    @Before
    public void setUp() throws Exception {
        sequential.lock();
    }

    @After
    public void tearDown() throws Exception {
        sequential.unlock();
    }

    //endregion

    //region Scope listing tests

    @Test
    public void testListScopesReturnsAllScopesForUserWithPermissionOnRootAndChildren() {
        // Arrange
        final String resourceURI = getURI() + "v1/scopes";
        when(mockControllerService.listScopes(anyLong())).thenReturn(CompletableFuture.completedFuture(
                Arrays.asList("scopea", "scopeb", "scopec")));
        Invocation requestInvocation = this.invocationBuilder(resourceURI, USER_SCOPE_LISTER, DEFAULT_PASSWORD)
                .buildGet();

        // Act
        Response response = requestInvocation.invoke();
        ScopesList scopes = response.readEntity(ScopesList.class);

        // Assert
        assertEquals(3, scopes.getScopes().size());

        response.close();
    }

    @Test
    public void testListScopesReturnsFilteredResults() throws ExecutionException, InterruptedException {
        // Arrange
        final String resourceURI = getURI() + "v1/scopes";
        when(mockControllerService.listScopes(anyLong())).thenReturn(CompletableFuture.completedFuture(
                Arrays.asList("scope1", "scope2", "scope3")));
        Invocation requestInvocation = this.invocationBuilder(resourceURI, USER_ACCESS_TO_SUBSET_OF_SCOPES, DEFAULT_PASSWORD)
                .buildGet();

        // Act
        Response response = requestInvocation.invoke();
        ScopesList scopes = response.readEntity(ScopesList.class);

        // Assert
        assertEquals(1, scopes.getScopes().size());
        assertEquals("scope3", scopes.getScopes().get(0).getScopeName());

        response.close();
    }

    @Test
    public void testListScopesReturnsUnauthorizedStatusForInvalidUser() {
        // Arrange
        final String resourceURI = getURI() + "v1/scopes";
        when(mockControllerService.listScopes(anyLong())).thenReturn(CompletableFuture.completedFuture(
                Arrays.asList("scope1", "scope2", "scope3")));
        Invocation requestInvocation = this.invocationBuilder(resourceURI, "fictitiousUser", "whatever")
                .buildGet();

        // Act
        Response response = requestInvocation.invoke();

        // Assert
        assertEquals(HTTP_STATUS_UNAUTHORIZED, response.getStatus());

        response.close();
    }

    @Test
    public void testListScopesIsForbiddenForValidButUnauthorizedUser() {
        // Arrange
        final String resourceURI = getURI() + "v1/scopes";
        when(mockControllerService.listScopes(anyLong())).thenReturn(CompletableFuture.completedFuture(
                Arrays.asList("scope1", "scope2", "scope3")));
        Invocation requestInvocation = this.invocationBuilder(resourceURI,
                USER_WITH_NO_AUTHORIZATIONS, DEFAULT_PASSWORD)
                .buildGet();

        // Act
        Response response = requestInvocation.invoke();

        // Assert
        assertEquals(HTTP_STATUS_FORBIDDEN, response.getStatus());

        response.close();
    }

    //endregion

    //region Scope creation tests

    @Test
    public void testPrivilegedUserCanCreateScope() {
        Response response = createScope("newScope1", USER_PRIVILEGED, DEFAULT_PASSWORD);
        assertEquals(HTTP_STATUS_CREATED, response.getStatus());
        response.close();
    }

    @Test
    public void testUserWithPermissionOnRootCanCreateScope() {
        Response response = createScope("newScope", USER_SCOPE_CREATOR, DEFAULT_PASSWORD);
        assertEquals(HTTP_STATUS_CREATED, response.getStatus());
        response.close();
    }

    //endregion

    //region Scope delete tests

    @Test
    public void testDeleteScopeSucceedsForAuthorizedUser() {
        // Arrange
        String scopeName = "scopeToDelete";

        createScope(scopeName, "privilegedUser", DEFAULT_PASSWORD);

        final String resourceUri = getURI() + "v1/scopes/" + scopeName;
        when(mockControllerService.deleteScope(eq(scopeName), anyLong())).thenReturn(
                CompletableFuture.completedFuture(
                        Controller.DeleteScopeStatus.newBuilder().setStatus(
                                Controller.DeleteScopeStatus.Status.SUCCESS).build()));

        // Act
        Response response = invocationBuilder(resourceUri, USER_SCOPE_MANAGER, DEFAULT_PASSWORD)
                .buildDelete().invoke();

        // Assert
        assertEquals(HTTP_STATUS_NOCONTENT, response.getStatus());
        response.close();
    }

    @Test
    public void testDeleteScopeSucceedsForPrivilegedUser() {
        String scopeName = "scopeForAdminToDelete";

        // The special thing about this user is that the user is assigned a wildcard permission: "*,READ_UPDATE"
        String username = USER_PRIVILEGED;
        String password = DEFAULT_PASSWORD;

        createScope(scopeName, username, password);
        Response response = deleteScope(scopeName, username, password);
        assertEquals(HTTP_STATUS_NOCONTENT, response.getStatus());
        response.close();
    }

    @Test
    public void testDeleteScopeIsForbiddenForUnauthorizedUser() {
        String scopeName = "scope-ud";

        Response createScopeResponse = createScope(scopeName, USER_PRIVILEGED, DEFAULT_PASSWORD);
        createScopeResponse.close();

        Response response = deleteScope(scopeName, USER_WITH_NO_ROOT_ACCESS, DEFAULT_PASSWORD);
        assertEquals(HTTP_STATUS_FORBIDDEN, response.getStatus());
        response.close();
    }

    //endregion

    //region Stream creation tests
    @Test
    public void testCreateStreamsSucceedsForUserHavingWriteAccessToTheScope() {
        String username = USER_STREAMS_IN_A_SCOPE_CREATOR;
        String password = DEFAULT_PASSWORD;
        String scopeName = "sisc-scope";
        String streamName = "stream1";
        String streamResourceURI = getURI() + "v1/scopes/" + scopeName + "/streams";

        CompletableFuture<Controller.CreateStreamStatus> createStreamStatus = CompletableFuture.
                completedFuture(Controller.CreateStreamStatus.newBuilder().setStatus(
                        Controller.CreateStreamStatus.Status.SUCCESS).build());

        final CreateStreamRequest createStreamRequest = new CreateStreamRequest();
        createStreamRequest.setStreamName(streamName);

        ScalingConfig scalingPolicy = new ScalingConfig();
        scalingPolicy.setType(ScalingConfig.TypeEnum.FIXED_NUM_SEGMENTS);
        scalingPolicy.setMinSegments(2);

        RetentionConfig retentionPolicy = new RetentionConfig();
        retentionPolicy.setType(RetentionConfig.TypeEnum.LIMITED_DAYS);
        retentionPolicy.setValue(123L);

        createStreamRequest.setScalingPolicy(scalingPolicy);
        createStreamRequest.setRetentionPolicy(retentionPolicy);

        when(mockControllerService.createStream(any(), any(), any(), anyLong(), anyLong())).thenReturn(createStreamStatus);
        Response response = this.invocationBuilder(streamResourceURI, username, password)
                                .buildPost(Entity.json(createStreamRequest))
                                .invoke();
        assertEquals(HTTP_STATUS_CREATED, response.getStatus());

        response.close();
    }

    //endregion

    //region Streams listing tests

    @Test
    public void testListStreamsReturnsEmptyListWhenUserHasNoStreamsAssigned() {
        // Arrange
        String resourceURI = getURI() + "v1/scopes/myscope/streams";

        Map<String, StreamConfiguration> streamsList = ImmutableMap.of("stream1", this.aStreamConfig(),
                                                                       "stream2", this.aStreamConfig());
        when(mockControllerService.listStreamsInScope(eq("myscope"), anyLong()))
                .thenReturn(CompletableFuture.completedFuture(streamsList));

        // Act
        Response response = this.invocationBuilder(resourceURI,
                USER_ACCESS_TO_SCOPES_BUT_NOSTREAMS, DEFAULT_PASSWORD).buildGet().invoke();
        StreamsList listedStreams = response.readEntity(StreamsList.class);

        // Assert
        assertEquals(HTTP_STATUS_OK, response.getStatus());
        assertEquals(null, listedStreams.getStreams());

        response.close();
    }

    @Test
    public void testListStreamsReturnsAllStreamsWhenUserHasWildcardOnScope() {
        // Arrange
        String resourceURI = getURI() + "v1/scopes/myscope/streams";

        Map<String, StreamConfiguration> streamsList = ImmutableMap.of(
                "stream1", this.aStreamConfig(),
                "stream2", this.aStreamConfig(),
                "stream3", this.aStreamConfig());
        when(mockControllerService.listStreamsInScope(eq("myscope"), anyLong()))
                .thenReturn(CompletableFuture.completedFuture(streamsList));

        // Act
        Response response = this.invocationBuilder(resourceURI,
                USER_ACCESS_TO_SCOPES_READ_ALLSTREAMS, DEFAULT_PASSWORD).buildGet().invoke();
        StreamsList listedStreams = response.readEntity(StreamsList.class);

        // Assert
        assertEquals(HTTP_STATUS_OK, response.getStatus());
        assertEquals(3, listedStreams.getStreams().size());

        response.close();
    }

    @Test
    public void testListStreamsReturnsAllWhenUserHasWildCardAccess() {
        // Arrange
        String resourceURI = getURI() + "v1/scopes/myscope/streams";

        Map<String, StreamConfiguration> streamsList = ImmutableMap.of(
                "stream1", this.aStreamConfig(),
                "stream2", this.aStreamConfig(),
                "stream3", this.aStreamConfig());
        when(mockControllerService.listStreamsInScope(eq("myscope"), anyLong()))
                .thenReturn(CompletableFuture.completedFuture(streamsList));

        // Act
        Response response = this.invocationBuilder(resourceURI,
                USER_PRIVILEGED, DEFAULT_PASSWORD).buildGet().invoke();
        StreamsList listedStreams = response.readEntity(StreamsList.class);

        // Assert
        assertEquals(HTTP_STATUS_OK, response.getStatus());
        assertEquals(3, listedStreams.getStreams().size());

        response.close();
    }

    //endregion

    //region Streams update tests
    @Test
    public void testUpdateStreamStateAuthorizedForPrivilegedUser() {
        String resourceURI = getURI() + "v1/scopes/myscope/streams/stream1/state";

        // Test to seal a stream.
        when(mockControllerService.sealStream(eq("myscope"), eq("stream1"), anyLong()))
                .thenReturn(CompletableFuture.completedFuture(
                Controller.UpdateStreamStatus.newBuilder().setStatus(Controller.UpdateStreamStatus.Status.SUCCESS).build()));
        StreamState streamState = new StreamState().streamState(StreamState.StreamStateEnum.SEALED);
        Response response = this.invocationBuilder(resourceURI, USER_PRIVILEGED, DEFAULT_PASSWORD)
                .buildPut(Entity.json(streamState)).invoke();

        assertEquals("Update Stream State response code", HTTP_STATUS_OK, response.getStatus());
        response.close();
    }

    @Test
    public void testUpdateStreamStateAuthorizedForUserWithStreamWriteAccess() {
        String resourceURI = getURI() + "v1/scopes/myscope/streams/stream1/state";

        // Test to seal a stream.
        when(mockControllerService.sealStream(eq("myscope"), eq("stream1"), anyLong())).thenReturn(CompletableFuture.completedFuture(
                Controller.UpdateStreamStatus.newBuilder().setStatus(Controller.UpdateStreamStatus.Status.SUCCESS).build()));
        StreamState streamState = new StreamState().streamState(StreamState.StreamStateEnum.SEALED);
        Response response = this.invocationBuilder(resourceURI, USER_ACCESS_TO_SCOPE_WRITE_SPECIFIC_STREAM, DEFAULT_PASSWORD)
                .buildPut(Entity.json(streamState)).invoke();

        assertEquals("Update Stream State response code", HTTP_STATUS_OK, response.getStatus());
        response.close();
    }

    @Test
    public void testUpdateStreamStateAuthorizedWhenUserHasWildcardAccessOnScope() {

        String resourceURI = getURI() + "v1/scopes/myscope/streams/stream1/state";

        // Test to seal a stream.
        when(mockControllerService.sealStream(eq("myscope"), eq("stream1"), anyLong())).thenReturn(CompletableFuture.completedFuture(
                Controller.UpdateStreamStatus.newBuilder().setStatus(Controller.UpdateStreamStatus.Status.SUCCESS).build()));
        StreamState streamState = new StreamState().streamState(StreamState.StreamStateEnum.SEALED);
        Response response = this.invocationBuilder(resourceURI,
                USER_ACCESS_TO_SCOPES_READUPDATE_ALLSTREAMS, DEFAULT_PASSWORD)
                .buildPut(Entity.json(streamState)).invoke();

        assertEquals("Update Stream State response code", HTTP_STATUS_OK, response.getStatus());
        response.close();
    }

    @Test
    public void testUpdateStreamStateAuthorizedWhenUserHasReadOnlyAccessOnScopeChildren() {

        String resourceURI = getURI() + "v1/scopes/myscope/streams/stream1/state";

        // Test to seal a stream.
        when(mockControllerService.sealStream(eq("myscope"), eq("stream1"), anyLong())).thenReturn(CompletableFuture.completedFuture(
                Controller.UpdateStreamStatus.newBuilder().setStatus(Controller.UpdateStreamStatus.Status.SUCCESS).build()));
        StreamState streamState = new StreamState().streamState(StreamState.StreamStateEnum.SEALED);
        Response response = this.invocationBuilder(resourceURI,
                USER_ACCESS_TO_SCOPES_READ_ALLSTREAMS, DEFAULT_PASSWORD)
                .buildPut(Entity.json(streamState)).invoke();

        assertEquals("Update Stream State response code", HTTP_STATUS_FORBIDDEN, response.getStatus());
        response.close();
    }

    //endregion

    //region Combination tests
    @Test
    public void testUserWithReadWriteOnAllScopesCanCreateListAndDeleteScopes() {
        List<String> scopes = Arrays.asList("sm-scope1", "sm-scope2", "sm-scope3");
        boolean isCreateSuccessful = createScopes(scopes, USER_SCOPE_MANAGER, DEFAULT_PASSWORD);
        assertTrue(isCreateSuccessful);

        ScopesList listedScopes = listScopes(scopes, USER_SCOPE_MANAGER, DEFAULT_PASSWORD);
        assertNotNull(listedScopes.getScopes());
        assertEquals(3, listedScopes.getScopes().size());

        boolean isDeleteSuccessful = deleteScopes(scopes, USER_SCOPE_MANAGER, DEFAULT_PASSWORD);
        assertTrue(isDeleteSuccessful);
    }

    //endregion

    //region Private methods

    private boolean createScopes(List<String> scopeNames, String username, String password) {
        boolean result = true;
        for (String scopeName : scopeNames) {
            Response response = createScope(scopeName, username, password);
            if (response.getStatus() != HTTP_STATUS_CREATED) {
                result = false;
            }
            response.close();
        }
        return result;
    }

    private Response createScope(String scopeName, String username, String password) {

        final String resourceURI = getURI() + "v1/scopes/";
        final CreateScopeRequest createScopeRequest = new CreateScopeRequest().scopeName(scopeName);

        // Test to create a new scope.
        when(mockControllerService.createScope(eq(scopeName), anyLong())).thenReturn(CompletableFuture.completedFuture(
                Controller.CreateScopeStatus.newBuilder().setStatus(
                        Controller.CreateScopeStatus.Status.SUCCESS).build()));
        return invocationBuilder(resourceURI, username, password).buildPost(Entity.json(createScopeRequest)).invoke();
    }

    private boolean deleteScopes(List<String> scopeNames, String username, String password) {
       boolean result = true;
       for (String scopeName : scopeNames) {
           Response response = deleteScope(scopeName, username, password);
           if (response.getStatus() != HTTP_STATUS_NOCONTENT) {
               result = false;
           }
           response.close();
       }
       return result;
    }

    private Response deleteScope(String scopeName, String username, String password) {
        final String resourceUri = getURI() + "v1/scopes/" + scopeName;

        when(mockControllerService.deleteScope(eq(scopeName), anyLong())).thenReturn(
                CompletableFuture.completedFuture(
                        Controller.DeleteScopeStatus.newBuilder().setStatus(
                                Controller.DeleteScopeStatus.Status.SUCCESS).build()));

        return invocationBuilder(resourceUri, username, password)
                .buildDelete().invoke();
    }

    private ScopesList listScopes(List<String> scopeNames, String username, String password) {
        final String resourceURI = getURI() + "v1/scopes";
        when(mockControllerService.listScopes(anyLong()))
                .thenReturn(CompletableFuture.completedFuture(scopeNames));
        Invocation requestInvocation = this.invocationBuilder(resourceURI, username, password)
                .buildGet();

        Response response = requestInvocation.invoke();
        ScopesList scopes = response.readEntity(ScopesList.class);
        response.close();
        return scopes;
    }

    private String getURI() {
        return "http://localhost:" + serverConfig.getPort() + "/";
    }

    private Invocation.Builder invocationBuilder(String resourceUri, String username, String password) {
        MultivaluedMap<String, Object> map = new MultivaluedHashMap<>();
        map.addAll(HttpHeaders.AUTHORIZATION, TestUtils.basicAuthToken(username, password));
        return client.target(resourceUri).request().headers(map);
    }

    private StreamConfiguration aStreamConfig() {
        return StreamConfiguration.builder()
                .scalingPolicy(ScalingPolicy.byEventRate(100, 2, 2))
                .retentionPolicy(RetentionPolicy.byTime(Duration.ofMillis(123L)))
                .build();
    }

    //endregion
}<|MERGE_RESOLUTION|>--- conflicted
+++ resolved
@@ -194,12 +194,7 @@
                                                                   .controllerURI(URI.create("tcp://localhost"))
                                                                   .build());
         restServer = new RESTServer(controller, mockControllerService, authManager, serverConfig,
-<<<<<<< HEAD
-                connectionFactory,
-                null);
-=======
-                connectionFactory, ClientConfig.builder().build());
->>>>>>> 39c6c111
+                connectionFactory, ClientConfig.builder().build(), null);
         restServer.startAsync();
         restServer.awaitRunning();
         client = ClientBuilder.newClient();
