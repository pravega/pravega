/**
 * Copyright Pravega Authors.
 *
 * Licensed under the Apache License, Version 2.0 (the "License");
 * you may not use this file except in compliance with the License.
 * You may obtain a copy of the License at
 *
 *     http://www.apache.org/licenses/LICENSE-2.0
 *
 * Unless required by applicable law or agreed to in writing, software
 * distributed under the License is distributed on an "AS IS" BASIS,
 * WITHOUT WARRANTIES OR CONDITIONS OF ANY KIND, either express or implied.
 * See the License for the specific language governing permissions and
 * limitations under the License.
 */
package io.pravega.controller.rest.v1;

import com.google.common.collect.ImmutableMap;
import io.grpc.ServerBuilder;
import io.pravega.client.ClientConfig;
import io.pravega.client.connection.impl.ConnectionFactory;
import io.pravega.client.connection.impl.SocketConnectionFactoryImpl;
import io.pravega.client.stream.RetentionPolicy;
import io.pravega.client.stream.ScalingPolicy;
import io.pravega.client.stream.StreamConfiguration;
import io.pravega.controller.server.ControllerService;
import io.pravega.controller.server.eventProcessor.LocalController;
import io.pravega.controller.server.rest.resources.StreamMetadataResourceImpl;
import io.pravega.shared.rest.RESTServer;
import io.pravega.shared.rest.RESTServerConfig;
import io.pravega.controller.server.rest.generated.model.CreateScopeRequest;
import io.pravega.controller.server.rest.generated.model.CreateStreamRequest;
import io.pravega.controller.server.rest.generated.model.RetentionConfig;
import io.pravega.controller.server.rest.generated.model.ScalingConfig;
import io.pravega.controller.server.rest.generated.model.ScopesList;
import io.pravega.controller.server.rest.generated.model.StreamState;
import io.pravega.controller.server.rest.generated.model.StreamsList;
import io.pravega.shared.rest.impl.RESTServerConfigImpl;
import io.pravega.shared.rest.security.AuthHandlerManager;
import io.pravega.shared.security.crypto.StrongPasswordProcessor;
import io.pravega.controller.server.rpc.grpc.impl.GRPCServerConfigImpl;
import io.pravega.controller.stream.api.grpc.v1.Controller;
import io.pravega.test.common.TestUtils;
import java.io.File;
import java.io.FileWriter;
import java.io.IOException;
import java.net.URI;
import java.security.NoSuchAlgorithmException;
import java.security.spec.InvalidKeySpecException;
import java.time.Duration;
import java.util.Arrays;
import java.util.List;
import java.util.Map;
import java.util.Set;
import java.util.concurrent.CompletableFuture;
import java.util.concurrent.ExecutionException;
import java.util.concurrent.TimeUnit;
import java.util.concurrent.TimeoutException;
import java.util.concurrent.locks.Lock;
import java.util.concurrent.locks.ReentrantLock;
import javax.ws.rs.client.Client;
import javax.ws.rs.client.ClientBuilder;
import javax.ws.rs.client.Entity;
import javax.ws.rs.client.Invocation;
import javax.ws.rs.core.HttpHeaders;
import javax.ws.rs.core.MultivaluedHashMap;
import javax.ws.rs.core.MultivaluedMap;
import javax.ws.rs.core.Response;
import org.junit.After;
import org.junit.AfterClass;
import org.junit.Before;
import org.junit.BeforeClass;
import org.junit.Test;

import static io.pravega.controller.auth.AuthFileUtils.credentialsAndAclAsString;
import static org.junit.Assert.assertEquals;
import static org.junit.Assert.assertNotNull;
import static org.junit.Assert.assertTrue;
import static org.mockito.ArgumentMatchers.*;
import static org.mockito.Mockito.mock;
import static org.mockito.Mockito.when;

/**
 * There are authorization-related tests elsewhere ({@link SecureStreamMetaDataTests} and
 * {@link UserSecureStreamMetaDataTests}) too. Here, we have focused authorization tests which test the logic more
 * comprehensively; Tests here also run much quicker, since we share REST server, auth handler and its configuration
 * across all tests in this class.
 *
 * Note: Since the tests are intended to run using a shared REST server, it is important to ensure that the tests do not
 * create resources with the same names, as doing so can make the tests indirectly dependent on each other and flaky.
 */
public class StreamMetaDataAuthFocusedTests {

    private final static int HTTP_STATUS_OK = 200;
    private final static int HTTP_STATUS_CREATED = 201;
    private final static int HTTP_STATUS_NOCONTENT = 204;
    private final static int HTTP_STATUS_UNAUTHORIZED = 401;
    private final static int HTTP_STATUS_FORBIDDEN = 403;

    private final static String USER_PRIVILEGED = "superUser";
    private final static String USER_SCOPE_CREATOR = "scopeCreator";
    private final static String USER_SCOPE_LISTER = "scopeLister";
    private final static String USER_SCOPE_MANAGER = "scopeManager";
    private final static String USER_STREAMS_IN_A_SCOPE_CREATOR = "streamsinScopeCreater";
    private final static String USER_USER1 = "user1";
    private final static String USER_WITH_NO_ROOT_ACCESS = "userWithNoAccessToRoot";
    private final static String USER_UNAUTHORIZED = "unauthorizedUser";
    private final static String USER_ACCESS_TO_SUBSET_OF_SCOPES = "userAccessToSubsetOfScopes";
    private final static String USER_WITH_NO_AUTHORIZATIONS = "userWithNoAuthorizations";
    private final static String USER_WITH_READ_UPDATE_ROOT = "userWithReadUpdatePermissionOnRoot";
    private final static String USER_ACCESS_TO_SCOPES_BUT_NOSTREAMS = "userAuthOnScopeButNotOnStreams";
    private final static String USER_ACCESS_TO_SCOPES_READ_ALLSTREAMS = "userAuthOnScopeAndReadOnAllStreams";
    private final static String USER_ACCESS_TO_SCOPES_READUPDATE_ALLSTREAMS = "userAuthOnScopeAndWriteOnAllStreams";
    private final static String USER_ACCESS_TO_SCOPE_WRITE_SPECIFIC_STREAM = "userAuthOnScopeAndWriteOnSpecificStream";
    private final static String DEFAULT_PASSWORD = "1111_aaaa";

    // Suppressing the checkstyle errors below, as we are using a class initializer (a method with @BeforeClass
    // annotation) for efficiency, and we cannot make these members final.

    @SuppressWarnings("checkstyle:StaticVariableName")
    private static ControllerService mockControllerService;

    @SuppressWarnings("checkstyle:StaticVariableName")
    private static RESTServerConfig serverConfig;

    @SuppressWarnings("checkstyle:StaticVariableName")
    private static RESTServer restServer;

    @SuppressWarnings("checkstyle:StaticVariableName")
    private static Client client;

    @SuppressWarnings("checkstyle:StaticVariableName")
    private static File passwordHandlerInputFile;

    @SuppressWarnings("checkstyle:StaticVariableName")
    private static ConnectionFactory connectionFactory;
    
    // We want to ensure that the tests in this class are run one after another (in no particular sequence), as we
    // are using a shared server (for execution efficiency). We use this in setup and teardown method initiazers
    // for ensuring the desired behavior.
    Lock sequential = new ReentrantLock();

    //region Test class initializer and cleanup

    @BeforeClass
    public static void initializer() throws IOException, InvalidKeySpecException, NoSuchAlgorithmException {

        passwordHandlerInputFile = File.createTempFile("AuthFocusedTests", ".txt");

        StrongPasswordProcessor passwordEncryptor = StrongPasswordProcessor.builder().build();

        try (FileWriter writer = new FileWriter(passwordHandlerInputFile.getAbsolutePath())) {
            String encryptedPassword = passwordEncryptor.encryptPassword(DEFAULT_PASSWORD);

            // This user can do anything in the system.
            writer.write(credentialsAndAclAsString(USER_PRIVILEGED, encryptedPassword, "prn::*,READ_UPDATE"));

            writer.write(credentialsAndAclAsString(USER_SCOPE_CREATOR, encryptedPassword, "prn::/,READ_UPDATE"));

            // This user can list scopes and upon listing will see all scopes (/*).
            writer.write(credentialsAndAclAsString(USER_SCOPE_LISTER, encryptedPassword, "prn::/,READ;prn::/*,READ"));

            // This user can list, read, update, delete all scopes. Upon listing scopes, this user will see all scopes.
            writer.write(credentialsAndAclAsString(USER_SCOPE_MANAGER, encryptedPassword, "prn::/,READ_UPDATE;prn::/*,READ_UPDATE"));

            // This user can create, update, delete all child objects of a scope (streams, reader groups, etc.)
            writer.write(credentialsAndAclAsString(USER_STREAMS_IN_A_SCOPE_CREATOR, encryptedPassword, "prn::/scope:sisc-scope,READ_UPDATE;"));

            writer.write(credentialsAndAclAsString(USER_USER1, encryptedPassword, "prn::/,READ_UPDATE;prn::/scope:scope1,READ_UPDATE;prn::/scope:scope2,READ_UPDATE;"));
            writer.write(credentialsAndAclAsString(USER_WITH_NO_ROOT_ACCESS, encryptedPassword, "prn::/scope:scope1,READ_UPDATE;prn::/scope:scope2,READ_UPDATE;"));
            writer.write(credentialsAndAclAsString(USER_UNAUTHORIZED, encryptedPassword, "prn::/,READ_UPDATE;prn::/scope:scope1,READ_UPDATE;prn::/scope:scope2,READ_UPDATE;"));
            writer.write(credentialsAndAclAsString(USER_ACCESS_TO_SUBSET_OF_SCOPES, encryptedPassword, "prn::/,READ;prn::/scope:scope3,READ_UPDATE;"));
            writer.write(credentialsAndAclAsString(USER_WITH_NO_AUTHORIZATIONS, encryptedPassword, ";"));
            writer.write(credentialsAndAclAsString(USER_WITH_READ_UPDATE_ROOT, encryptedPassword, "prn::/scope:scopeToDelete,READ_UPDATE;"));
            writer.write(credentialsAndAclAsString(USER_ACCESS_TO_SCOPES_BUT_NOSTREAMS, encryptedPassword, "prn::/scope:myscope,READ_UPDATE;"));
            writer.write(credentialsAndAclAsString(USER_ACCESS_TO_SCOPES_READ_ALLSTREAMS, encryptedPassword,
                    "prn::/scope:myscope,READ_UPDATE;prn::/scope:myscope/*,READ;"));
            writer.write(credentialsAndAclAsString(USER_ACCESS_TO_SCOPES_READUPDATE_ALLSTREAMS, encryptedPassword,
                    "prn::/scope:myscope,READ_UPDATE;prn::/scope:myscope/*,READ_UPDATE;"));
            writer.write(credentialsAndAclAsString(USER_ACCESS_TO_SCOPE_WRITE_SPECIFIC_STREAM, encryptedPassword,
                    "prn::/scope:myscope,READ_UPDATE;prn::/scope:myscope/stream:stream1,READ_UPDATE;"));
        }

        AuthHandlerManager authManager = new AuthHandlerManager(GRPCServerConfigImpl.builder()
                .authorizationEnabled(true)
                .userPasswordFile(passwordHandlerInputFile.getAbsolutePath())
                .port(1000)
                .build());
        ServerBuilder<?> server = ServerBuilder.forPort(TestUtils.getAvailableListenPort());
        authManager.registerInterceptors(server);

        mockControllerService = mock(ControllerService.class);
        serverConfig = RESTServerConfigImpl.builder().host("localhost").port(TestUtils.getAvailableListenPort()).build();
        LocalController controller = new LocalController(mockControllerService, false, "");
        connectionFactory = new SocketConnectionFactoryImpl(ClientConfig.builder()
                                                                  .controllerURI(URI.create("tcp://localhost"))
                                                                  .build());
<<<<<<< HEAD
        restServer = new RESTServer(serverConfig, Set.of(new StreamMetadataResourceImpl(controller, mockControllerService, authManager, connectionFactory)));
=======
        restServer = new RESTServer(controller, mockControllerService, authManager, serverConfig,
                connectionFactory, ClientConfig.builder().build());
>>>>>>> 070dfc59
        restServer.startAsync();
        restServer.awaitRunning();
        client = ClientBuilder.newClient();
    }

    @AfterClass
    public static void cleanup() {
        if (restServer != null && restServer.isRunning()) {
            restServer.stopAsync();
            try {
                restServer.awaitTerminated(2, TimeUnit.SECONDS);
            } catch (TimeoutException e) {
                // ignore
            }
        }
        if (passwordHandlerInputFile != null) {
            passwordHandlerInputFile.delete();
        }
        connectionFactory.close();
    }

    @Before
    public void setUp() throws Exception {
        sequential.lock();
    }

    @After
    public void tearDown() throws Exception {
        sequential.unlock();
    }

    //endregion

    //region Scope listing tests

    @Test
    public void testListScopesReturnsAllScopesForUserWithPermissionOnRootAndChildren() {
        // Arrange
        final String resourceURI = getURI() + "v1/scopes";
        when(mockControllerService.listScopes(anyLong())).thenReturn(CompletableFuture.completedFuture(
                Arrays.asList("scopea", "scopeb", "scopec")));
        Invocation requestInvocation = this.invocationBuilder(resourceURI, USER_SCOPE_LISTER, DEFAULT_PASSWORD)
                .buildGet();

        // Act
        Response response = requestInvocation.invoke();
        ScopesList scopes = response.readEntity(ScopesList.class);

        // Assert
        assertEquals(3, scopes.getScopes().size());

        response.close();
    }

    @Test
    public void testListScopesReturnsFilteredResults() throws ExecutionException, InterruptedException {
        // Arrange
        final String resourceURI = getURI() + "v1/scopes";
        when(mockControllerService.listScopes(anyLong())).thenReturn(CompletableFuture.completedFuture(
                Arrays.asList("scope1", "scope2", "scope3")));
        Invocation requestInvocation = this.invocationBuilder(resourceURI, USER_ACCESS_TO_SUBSET_OF_SCOPES, DEFAULT_PASSWORD)
                .buildGet();

        // Act
        Response response = requestInvocation.invoke();
        ScopesList scopes = response.readEntity(ScopesList.class);

        // Assert
        assertEquals(1, scopes.getScopes().size());
        assertEquals("scope3", scopes.getScopes().get(0).getScopeName());

        response.close();
    }

    @Test
    public void testListScopesReturnsUnauthorizedStatusForInvalidUser() {
        // Arrange
        final String resourceURI = getURI() + "v1/scopes";
        when(mockControllerService.listScopes(anyLong())).thenReturn(CompletableFuture.completedFuture(
                Arrays.asList("scope1", "scope2", "scope3")));
        Invocation requestInvocation = this.invocationBuilder(resourceURI, "fictitiousUser", "whatever")
                .buildGet();

        // Act
        Response response = requestInvocation.invoke();

        // Assert
        assertEquals(HTTP_STATUS_UNAUTHORIZED, response.getStatus());

        response.close();
    }

    @Test
    public void testListScopesIsForbiddenForValidButUnauthorizedUser() {
        // Arrange
        final String resourceURI = getURI() + "v1/scopes";
        when(mockControllerService.listScopes(anyLong())).thenReturn(CompletableFuture.completedFuture(
                Arrays.asList("scope1", "scope2", "scope3")));
        Invocation requestInvocation = this.invocationBuilder(resourceURI,
                USER_WITH_NO_AUTHORIZATIONS, DEFAULT_PASSWORD)
                .buildGet();

        // Act
        Response response = requestInvocation.invoke();

        // Assert
        assertEquals(HTTP_STATUS_FORBIDDEN, response.getStatus());

        response.close();
    }

    //endregion

    //region Scope creation tests

    @Test
    public void testPrivilegedUserCanCreateScope() {
        Response response = createScope("newScope1", USER_PRIVILEGED, DEFAULT_PASSWORD);
        assertEquals(HTTP_STATUS_CREATED, response.getStatus());
        response.close();
    }

    @Test
    public void testUserWithPermissionOnRootCanCreateScope() {
        Response response = createScope("newScope", USER_SCOPE_CREATOR, DEFAULT_PASSWORD);
        assertEquals(HTTP_STATUS_CREATED, response.getStatus());
        response.close();
    }

    //endregion

    //region Scope delete tests

    @Test
    public void testDeleteScopeSucceedsForAuthorizedUser() {
        // Arrange
        String scopeName = "scopeToDelete";

        createScope(scopeName, "privilegedUser", DEFAULT_PASSWORD);

        final String resourceUri = getURI() + "v1/scopes/" + scopeName;
        when(mockControllerService.deleteScope(eq(scopeName), anyLong())).thenReturn(
                CompletableFuture.completedFuture(
                        Controller.DeleteScopeStatus.newBuilder().setStatus(
                                Controller.DeleteScopeStatus.Status.SUCCESS).build()));

        // Act
        Response response = invocationBuilder(resourceUri, USER_SCOPE_MANAGER, DEFAULT_PASSWORD)
                .buildDelete().invoke();

        // Assert
        assertEquals(HTTP_STATUS_NOCONTENT, response.getStatus());
        response.close();
    }

    @Test
    public void testDeleteScopeSucceedsForPrivilegedUser() {
        String scopeName = "scopeForAdminToDelete";

        // The special thing about this user is that the user is assigned a wildcard permission: "*,READ_UPDATE"
        String username = USER_PRIVILEGED;
        String password = DEFAULT_PASSWORD;

        createScope(scopeName, username, password);
        Response response = deleteScope(scopeName, username, password);
        assertEquals(HTTP_STATUS_NOCONTENT, response.getStatus());
        response.close();
    }

    @Test
    public void testDeleteScopeIsForbiddenForUnauthorizedUser() {
        String scopeName = "scope-ud";

        Response createScopeResponse = createScope(scopeName, USER_PRIVILEGED, DEFAULT_PASSWORD);
        createScopeResponse.close();

        Response response = deleteScope(scopeName, USER_WITH_NO_ROOT_ACCESS, DEFAULT_PASSWORD);
        assertEquals(HTTP_STATUS_FORBIDDEN, response.getStatus());
        response.close();
    }

    //endregion

    //region Stream creation tests
    @Test
    public void testCreateStreamsSucceedsForUserHavingWriteAccessToTheScope() {
        String username = USER_STREAMS_IN_A_SCOPE_CREATOR;
        String password = DEFAULT_PASSWORD;
        String scopeName = "sisc-scope";
        String streamName = "stream1";
        String streamResourceURI = getURI() + "v1/scopes/" + scopeName + "/streams";

        CompletableFuture<Controller.CreateStreamStatus> createStreamStatus = CompletableFuture.
                completedFuture(Controller.CreateStreamStatus.newBuilder().setStatus(
                        Controller.CreateStreamStatus.Status.SUCCESS).build());

        final CreateStreamRequest createStreamRequest = new CreateStreamRequest();
        createStreamRequest.setStreamName(streamName);

        ScalingConfig scalingPolicy = new ScalingConfig();
        scalingPolicy.setType(ScalingConfig.TypeEnum.FIXED_NUM_SEGMENTS);
        scalingPolicy.setMinSegments(2);

        RetentionConfig retentionPolicy = new RetentionConfig();
        retentionPolicy.setType(RetentionConfig.TypeEnum.LIMITED_DAYS);
        retentionPolicy.setValue(123L);

        createStreamRequest.setScalingPolicy(scalingPolicy);
        createStreamRequest.setRetentionPolicy(retentionPolicy);

        when(mockControllerService.createStream(any(), any(), any(), anyLong(), anyLong())).thenReturn(createStreamStatus);
        Response response = this.invocationBuilder(streamResourceURI, username, password)
                                .buildPost(Entity.json(createStreamRequest))
                                .invoke();
        assertEquals(HTTP_STATUS_CREATED, response.getStatus());

        response.close();
    }

    //endregion

    //region Streams listing tests

    @Test
    public void testListStreamsReturnsEmptyListWhenUserHasNoStreamsAssigned() {
        // Arrange
        String resourceURI = getURI() + "v1/scopes/myscope/streams";

        Map<String, StreamConfiguration> streamsList = ImmutableMap.of("stream1", this.aStreamConfig(),
                                                                       "stream2", this.aStreamConfig());
        when(mockControllerService.listStreamsInScope(eq("myscope"), anyLong()))
                .thenReturn(CompletableFuture.completedFuture(streamsList));

        // Act
        Response response = this.invocationBuilder(resourceURI,
                USER_ACCESS_TO_SCOPES_BUT_NOSTREAMS, DEFAULT_PASSWORD).buildGet().invoke();
        StreamsList listedStreams = response.readEntity(StreamsList.class);

        // Assert
        assertEquals(HTTP_STATUS_OK, response.getStatus());
        assertEquals(null, listedStreams.getStreams());

        response.close();
    }

    @Test
    public void testListStreamsReturnsAllStreamsWhenUserHasWildcardOnScope() {
        // Arrange
        String resourceURI = getURI() + "v1/scopes/myscope/streams";

        Map<String, StreamConfiguration> streamsList = ImmutableMap.of(
                "stream1", this.aStreamConfig(),
                "stream2", this.aStreamConfig(),
                "stream3", this.aStreamConfig());
        when(mockControllerService.listStreamsInScope(eq("myscope"), anyLong()))
                .thenReturn(CompletableFuture.completedFuture(streamsList));

        // Act
        Response response = this.invocationBuilder(resourceURI,
                USER_ACCESS_TO_SCOPES_READ_ALLSTREAMS, DEFAULT_PASSWORD).buildGet().invoke();
        StreamsList listedStreams = response.readEntity(StreamsList.class);

        // Assert
        assertEquals(HTTP_STATUS_OK, response.getStatus());
        assertEquals(3, listedStreams.getStreams().size());

        response.close();
    }

    @Test
    public void testListStreamsReturnsAllWhenUserHasWildCardAccess() {
        // Arrange
        String resourceURI = getURI() + "v1/scopes/myscope/streams";

        Map<String, StreamConfiguration> streamsList = ImmutableMap.of(
                "stream1", this.aStreamConfig(),
                "stream2", this.aStreamConfig(),
                "stream3", this.aStreamConfig());
        when(mockControllerService.listStreamsInScope(eq("myscope"), anyLong()))
                .thenReturn(CompletableFuture.completedFuture(streamsList));

        // Act
        Response response = this.invocationBuilder(resourceURI,
                USER_PRIVILEGED, DEFAULT_PASSWORD).buildGet().invoke();
        StreamsList listedStreams = response.readEntity(StreamsList.class);

        // Assert
        assertEquals(HTTP_STATUS_OK, response.getStatus());
        assertEquals(3, listedStreams.getStreams().size());

        response.close();
    }

    //endregion

    //region Streams update tests
    @Test
    public void testUpdateStreamStateAuthorizedForPrivilegedUser() {
        String resourceURI = getURI() + "v1/scopes/myscope/streams/stream1/state";

        // Test to seal a stream.
        when(mockControllerService.sealStream(eq("myscope"), eq("stream1"), anyLong()))
                .thenReturn(CompletableFuture.completedFuture(
                Controller.UpdateStreamStatus.newBuilder().setStatus(Controller.UpdateStreamStatus.Status.SUCCESS).build()));
        StreamState streamState = new StreamState().streamState(StreamState.StreamStateEnum.SEALED);
        Response response = this.invocationBuilder(resourceURI, USER_PRIVILEGED, DEFAULT_PASSWORD)
                .buildPut(Entity.json(streamState)).invoke();

        assertEquals("Update Stream State response code", HTTP_STATUS_OK, response.getStatus());
        response.close();
    }

    @Test
    public void testUpdateStreamStateAuthorizedForUserWithStreamWriteAccess() {
        String resourceURI = getURI() + "v1/scopes/myscope/streams/stream1/state";

        // Test to seal a stream.
        when(mockControllerService.sealStream(eq("myscope"), eq("stream1"), anyLong())).thenReturn(CompletableFuture.completedFuture(
                Controller.UpdateStreamStatus.newBuilder().setStatus(Controller.UpdateStreamStatus.Status.SUCCESS).build()));
        StreamState streamState = new StreamState().streamState(StreamState.StreamStateEnum.SEALED);
        Response response = this.invocationBuilder(resourceURI, USER_ACCESS_TO_SCOPE_WRITE_SPECIFIC_STREAM, DEFAULT_PASSWORD)
                .buildPut(Entity.json(streamState)).invoke();

        assertEquals("Update Stream State response code", HTTP_STATUS_OK, response.getStatus());
        response.close();
    }

    @Test
    public void testUpdateStreamStateAuthorizedWhenUserHasWildcardAccessOnScope() {

        String resourceURI = getURI() + "v1/scopes/myscope/streams/stream1/state";

        // Test to seal a stream.
        when(mockControllerService.sealStream(eq("myscope"), eq("stream1"), anyLong())).thenReturn(CompletableFuture.completedFuture(
                Controller.UpdateStreamStatus.newBuilder().setStatus(Controller.UpdateStreamStatus.Status.SUCCESS).build()));
        StreamState streamState = new StreamState().streamState(StreamState.StreamStateEnum.SEALED);
        Response response = this.invocationBuilder(resourceURI,
                USER_ACCESS_TO_SCOPES_READUPDATE_ALLSTREAMS, DEFAULT_PASSWORD)
                .buildPut(Entity.json(streamState)).invoke();

        assertEquals("Update Stream State response code", HTTP_STATUS_OK, response.getStatus());
        response.close();
    }

    @Test
    public void testUpdateStreamStateAuthorizedWhenUserHasReadOnlyAccessOnScopeChildren() {

        String resourceURI = getURI() + "v1/scopes/myscope/streams/stream1/state";

        // Test to seal a stream.
        when(mockControllerService.sealStream(eq("myscope"), eq("stream1"), anyLong())).thenReturn(CompletableFuture.completedFuture(
                Controller.UpdateStreamStatus.newBuilder().setStatus(Controller.UpdateStreamStatus.Status.SUCCESS).build()));
        StreamState streamState = new StreamState().streamState(StreamState.StreamStateEnum.SEALED);
        Response response = this.invocationBuilder(resourceURI,
                USER_ACCESS_TO_SCOPES_READ_ALLSTREAMS, DEFAULT_PASSWORD)
                .buildPut(Entity.json(streamState)).invoke();

        assertEquals("Update Stream State response code", HTTP_STATUS_FORBIDDEN, response.getStatus());
        response.close();
    }

    //endregion

    //region Combination tests
    @Test
    public void testUserWithReadWriteOnAllScopesCanCreateListAndDeleteScopes() {
        List<String> scopes = Arrays.asList("sm-scope1", "sm-scope2", "sm-scope3");
        boolean isCreateSuccessful = createScopes(scopes, USER_SCOPE_MANAGER, DEFAULT_PASSWORD);
        assertTrue(isCreateSuccessful);

        ScopesList listedScopes = listScopes(scopes, USER_SCOPE_MANAGER, DEFAULT_PASSWORD);
        assertNotNull(listedScopes.getScopes());
        assertEquals(3, listedScopes.getScopes().size());

        boolean isDeleteSuccessful = deleteScopes(scopes, USER_SCOPE_MANAGER, DEFAULT_PASSWORD);
        assertTrue(isDeleteSuccessful);
    }

    //endregion

    //region Private methods

    private boolean createScopes(List<String> scopeNames, String username, String password) {
        boolean result = true;
        for (String scopeName : scopeNames) {
            Response response = createScope(scopeName, username, password);
            if (response.getStatus() != HTTP_STATUS_CREATED) {
                result = false;
            }
            response.close();
        }
        return result;
    }

    private Response createScope(String scopeName, String username, String password) {

        final String resourceURI = getURI() + "v1/scopes/";
        final CreateScopeRequest createScopeRequest = new CreateScopeRequest().scopeName(scopeName);

        // Test to create a new scope.
        when(mockControllerService.createScope(eq(scopeName), anyLong())).thenReturn(CompletableFuture.completedFuture(
                Controller.CreateScopeStatus.newBuilder().setStatus(
                        Controller.CreateScopeStatus.Status.SUCCESS).build()));
        return invocationBuilder(resourceURI, username, password).buildPost(Entity.json(createScopeRequest)).invoke();
    }

    private boolean deleteScopes(List<String> scopeNames, String username, String password) {
       boolean result = true;
       for (String scopeName : scopeNames) {
           Response response = deleteScope(scopeName, username, password);
           if (response.getStatus() != HTTP_STATUS_NOCONTENT) {
               result = false;
           }
           response.close();
       }
       return result;
    }

    private Response deleteScope(String scopeName, String username, String password) {
        final String resourceUri = getURI() + "v1/scopes/" + scopeName;

        when(mockControllerService.deleteScope(eq(scopeName), anyLong())).thenReturn(
                CompletableFuture.completedFuture(
                        Controller.DeleteScopeStatus.newBuilder().setStatus(
                                Controller.DeleteScopeStatus.Status.SUCCESS).build()));

        return invocationBuilder(resourceUri, username, password)
                .buildDelete().invoke();
    }

    private ScopesList listScopes(List<String> scopeNames, String username, String password) {
        final String resourceURI = getURI() + "v1/scopes";
        when(mockControllerService.listScopes(anyLong()))
                .thenReturn(CompletableFuture.completedFuture(scopeNames));
        Invocation requestInvocation = this.invocationBuilder(resourceURI, username, password)
                .buildGet();

        Response response = requestInvocation.invoke();
        ScopesList scopes = response.readEntity(ScopesList.class);
        response.close();
        return scopes;
    }

    private String getURI() {
        return "http://localhost:" + serverConfig.getPort() + "/";
    }

    private Invocation.Builder invocationBuilder(String resourceUri, String username, String password) {
        MultivaluedMap<String, Object> map = new MultivaluedHashMap<>();
        map.addAll(HttpHeaders.AUTHORIZATION, TestUtils.basicAuthToken(username, password));
        return client.target(resourceUri).request().headers(map);
    }

    private StreamConfiguration aStreamConfig() {
        return StreamConfiguration.builder()
                .scalingPolicy(ScalingPolicy.byEventRate(100, 2, 2))
                .retentionPolicy(RetentionPolicy.byTime(Duration.ofMillis(123L)))
                .build();
    }

    //endregion
}<|MERGE_RESOLUTION|>--- conflicted
+++ resolved
@@ -195,12 +195,12 @@
         connectionFactory = new SocketConnectionFactoryImpl(ClientConfig.builder()
                                                                   .controllerURI(URI.create("tcp://localhost"))
                                                                   .build());
-<<<<<<< HEAD
-        restServer = new RESTServer(serverConfig, Set.of(new StreamMetadataResourceImpl(controller, mockControllerService, authManager, connectionFactory)));
-=======
-        restServer = new RESTServer(controller, mockControllerService, authManager, serverConfig,
-                connectionFactory, ClientConfig.builder().build());
->>>>>>> 070dfc59
+        restServer = new RESTServer(serverConfig,
+                Set.of(new StreamMetadataResourceImpl(controller,
+                        mockControllerService,
+                        authManager,
+                        connectionFactory,
+                        ClientConfig.builder().build())));
         restServer.startAsync();
         restServer.awaitRunning();
         client = ClientBuilder.newClient();
