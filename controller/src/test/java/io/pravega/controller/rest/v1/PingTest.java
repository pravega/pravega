/**
 * Copyright Pravega Authors.
 *
 * Licensed under the Apache License, Version 2.0 (the "License");
 * you may not use this file except in compliance with the License.
 * You may obtain a copy of the License at
 *
 *     http://www.apache.org/licenses/LICENSE-2.0
 *
 * Unless required by applicable law or agreed to in writing, software
 * distributed under the License is distributed on an "AS IS" BASIS,
 * WITHOUT WARRANTIES OR CONDITIONS OF ANY KIND, either express or implied.
 * See the License for the specific language governing permissions and
 * limitations under the License.
 */
package io.pravega.controller.rest.v1;

import io.pravega.controller.server.rest.resources.PingImpl;
import io.pravega.shared.rest.RESTServer;
import io.pravega.shared.rest.RESTServerConfig;
import io.pravega.shared.rest.impl.RESTServerConfigImpl;
import io.pravega.test.common.AssertExtensions;
import io.pravega.test.common.SecurityConfigDefaults;
import io.pravega.test.common.TestUtils;
import java.net.URI;
import java.util.Set;
import java.util.concurrent.TimeUnit;
import javax.net.ssl.SSLContext;
import javax.ws.rs.ProcessingException;
import javax.ws.rs.client.Client;
import javax.ws.rs.client.ClientBuilder;
import javax.ws.rs.core.Response;
import javax.ws.rs.core.UriBuilder;
import org.glassfish.jersey.SslConfigurator;
import org.junit.After;
import org.junit.Before;
import org.junit.Rule;
import org.junit.Test;
import org.junit.rules.Timeout;

import static org.junit.Assert.assertEquals;

/**
 * Test for ping API.
 */
public abstract class PingTest {

    //Ensure each test completes within 30 seconds.
    @Rule
    public final Timeout globalTimeout = new Timeout(10, TimeUnit.SECONDS);

    private RESTServerConfig serverConfig;
    private RESTServer restServer;
    private Client client;

    @Before
    public void setup() throws Exception {
        serverConfig = getServerConfig();
<<<<<<< HEAD
        connectionFactory = new SocketConnectionFactoryImpl(ClientConfig.builder().build());
        restServer = new RESTServer(null, mockControllerService, null, serverConfig,
                connectionFactory, ClientConfig.builder().build(), null);
=======
        restServer = new RESTServer(serverConfig, Set.of(new PingImpl()));
>>>>>>> 50a6ea19
        restServer.startAsync();
        restServer.awaitRunning();
        client = createJerseyClient();
    }

    protected abstract Client createJerseyClient() throws Exception;

    abstract RESTServerConfig getServerConfig() throws Exception;


    @After
    public void tearDown() {
        client.close();
        restServer.stopAsync();
        restServer.awaitTerminated();
    }

    @Test
    public void test() {
        URI streamResourceURI = UriBuilder.fromPath("//localhost:" + serverConfig.getPort() + "/ping")
                                          .scheme(getURLScheme()).build();
        Response response = client.target(streamResourceURI).request().buildGet().invoke();
        assertEquals(200, response.getStatus());
    }

    protected abstract String getURLScheme();

    public static class SimplePingTest extends PingTest {

        @Override
        protected Client createJerseyClient() {
            return ClientBuilder.newClient();
        }

        @Override
        RESTServerConfig getServerConfig() {
            return RESTServerConfigImpl.builder().host("localhost").port(TestUtils.getAvailableListenPort())
                                .build();
        }

        @Override
        protected String getURLScheme() {
            return "http";
        }
    }

    public static class SecurePingTest extends PingTest {

        protected String getResourcePath(String resource) throws Exception {
            return this.getClass().getClassLoader().getResource(resource).toURI().getPath();
        }

        @Override
        protected Client createJerseyClient() throws Exception {
            SslConfigurator sslConfig = SslConfigurator.newInstance().trustStoreFile(
                    getResourcePath(SecurityConfigDefaults.TLS_CLIENT_TRUSTSTORE_NAME));

            SSLContext sslContext = sslConfig.createSSLContext();
            return ClientBuilder.newBuilder().sslContext(sslContext)
                                .hostnameVerifier((s1, s2) -> true)
                                .build();
        }

        @Override
        RESTServerConfig getServerConfig() throws Exception {
            return RESTServerConfigImpl.builder().host("localhost").port(TestUtils.getAvailableListenPort())
                                       .tlsEnabled(true)
                                       .keyFilePath(getResourcePath(SecurityConfigDefaults.TLS_SERVER_KEYSTORE_NAME))
                                       .keyFilePasswordPath(getResourcePath(SecurityConfigDefaults.TLS_PASSWORD_FILE_NAME))
                                       .build();
        }

        @Override
        protected String getURLScheme() {
            return "https";
        }
    }

    public static class FailingSecurePingTest extends SecurePingTest {
        @Override
        RESTServerConfig getServerConfig() throws Exception {
            return RESTServerConfigImpl.builder().host("localhost").port(TestUtils.getAvailableListenPort())
                                       .tlsEnabled(true)
                                       .keyFilePath(getResourcePath(SecurityConfigDefaults.TLS_SERVER_KEYSTORE_NAME))
                                       .keyFilePasswordPath("Wrong_Path")
                                       .build();
        }

        @Override
        @Test
        public void test() {
            AssertExtensions.assertThrows(ProcessingException.class, () -> {
                super.test();
            });
        }

    }
}<|MERGE_RESOLUTION|>--- conflicted
+++ resolved
@@ -56,13 +56,7 @@
     @Before
     public void setup() throws Exception {
         serverConfig = getServerConfig();
-<<<<<<< HEAD
-        connectionFactory = new SocketConnectionFactoryImpl(ClientConfig.builder().build());
-        restServer = new RESTServer(null, mockControllerService, null, serverConfig,
-                connectionFactory, ClientConfig.builder().build(), null);
-=======
         restServer = new RESTServer(serverConfig, Set.of(new PingImpl()));
->>>>>>> 50a6ea19
         restServer.startAsync();
         restServer.awaitRunning();
         client = createJerseyClient();
