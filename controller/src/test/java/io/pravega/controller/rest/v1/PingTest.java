/**
 * Copyright Pravega Authors.
 *
 * Licensed under the Apache License, Version 2.0 (the "License");
 * you may not use this file except in compliance with the License.
 * You may obtain a copy of the License at
 *
 *     http://www.apache.org/licenses/LICENSE-2.0
 *
 * Unless required by applicable law or agreed to in writing, software
 * distributed under the License is distributed on an "AS IS" BASIS,
 * WITHOUT WARRANTIES OR CONDITIONS OF ANY KIND, either express or implied.
 * See the License for the specific language governing permissions and
 * limitations under the License.
 */
package io.pravega.controller.rest.v1;

<<<<<<< HEAD
import io.pravega.client.ClientConfig;
import io.pravega.client.connection.impl.ConnectionFactory;
import io.pravega.client.connection.impl.SocketConnectionFactoryImpl;
import io.pravega.controller.server.ControllerService;
=======
import io.pravega.controller.server.rest.resources.PingImpl;
>>>>>>> 7d47ee18
import io.pravega.shared.rest.RESTServer;
import io.pravega.shared.rest.RESTServerConfig;
import io.pravega.shared.rest.impl.RESTServerConfigImpl;
import io.pravega.test.common.AssertExtensions;
import io.pravega.test.common.SecurityConfigDefaults;
import io.pravega.test.common.TestUtils;
import java.net.URI;
import java.util.Set;
import java.util.concurrent.TimeUnit;
import javax.net.ssl.SSLContext;
import javax.ws.rs.ProcessingException;
import javax.ws.rs.client.Client;
import javax.ws.rs.client.ClientBuilder;
import javax.ws.rs.core.Response;
import javax.ws.rs.core.UriBuilder;
import org.glassfish.jersey.SslConfigurator;
import org.junit.After;
import org.junit.Before;
import org.junit.Rule;
import org.junit.Test;
import org.junit.rules.Timeout;

import static org.junit.Assert.assertEquals;

/**
 * Test for ping API.
 */
public abstract class PingTest {

    //Ensure each test completes within 30 seconds.
    @Rule
    public final Timeout globalTimeout = new Timeout(10, TimeUnit.SECONDS);

    private RESTServerConfig serverConfig;
    private RESTServer restServer;
    private Client client;

    @Before
    public void setup() throws Exception {
        serverConfig = getServerConfig();
<<<<<<< HEAD
        connectionFactory = new SocketConnectionFactoryImpl(ClientConfig.builder().build());
        restServer = new RESTServer(null, serverConfig,
                connectionFactory, Set.of(null, mockControllerService));
=======
        restServer = new RESTServer(serverConfig, Set.of(new PingImpl()));
>>>>>>> 7d47ee18
        restServer.startAsync();
        restServer.awaitRunning();
        client = createJerseyClient();
    }

    protected abstract Client createJerseyClient() throws Exception;

    abstract RESTServerConfig getServerConfig() throws Exception;


    @After
    public void tearDown() {
        client.close();
        restServer.stopAsync();
        restServer.awaitTerminated();
    }

    @Test
    public void test() {
        URI streamResourceURI = UriBuilder.fromPath("//localhost:" + serverConfig.getPort() + "/ping")
                                          .scheme(getURLScheme()).build();
        Response response = client.target(streamResourceURI).request().buildGet().invoke();
        assertEquals(200, response.getStatus());
    }

    protected abstract String getURLScheme();

    public static class SimplePingTest extends PingTest {

        @Override
        protected Client createJerseyClient() {
            return ClientBuilder.newClient();
        }

        @Override
        RESTServerConfig getServerConfig() {
            return RESTServerConfigImpl.builder().host("localhost").port(TestUtils.getAvailableListenPort())
                                .build();
        }

        @Override
        protected String getURLScheme() {
            return "http";
        }
    }

    public static class SecurePingTest extends PingTest {

        protected String getResourcePath(String resource) throws Exception {
            return this.getClass().getClassLoader().getResource(resource).toURI().getPath();
        }

        @Override
        protected Client createJerseyClient() throws Exception {
            SslConfigurator sslConfig = SslConfigurator.newInstance().trustStoreFile(
                    getResourcePath(SecurityConfigDefaults.TLS_CLIENT_TRUSTSTORE_NAME));

            SSLContext sslContext = sslConfig.createSSLContext();
            return ClientBuilder.newBuilder().sslContext(sslContext)
                                .hostnameVerifier((s1, s2) -> true)
                                .build();
        }

        @Override
        RESTServerConfig getServerConfig() throws Exception {
            return RESTServerConfigImpl.builder().host("localhost").port(TestUtils.getAvailableListenPort())
                                       .tlsEnabled(true)
                                       .keyFilePath(getResourcePath(SecurityConfigDefaults.TLS_SERVER_KEYSTORE_NAME))
                                       .keyFilePasswordPath(getResourcePath(SecurityConfigDefaults.TLS_PASSWORD_FILE_NAME))
                                       .build();
        }

        @Override
        protected String getURLScheme() {
            return "https";
        }
    }

    public static class FailingSecurePingTest extends SecurePingTest {
        @Override
        RESTServerConfig getServerConfig() throws Exception {
            return RESTServerConfigImpl.builder().host("localhost").port(TestUtils.getAvailableListenPort())
                                       .tlsEnabled(true)
                                       .keyFilePath(getResourcePath(SecurityConfigDefaults.TLS_SERVER_KEYSTORE_NAME))
                                       .keyFilePasswordPath("Wrong_Path")
                                       .build();
        }

        @Override
        @Test
        public void test() {
            AssertExtensions.assertThrows(ProcessingException.class, () -> {
                super.test();
            });
        }

    }
}<|MERGE_RESOLUTION|>--- conflicted
+++ resolved
@@ -15,14 +15,7 @@
  */
 package io.pravega.controller.rest.v1;
 
-<<<<<<< HEAD
-import io.pravega.client.ClientConfig;
-import io.pravega.client.connection.impl.ConnectionFactory;
-import io.pravega.client.connection.impl.SocketConnectionFactoryImpl;
-import io.pravega.controller.server.ControllerService;
-=======
 import io.pravega.controller.server.rest.resources.PingImpl;
->>>>>>> 7d47ee18
 import io.pravega.shared.rest.RESTServer;
 import io.pravega.shared.rest.RESTServerConfig;
 import io.pravega.shared.rest.impl.RESTServerConfigImpl;
@@ -63,13 +56,7 @@
     @Before
     public void setup() throws Exception {
         serverConfig = getServerConfig();
-<<<<<<< HEAD
-        connectionFactory = new SocketConnectionFactoryImpl(ClientConfig.builder().build());
-        restServer = new RESTServer(null, serverConfig,
-                connectionFactory, Set.of(null, mockControllerService));
-=======
         restServer = new RESTServer(serverConfig, Set.of(new PingImpl()));
->>>>>>> 7d47ee18
         restServer.startAsync();
         restServer.awaitRunning();
         client = createJerseyClient();
