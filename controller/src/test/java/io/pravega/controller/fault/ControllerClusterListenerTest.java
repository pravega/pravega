--- conflicted
+++ resolved
@@ -24,7 +24,6 @@
 import io.pravega.controller.store.stream.StreamStoreFactory;
 import io.pravega.controller.task.Stream.StreamTransactionMetadataTasks;
 import io.pravega.controller.task.Stream.TxnSweeper;
-import io.pravega.test.common.AssertExtensions;
 import io.pravega.test.common.TestingServerStarter;
 import io.pravega.controller.store.task.TaskMetadataStore;
 import io.pravega.controller.store.task.TaskStoreFactory;
@@ -39,11 +38,7 @@
 import org.junit.Before;
 import org.junit.Test;
 
-<<<<<<< HEAD
-import java.util.List;
-=======
 import java.util.Optional;
->>>>>>> 52745f31
 import java.util.concurrent.CompletableFuture;
 import java.util.concurrent.ExecutionException;
 import java.util.concurrent.Executors;
@@ -53,18 +48,12 @@
 import java.util.function.Supplier;
 
 import static org.junit.Assert.assertEquals;
-<<<<<<< HEAD
-import static org.junit.Assert.assertFalse;
 import static org.junit.Assert.assertTrue;
 import static org.mockito.ArgumentMatchers.any;
 import static org.mockito.ArgumentMatchers.anyString;
-=======
-import static org.junit.Assert.assertTrue;
-import static org.mockito.ArgumentMatchers.any;
-import static org.mockito.ArgumentMatchers.anyString;
+import static org.mockito.Mockito.atLeast;
 import static org.mockito.Mockito.doAnswer;
 import static org.mockito.Mockito.doCallRealMethod;
->>>>>>> 52745f31
 import static org.mockito.Mockito.mock;
 import static org.mockito.Mockito.spy;
 import static org.mockito.Mockito.times;
@@ -149,7 +138,7 @@
 
         // Create ControllerClusterListener.
         ControllerClusterListener clusterListener =
-                new ControllerClusterListener(host, clusterZK, executor, taskSweeper, txnSweeper);
+                new ControllerClusterListener(host, clusterZK, executor,taskSweeper, txnSweeper);
         clusterListener.startAsync();
 
         clusterListener.awaitRunning();
@@ -173,14 +162,6 @@
     @Test(timeout = 60000L)
     public void clusterListenerStarterTest() throws InterruptedException, ExecutionException {
         String hostName = "localhost";
-<<<<<<< HEAD
-        Host host = new Host(hostName, 10, "host1");
-        CompletableFuture<Void> taskSweep = new CompletableFuture<>();
-        CompletableFuture<Void> taskHostSweep1 = new CompletableFuture<>();
-        CompletableFuture<Void> taskHostSweep2 = new CompletableFuture<>();
-        CompletableFuture<Void> txnSweep = new CompletableFuture<>();
-        CompletableFuture<Void> txnHostSweep1 = new CompletableFuture<>();
-=======
         Host host = new Host(hostName, 10, "originalhost");
         // Following futures are used as latches. When awaitRunning a sweeper, we wait on a latch by calling
         // FutureHelpers.await across the test case.
@@ -194,38 +175,25 @@
         CompletableFuture<Void> txnSweep = new CompletableFuture<>();
         // Future for txnsweeper.failedProcess to be called the first time
         CompletableFuture<Void> txnHostSweepIgnore = new CompletableFuture<>();
->>>>>>> 52745f31
         CompletableFuture<Void> txnHostSweep2 = new CompletableFuture<>();
         // Create task sweeper.
         TaskMetadataStore taskStore = TaskStoreFactory.createZKStore(curatorClient, executor);
         TaskSweeper taskSweeper = spy(new TaskSweeper(taskStore, host.getHostId(), executor,
                 new TestTasks(taskStore, executor, host.getHostId())));
 
-<<<<<<< HEAD
         when(taskSweeper.sweepFailedProcesses(any(Supplier.class))).thenAnswer(invocation -> {
             if (!taskSweep.isDone()) {
-=======
-        when(taskSweeper.sweepOrphanedTasks(any(Supplier.class))).thenAnswer(invocation -> {
-            if (!taskSweep.isDone()) {
                 // we complete the future when this method is called for the first time.
->>>>>>> 52745f31
                 taskSweep.complete(null);
             }
             return CompletableFuture.completedFuture(null);
         });
-<<<<<<< HEAD
         when(taskSweeper.handleFailedProcess(anyString())).thenAnswer(invocation -> {
-            if (!taskHostSweep1.isDone()) {
-                taskHostSweep1.complete(null);
-            } else if (!taskHostSweep2.isDone()) {
-=======
-        when(taskSweeper.sweepOrphanedTasks(anyString())).thenAnswer(invocation -> {
             if (!taskHostSweep1.isDone()) {
                 // we complete this future when task sweeper for a failed host is called for the first time.
                 taskHostSweep1.complete(null);
             } else if (!taskHostSweep2.isDone()) {
                 // we complete this future when task sweeper for a failed host is called for the second time
->>>>>>> 52745f31
                 taskHostSweep2.complete(null);
             }
             return CompletableFuture.completedFuture(null);
@@ -242,45 +210,35 @@
                 segmentHelper, executor, host.getHostId(), connectionFactory);
 
         TxnSweeper txnSweeper = spy(new TxnSweeper(streamStore, txnTasks, 100, executor));
-<<<<<<< HEAD
-
-        // when awaitRunning() --> wait on a latch
-        when(txnSweeper.sweepFailedProcesses(any())).thenAnswer(invocation -> {
-=======
         // any attempt to sweep txnHost should have been ignored
         doAnswer(invocation -> {
             txnHostSweepIgnore.complete(null);
             return false;
         }).when(txnSweeper).isReady();
 
-        when(txnSweeper.sweepFailedHosts(any())).thenAnswer(invocation -> {
->>>>>>> 52745f31
+        when(txnSweeper.sweepFailedProcesses(any())).thenAnswer(invocation -> {
             if (!txnSweep.isDone()) {
                 txnSweep.complete(null);
             }
             return CompletableFuture.completedFuture(null);
         });
-<<<<<<< HEAD
         when(txnSweeper.handleFailedProcess(anyString())).thenAnswer(invocation -> {
-            if (!txnHostSweep1.isDone()) {
-                txnHostSweep1.complete(null);
-            } else if (!txnHostSweep2.isDone()) {
-=======
-        when(txnSweeper.sweepOrphanedTxns(anyString())).thenAnswer(invocation -> {
             if (!txnHostSweep2.isDone()) {
->>>>>>> 52745f31
                 txnHostSweep2.complete(null);
             }
             return CompletableFuture.completedFuture(null);
         });
 
         // Create ControllerClusterListener.
-<<<<<<< HEAD
-        ControllerClusterListener clusterListener1 =
-                new ControllerClusterListener(host, clusterZK, executor, taskSweeper, txnSweeper);
-        clusterListener1.startAsync();
-        clusterListener1.awaitRunning();
-        assertTrue(FutureHelpers.await(taskSweep, 2000));
+        ControllerClusterListener clusterListener = new ControllerClusterListener(host, clusterZK, executor,
+                        taskSweeper, txnSweeper);
+
+        clusterListener.startAsync();
+        clusterListener.awaitRunning();
+        log.info("cluster started");
+        // ensure that task sweep happens after cluster listener becomes ready.
+        assertTrue(FutureHelpers.await(taskSweep, 3000));
+        log.info("task sweeper completed");
 
         // ensure only tasks are swept
         verify(taskSweeper, times(1)).sweepFailedProcesses(any(Supplier.class));
@@ -289,38 +247,20 @@
         verify(txnSweeper, times(0)).handleFailedProcess(anyString());
         validateAddedNode(host.getHostId());
 
-        // now add and remove a new host
-        Host newHost = new Host(hostName, 20, "newHost");
-=======
-        ControllerClusterListener clusterListener = new ControllerClusterListener(host, clusterZK, Optional.empty(),
-                        taskSweeper, Optional.of(txnSweeper), executor);
-
-        clusterListener.startAsync();
-        clusterListener.awaitRunning();
-        log.info("cluster started");
-        // ensure that task sweep happens after cluster listener becomes ready.
-        assertTrue(FutureHelpers.await(taskSweep, 3000));
-        log.info("task sweeper completed");
-
-        // ensure only tasks are swept
-        verify(taskSweeper, times(1)).sweepOrphanedTasks(any(Supplier.class));
-        verify(txnSweeper, times(0)).sweepFailedHosts(any());
-        verify(taskSweeper, times(0)).sweepOrphanedTasks(anyString());
-        verify(txnSweeper, times(0)).sweepOrphanedTxns(anyString());
-        validateAddedNode(host.getHostId());
-
         log.info("adding new host");
 
         // now add and remove a new host
         Host newHost = new Host(hostName, 20, "newHost1");
->>>>>>> 52745f31
         clusterZK.registerHost(newHost);
         validateAddedNode(newHost.getHostId());
         clusterZK.deregisterHost(newHost);
         validateRemovedNode(newHost.getHostId());
-<<<<<<< HEAD
-
-        assertTrue(FutureHelpers.await(taskHostSweep1, 1000));
+        log.info("deregistering new host");
+
+        assertTrue(FutureHelpers.await(taskHostSweep1, 3000));
+        assertTrue(FutureHelpers.await(txnHostSweepIgnore, 10000));
+
+        log.info("task sweep for new host done");
 
         // verify that all tasks are not swept again.
         verify(taskSweeper, times(1)).sweepFailedProcesses(any(Supplier.class));
@@ -329,34 +269,8 @@
         // verify that txns are not yet swept as txnsweeper is not yet ready.
         verify(txnSweeper, times(0)).sweepFailedProcesses(any());
         verify(txnSweeper, times(0)).handleFailedProcess(anyString());
-
-        // now complete txn sweeper initialization by adding event writers.
-        txnTasks.initializeStreamWriters("commitStream", new EventStreamWriterMock<>(), "abortStream",
-                new EventStreamWriterMock<>());
-        txnSweeper.awaitInitialization();
-        assertTrue(FutureHelpers.await(txnSweep, 1000));
-        assertTrue(FutureHelpers.await(txnHostSweep1, 1000));
-
-        // verify that post initialization txns are swept. And host specific txn sweep is also performed.
-        verify(txnSweeper, times(1)).sweepFailedProcesses(any());
-        verify(txnSweeper, times(1)).handleFailedProcess(anyString());
-=======
-        log.info("deregistering new host");
-
-        assertTrue(FutureHelpers.await(taskHostSweep1, 3000));
-        assertTrue(FutureHelpers.await(txnHostSweepIgnore, 10000));
-
-        log.info("task sweep for new host done");
-
-        // verify that all tasks are not swept again.
-        verify(taskSweeper, times(1)).sweepOrphanedTasks(any(Supplier.class));
-        // verify that host specific sweep happens once.
-        verify(taskSweeper, times(1)).sweepOrphanedTasks(anyString());
-        // verify that txns are not yet swept as txnsweeper is not yet ready.
-        verify(txnSweeper, times(0)).sweepFailedHosts(any());
-        verify(txnSweeper, times(0)).sweepOrphanedTxns(anyString());
         // verify that txn sweeper was checked to be ready. It would have found it not ready at this point
-        verify(txnSweeper, times(1)).isReady();
+        verify(txnSweeper, atLeast(1)).isReady();
 
         // Reset the mock to call real method on txnsweeper.isReady.
         doCallRealMethod().when(txnSweeper).isReady();
@@ -369,37 +283,24 @@
         assertTrue(FutureHelpers.await(txnSweep, 3000));
 
         // verify that post initialization txns are swept. And host specific txn sweep is also performed.
-        verify(txnSweeper, times(1)).sweepFailedHosts(any());
->>>>>>> 52745f31
+        verify(txnSweeper, times(1)).sweepFailedProcesses(any());
 
         // now add another host
         newHost = new Host(hostName, 20, "newHost2");
         clusterZK.registerHost(newHost);
         validateAddedNode(newHost.getHostId());
         clusterZK.deregisterHost(newHost);
-<<<<<<< HEAD
-        validateRemovedNode(newHost.getHostId());
-        assertTrue(FutureHelpers.await(taskHostSweep2, 1000));
-        assertTrue(FutureHelpers.await(txnHostSweep2, 1000));
-
-        verify(taskSweeper, times(2)).handleFailedProcess(anyString());
-        verify(txnSweeper, times(2)).handleFailedProcess(anyString());
-
-        clusterListener1.stopAsync();
-        clusterListener1.awaitTerminated();
-=======
         log.info("removing newhost2");
 
         validateRemovedNode(newHost.getHostId());
         assertTrue(FutureHelpers.await(taskHostSweep2, 3000));
         assertTrue(FutureHelpers.await(txnHostSweep2, 3000));
 
-        verify(taskSweeper, times(2)).sweepOrphanedTasks(anyString());
-        verify(txnSweeper, times(1)).sweepOrphanedTxns(anyString());
+        verify(taskSweeper, times(2)).handleFailedProcess(anyString());
+        verify(txnSweeper, times(1)).handleFailedProcess(anyString());
 
         clusterListener.stopAsync();
         clusterListener.awaitTerminated();
->>>>>>> 52745f31
     }
 
     private void validateAddedNode(String host) throws InterruptedException {
@@ -409,25 +310,4 @@
     private void validateRemovedNode(String host) throws InterruptedException {
         assertEquals(host, nodeRemovedQueue.poll(2, TimeUnit.SECONDS));
     }
-
-    @Test
-    public void testPendingSweepQueue() {
-        ControllerClusterListener.PendingSweepQueue sweepQueue = new ControllerClusterListener.PendingSweepQueue();
-        CompletableFuture<Void> future1 = CompletableFuture.completedFuture(null);
-        CompletableFuture<Void> future2 = CompletableFuture.completedFuture(null);
-        CompletableFuture<Void> future3 = CompletableFuture.completedFuture(null);
-        assertTrue(sweepQueue.enqueue(() -> future1));
-        assertTrue(sweepQueue.enqueue(() -> future2));
-        assertTrue(sweepQueue.enqueue(() -> future3));
-        List<Supplier<CompletableFuture<Void>>> entries = sweepQueue.drainAndSeal();
-
-        assertTrue(entries.stream().allMatch(x -> {
-            CompletableFuture<Void> future = x.get();
-            return future == future1 || future == future2 || future == future3;
-        }));
-
-        assertFalse(sweepQueue.enqueue(() -> future3));
-
-        AssertExtensions.assertThrows(IllegalStateException.class, () -> sweepQueue.drainAndSeal());
-    }
 }