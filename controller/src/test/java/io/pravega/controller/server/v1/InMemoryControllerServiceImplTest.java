--- conflicted
+++ resolved
@@ -41,6 +41,7 @@
 import io.pravega.controller.task.Stream.StreamTransactionMetadataTasks;
 import java.net.URI;
 import java.util.Collections;
+import java.util.concurrent.CompletableFuture;
 import java.util.concurrent.ScheduledExecutorService;
 
 import static org.mockito.Mockito.mock;
@@ -74,19 +75,10 @@
         ConnectionFactoryImpl connectionFactory = new ConnectionFactoryImpl(ClientConfig.builder()
                                                                                         .controllerURI(URI.create("tcp://localhost"))
                                                                                         .build());
-<<<<<<< HEAD
-        AuthHelper disabledAuthHelper = AuthHelper.getDisabledAuthHelper();
-        segmentHelper = SegmentHelperMock.getSegmentHelperMock(hostStore, connectionFactory, disabledAuthHelper);
-        streamMetadataTasks = new StreamMetadataTasks(streamStore, bucketStore, taskMetadataStore, segmentHelper,
-                executorService, "host", requestTracker);
-        streamTransactionMetadataTasks = new StreamTransactionMetadataTasks(streamStore, segmentHelper,
-                executorService, "host");
-=======
         streamMetadataTasks = new StreamMetadataTasks(streamStore, bucketStore, taskMetadataStore, segmentHelper,
                 executorService, "host", AuthHelper.getDisabledAuthHelper(), requestTracker);
         streamTransactionMetadataTasks = new StreamTransactionMetadataTasks(streamStore, segmentHelper,
                 executorService, "host", AuthHelper.getDisabledAuthHelper());
->>>>>>> ce6ad016
         this.streamRequestHandler = new StreamRequestHandler(new AutoScaleTask(streamMetadataTasks, streamStore, executorService),
                 new ScaleOperationTask(streamMetadataTasks, streamStore, executorService),
                 new UpdateStreamTask(streamMetadataTasks, streamStore, bucketStore, executorService),
@@ -103,14 +95,8 @@
         Cluster mockCluster = mock(Cluster.class);
         when(mockCluster.getClusterMembers()).thenReturn(Collections.singleton(new Host("localhost", 9090, null)));
         controllerService = new ControllerServiceImpl(
-<<<<<<< HEAD
-                new ControllerService(streamStore, hostStore, streamMetadataTasks, streamTransactionMetadataTasks,
-                                      new SegmentHelper(hostStore, connectionFactory, disabledAuthHelper), executorService, mockCluster), 
-                disabledAuthHelper, requestTracker, true, 2);
-=======
                 new ControllerService(streamStore, streamMetadataTasks, streamTransactionMetadataTasks,
-                                      new SegmentHelper(connectionFactory, hostStore), executorService, mockCluster), AuthHelper.getDisabledAuthHelper(), requestTracker, true, 2);
->>>>>>> ce6ad016
+                                      SegmentHelperMock.getSegmentHelperMock(), executorService, mockCluster), AuthHelper.getDisabledAuthHelper(), requestTracker, true, 2, new CompletableFuture<>());
     }
 
     @Override
