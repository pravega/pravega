/**
 * Copyright (c) 2017 Dell Inc., or its subsidiaries. All Rights Reserved.
 *
 * Licensed under the Apache License, Version 2.0 (the "License");
 * you may not use this file except in compliance with the License.
 * You may obtain a copy of the License at
 *
 *     http://www.apache.org/licenses/LICENSE-2.0
 */
package io.pravega.controller.server;

<<<<<<< HEAD
import io.pravega.client.netty.impl.ConnectionFactoryImpl;
import io.pravega.client.stream.ScalingPolicy;
import io.pravega.client.stream.StreamConfiguration;
import io.pravega.client.stream.impl.ModelHelper;
=======
import io.pravega.common.concurrent.FutureHelpers;
import io.pravega.controller.mocks.AckFutureMock;
import io.pravega.controller.mocks.ScaleEventStreamWriterMock;
>>>>>>> f113e639
import io.pravega.controller.mocks.SegmentHelperMock;
import io.pravega.controller.store.host.HostControllerStore;
import io.pravega.controller.store.host.HostStoreFactory;
import io.pravega.controller.store.host.impl.HostMonitorConfigImpl;
import io.pravega.controller.store.stream.StreamMetadataStore;
import io.pravega.controller.store.stream.StreamStoreFactory;
import io.pravega.controller.store.task.TaskMetadataStore;
import io.pravega.controller.store.task.TaskStoreFactory;
import io.pravega.controller.stream.api.grpc.v1.Controller;
import io.pravega.controller.task.Stream.StreamMetadataTasks;
import io.pravega.controller.task.Stream.StreamTransactionMetadataTasks;
import io.pravega.test.common.TestingServerStarter;
import lombok.extern.slf4j.Slf4j;
import org.apache.curator.framework.CuratorFramework;
import org.apache.curator.framework.CuratorFrameworkFactory;
import org.apache.curator.retry.ExponentialBackoffRetry;
import org.apache.curator.test.TestingServer;
import org.junit.After;
import org.junit.Before;
import org.junit.Test;

import java.util.Arrays;
import java.util.HashMap;
import java.util.List;
import java.util.Map;
import java.util.concurrent.Executors;
import java.util.concurrent.ScheduledExecutorService;

import static org.junit.Assert.assertEquals;

/**
 * Tests for ControllerService With ZK Stream Store
 */
@Slf4j
public class ControllerServiceWithZKStreamTest {
    private static final String SCOPE = "scope";
    private static final String STREAM = "stream1";
    private final ScheduledExecutorService executor = Executors.newScheduledThreadPool(10);

    private ControllerService consumer;

    private CuratorFramework zkClient;
    private TestingServer zkServer;

    private StreamMetadataTasks streamMetadataTasks;
    private StreamTransactionMetadataTasks streamTransactionMetadataTasks;
    private ConnectionFactoryImpl connectionFactory;

    @Before
    public void setup() {
        try {
            zkServer = new TestingServerStarter().start();
        } catch (Exception e) {
            log.error("Error starting ZK server", e);
        }
        zkClient = CuratorFrameworkFactory.newClient(zkServer.getConnectString(),
                new ExponentialBackoffRetry(200, 10, 5000));
        zkClient.start();

        StreamMetadataStore streamStore = StreamStoreFactory.createZKStore(zkClient, executor);
        TaskMetadataStore taskMetadataStore = TaskStoreFactory.createZKStore(zkClient, executor);
        HostControllerStore hostStore = HostStoreFactory.createInMemoryStore(HostMonitorConfigImpl.dummyConfig());

        SegmentHelper segmentHelperMock = SegmentHelperMock.getSegmentHelperMock();
        connectionFactory = new ConnectionFactoryImpl(false);
        streamMetadataTasks = new StreamMetadataTasks(streamStore, hostStore, taskMetadataStore, segmentHelperMock,
                executor, "host", connectionFactory);
<<<<<<< HEAD
        streamTransactionMetadataTasks = new StreamTransactionMetadataTasks(streamStore, hostStore,
=======
        streamMetadataTasks.setRequestEventWriter(new ScaleEventStreamWriterMock(streamMetadataTasks, executor));
        streamTransactionMetadataTasks = new StreamTransactionTasksMock(streamStore, hostStore, taskMetadataStore,
>>>>>>> f113e639
                segmentHelperMock, executor, "host", connectionFactory);
        consumer = new ControllerService(streamStore, hostStore, streamMetadataTasks,
                streamTransactionMetadataTasks, segmentHelperMock, executor, null);
    }

    @After
    public void teardown() throws Exception {
        streamMetadataTasks.close();
        streamTransactionMetadataTasks.close();
        zkClient.close();
        zkServer.close();
        connectionFactory.close();
        executor.shutdown();
    }

    @Test(timeout = 5000)
    public void getSegmentsImmediatelyFollowingTest() throws Exception {
        final ScalingPolicy policy1 = ScalingPolicy.fixed(2);
        final StreamConfiguration configuration1 = StreamConfiguration.builder()
                .scope(SCOPE).streamName(STREAM).scalingPolicy(policy1).build();
        //Start time  when stream is created.
        long start = System.currentTimeMillis();

        // Create stream and scope
        Controller.CreateScopeStatus scopeStatus = consumer.createScope(SCOPE).join();
        assertEquals(Controller.CreateScopeStatus.Status.SUCCESS, scopeStatus.getStatus());
        Controller.CreateStreamStatus streamStatus = consumer.createStream(configuration1, start).get();
        assertEquals(Controller.CreateStreamStatus.Status.SUCCESS, streamStatus.getStatus());

        List<Controller.SegmentRange> currentSegments = consumer.getCurrentSegments(SCOPE, STREAM).get();
        assertEquals(2, currentSegments.size());

        //scale segment 1 which has key range from 0.5 to 1.0 at time: start+20
        Map<Double, Double> keyRanges = new HashMap<>(2);
        keyRanges.put(0.5, 0.75);
        keyRanges.put(0.75, 1.0);

        Controller.ScaleResponse scaleStatus = consumer.scale(SCOPE, STREAM, Arrays.asList(1), keyRanges, start + 20)
                .get();
        assertEquals(Controller.ScaleResponse.ScaleStreamStatus.SUCCESS, scaleStatus.getStatus());

        //After scale the current number of segments is 3;
        List<Controller.SegmentRange> currentSegmentsAfterScale = consumer.getCurrentSegments(SCOPE, STREAM).get();
        assertEquals(3, currentSegmentsAfterScale.size());

        Map<Controller.SegmentRange, List<Integer>> successorsOfSeg1 = consumer.getSegmentsImmediatelyFollowing(
                ModelHelper.createSegmentId(SCOPE, STREAM, 1)).get();
        assertEquals(2, successorsOfSeg1.size()); //two segments follow segment 1

        Map<Controller.SegmentRange, List<Integer>> successorsOfSeg0 = consumer.getSegmentsImmediatelyFollowing(
                ModelHelper.createSegmentId(SCOPE, STREAM, 0)).get();
        assertEquals(0, successorsOfSeg0.size()); //no segments follow segment 0
    }
}<|MERGE_RESOLUTION|>--- conflicted
+++ resolved
@@ -9,16 +9,11 @@
  */
 package io.pravega.controller.server;
 
-<<<<<<< HEAD
 import io.pravega.client.netty.impl.ConnectionFactoryImpl;
 import io.pravega.client.stream.ScalingPolicy;
 import io.pravega.client.stream.StreamConfiguration;
 import io.pravega.client.stream.impl.ModelHelper;
-=======
-import io.pravega.common.concurrent.FutureHelpers;
-import io.pravega.controller.mocks.AckFutureMock;
 import io.pravega.controller.mocks.ScaleEventStreamWriterMock;
->>>>>>> f113e639
 import io.pravega.controller.mocks.SegmentHelperMock;
 import io.pravega.controller.store.host.HostControllerStore;
 import io.pravega.controller.store.host.HostStoreFactory;
@@ -86,12 +81,8 @@
         connectionFactory = new ConnectionFactoryImpl(false);
         streamMetadataTasks = new StreamMetadataTasks(streamStore, hostStore, taskMetadataStore, segmentHelperMock,
                 executor, "host", connectionFactory);
-<<<<<<< HEAD
+        streamMetadataTasks.setRequestEventWriter(new ScaleEventStreamWriterMock(streamMetadataTasks, executor));
         streamTransactionMetadataTasks = new StreamTransactionMetadataTasks(streamStore, hostStore,
-=======
-        streamMetadataTasks.setRequestEventWriter(new ScaleEventStreamWriterMock(streamMetadataTasks, executor));
-        streamTransactionMetadataTasks = new StreamTransactionTasksMock(streamStore, hostStore, taskMetadataStore,
->>>>>>> f113e639
                 segmentHelperMock, executor, "host", connectionFactory);
         consumer = new ControllerService(streamStore, hostStore, streamMetadataTasks,
                 streamTransactionMetadataTasks, segmentHelperMock, executor, null);
