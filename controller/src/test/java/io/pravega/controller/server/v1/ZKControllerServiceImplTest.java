--- conflicted
+++ resolved
@@ -122,13 +122,8 @@
         latch.await();
 
         ControllerService controller = new ControllerService(streamStore, hostStore, streamMetadataTasks,
-<<<<<<< HEAD
-                streamTransactionMetadataTasks, new SegmentHelper(), executorService, cluster);
-        controllerService = new ControllerServiceImpl(controller, AuthHelper.getDisabledAuthHelper(), requestTracker, true, 2);
-=======
                 streamTransactionMetadataTasks, new SegmentHelper(hostStore, connectionFactory, disabledAuthHelper), executorService, cluster);
-        controllerService = new ControllerServiceImpl(controller, disabledAuthHelper, requestTracker, true);
->>>>>>> 1e4476e3
+        controllerService = new ControllerServiceImpl(controller, disabledAuthHelper, requestTracker, true, 2);
     }
 
     @Override
