--- conflicted
+++ resolved
@@ -64,17 +64,12 @@
         bucketStore = createBucketStore(3);
         
         TaskMetadataStore taskMetadataStore = TaskStoreFactory.createInMemoryStore(executor);
-        HostControllerStore hostStore = HostStoreFactory.createInMemoryStore(HostMonitorConfigImpl.dummyConfig());
 
         connectionFactory = new ConnectionFactoryImpl(ClientConfig.builder().build());
-        SegmentHelper segmentHelper = SegmentHelperMock.getSegmentHelperMock(hostStore, connectionFactory, AuthHelper.getDisabledAuthHelper());
+        SegmentHelper segmentHelper = SegmentHelperMock.getSegmentHelperMock();
 
         streamMetadataTasks = new StreamMetadataTasks(streamMetadataStore, bucketStore, taskMetadataStore, 
-<<<<<<< HEAD
-                segmentHelper, executor, hostId, requestTracker);
-=======
                 segmentHelper, executor, hostId, AuthHelper.getDisabledAuthHelper(), requestTracker);
->>>>>>> ce6ad016
         BucketServiceFactory bucketStoreFactory = new BucketServiceFactory(hostId, bucketStore, 2, executor);
         PeriodicRetention periodicRetention = new PeriodicRetention(streamMetadataStore, streamMetadataTasks, executor, requestTracker);
         service = bucketStoreFactory.createRetentionService(Duration.ofMillis(5), periodicRetention::retention);
