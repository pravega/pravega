/**
 * Copyright Pravega Authors.
 *
 * Licensed under the Apache License, Version 2.0 (the "License");
 * you may not use this file except in compliance with the License.
 * You may obtain a copy of the License at
 *
 *     http://www.apache.org/licenses/LICENSE-2.0
 *
 * Unless required by applicable law or agreed to in writing, software
 * distributed under the License is distributed on an "AS IS" BASIS,
 * WITHOUT WARRANTIES OR CONDITIONS OF ANY KIND, either express or implied.
 * See the License for the specific language governing permissions and
 * limitations under the License.
 */
package io.pravega.controller.server.eventProcessor;

import com.google.common.collect.Lists;
import io.pravega.client.ClientConfig;
import io.pravega.client.EventStreamClientFactory;
import io.pravega.client.connection.impl.ConnectionFactory;
import io.pravega.client.connection.impl.SocketConnectionFactoryImpl;
import io.pravega.client.stream.ScalingPolicy;
import io.pravega.client.stream.StreamConfiguration;
import io.pravega.common.Exceptions;
import io.pravega.common.concurrent.ExecutorServiceHelpers;
import io.pravega.common.concurrent.Futures;
import io.pravega.common.tracing.RequestTracker;
import io.pravega.controller.metrics.StreamMetrics;
import io.pravega.controller.metrics.TransactionMetrics;
import io.pravega.controller.mocks.EventStreamWriterMock;
import io.pravega.controller.mocks.SegmentHelperMock;
import io.pravega.controller.server.SegmentHelper;
import io.pravega.controller.server.eventProcessor.requesthandlers.AutoScaleTask;
import io.pravega.controller.server.eventProcessor.requesthandlers.CommitRequestHandler;
import io.pravega.controller.server.eventProcessor.requesthandlers.DeleteStreamTask;
import io.pravega.controller.server.eventProcessor.requesthandlers.ScaleOperationTask;
import io.pravega.controller.server.eventProcessor.requesthandlers.SealStreamTask;
import io.pravega.controller.server.eventProcessor.requesthandlers.StreamRequestHandler;
import io.pravega.controller.server.eventProcessor.requesthandlers.TruncateStreamTask;
import io.pravega.controller.server.eventProcessor.requesthandlers.UpdateStreamTask;
import io.pravega.controller.server.eventProcessor.requesthandlers.CreateReaderGroupTask;
import io.pravega.controller.server.eventProcessor.requesthandlers.DeleteReaderGroupTask;
import io.pravega.controller.server.eventProcessor.requesthandlers.UpdateReaderGroupTask;
import io.pravega.controller.server.security.auth.GrpcAuthHelper;
import io.pravega.controller.store.Version;
import io.pravega.controller.store.VersionedMetadata;
import io.pravega.controller.store.stream.BucketStore;
import io.pravega.controller.store.stream.State;
import io.pravega.controller.store.stream.StoreException;
import io.pravega.controller.store.stream.StreamMetadataStore;
import io.pravega.controller.store.stream.StreamStoreFactory;
import io.pravega.controller.store.stream.VersionedTransactionData;
import io.pravega.controller.store.stream.records.CommittingTransactionsRecord;
import io.pravega.controller.store.stream.records.EpochRecord;
import io.pravega.controller.store.stream.records.StreamConfigurationRecord;
import io.pravega.controller.store.stream.records.StreamTruncationRecord;
import io.pravega.controller.store.task.TaskMetadataStore;
import io.pravega.controller.store.task.TaskStoreFactory;
import io.pravega.controller.task.Stream.StreamMetadataTasks;
import io.pravega.controller.task.Stream.StreamTransactionMetadataTasks;
import io.pravega.controller.util.Config;
import io.pravega.shared.NameUtils;
import io.pravega.shared.controller.event.CommitEvent;
import io.pravega.shared.controller.event.DeleteStreamEvent;
import io.pravega.shared.controller.event.ScaleOpEvent;
import io.pravega.shared.controller.event.SealStreamEvent;
import io.pravega.shared.controller.event.TruncateStreamEvent;
import io.pravega.shared.controller.event.UpdateStreamEvent;
import io.pravega.test.common.AssertExtensions;
import io.pravega.test.common.TestingServerStarter;
import java.net.InetAddress;
import java.net.UnknownHostException;
import java.util.AbstractMap;
import java.util.Collection;
import java.util.Collections;
import java.util.HashMap;
import java.util.List;
import java.util.Map;
import java.util.Optional;
import java.util.UUID;
import java.util.concurrent.CompletableFuture;
import java.util.concurrent.ScheduledExecutorService;
import java.util.function.Predicate;
import java.util.stream.Collectors;
import java.util.stream.IntStream;
import org.apache.curator.framework.CuratorFramework;
import org.apache.curator.framework.CuratorFrameworkFactory;
import org.apache.curator.retry.ExponentialBackoffRetry;
import org.apache.curator.test.TestingServer;
import org.junit.After;
import org.junit.Before;
import org.junit.Test;

import static org.junit.Assert.assertEquals;
import static org.junit.Assert.assertFalse;
import static org.junit.Assert.assertNotEquals;
import static org.junit.Assert.assertTrue;
import static org.mockito.ArgumentMatchers.any;
import static org.mockito.ArgumentMatchers.anyInt;
import static org.mockito.ArgumentMatchers.anyLong;
import static org.mockito.ArgumentMatchers.anyString;
import static org.mockito.Mockito.atLeastOnce;
import static org.mockito.Mockito.doAnswer;
import static org.mockito.Mockito.mock;
import static org.mockito.Mockito.spy;
import static org.mockito.Mockito.times;
import static org.mockito.Mockito.verify;

public abstract class RequestHandlersTest {
    protected ScheduledExecutorService executor = ExecutorServiceHelpers.newScheduledThreadPool(10, "test");
    protected CuratorFramework zkClient;

    private final String scope = "scope";
    private RequestTracker requestTracker = new RequestTracker(true);

    private StreamMetadataStore streamStore;
    private BucketStore bucketStore;
    private TaskMetadataStore taskMetadataStore;
    private StreamMetadataTasks streamMetadataTasks;
    private StreamTransactionMetadataTasks streamTransactionMetadataTasks;

    private TestingServer zkServer;

    private EventStreamClientFactory clientFactory;
    private ConnectionFactory connectionFactory;
    private SegmentHelper segmentHelper;
    @Before
    public void setup() throws Exception {
        StreamMetrics.initialize();
        TransactionMetrics.initialize();
        zkServer = new TestingServerStarter().start();
        zkServer.start();

        zkClient = CuratorFrameworkFactory.newClient(zkServer.getConnectString(),
                new ExponentialBackoffRetry(20, 1, 50));

        zkClient.start();

        String hostId;
        try {
            //On each controller process restart, it gets a fresh hostId,
            //which is a combination of hostname and random GUID.
            hostId = InetAddress.getLocalHost().getHostAddress() + UUID.randomUUID().toString();
        } catch (UnknownHostException e) {
            hostId = UUID.randomUUID().toString();
        }

        streamStore = spy(getStore());
        bucketStore = StreamStoreFactory.createZKBucketStore(zkClient, executor);

        taskMetadataStore = TaskStoreFactory.createZKStore(zkClient, executor);
        
        connectionFactory = new SocketConnectionFactoryImpl(ClientConfig.builder().build());
        segmentHelper = SegmentHelperMock.getSegmentHelperMock();
        clientFactory = mock(EventStreamClientFactory.class);
        streamMetadataTasks = new StreamMetadataTasks(streamStore, bucketStore, taskMetadataStore, segmentHelper,
                executor, hostId, GrpcAuthHelper.getDisabledAuthHelper());
        doAnswer(x -> new EventStreamWriterMock<>()).when(clientFactory).createEventWriter(anyString(), any(), any());
        streamMetadataTasks = new StreamMetadataTasks(streamStore, bucketStore, taskMetadataStore, segmentHelper,
                executor, hostId, GrpcAuthHelper.getDisabledAuthHelper());
        streamMetadataTasks.initializeStreamWriters(clientFactory, Config.SCALE_STREAM_NAME);
        streamTransactionMetadataTasks = new StreamTransactionMetadataTasks(streamStore, 
                segmentHelper, executor, hostId, GrpcAuthHelper.getDisabledAuthHelper());
        streamTransactionMetadataTasks.initializeStreamWriters(new EventStreamWriterMock<>(), new EventStreamWriterMock<>());

        long createTimestamp = System.currentTimeMillis();

        // add a host in zk
        // mock pravega
        // create a stream
        streamStore.createScope(scope, null, executor).get();
    }

    abstract StreamMetadataStore getStore();

    @After
    public void tearDown() throws Exception {
        clientFactory.close();
        connectionFactory.close();
        streamMetadataTasks.close();
        streamTransactionMetadataTasks.close();
        streamStore.close();
        zkClient.close();
        zkServer.close();
        StreamMetrics.reset();
        TransactionMetrics.reset();
        ExecutorServiceHelpers.shutdown(executor);
    }

    @SuppressWarnings("unchecked")
    @Test(timeout = 300000)
    public void testConcurrentIdempotentCommitTxnRequest() throws Exception {
        Map<String, Integer> map = new HashMap<>();
        map.put("startRollingTxn", 0);
        map.put("rollingTxnCreateDuplicateEpochs", 0);
        map.put("completeRollingTxn", 0);
        map.put("startCommitTransactions", 1);
        map.put("updateVersionedState", 0);
        map.put("completeCommitTransactions", 1);
        // first job should find no transactions and do nothing
        concurrentTxnCommit("commit1", "startCommitTransactions", false,
                e -> Exceptions.unwrap(e) instanceof StoreException.WriteConflictException, map, 3);
        map.put("updateVersionedState", 1);

        map.put("startCommitTransactions", 1);
        map.put("completeCommitTransactions", 1);
        // first job should fail to update committing transaction record with write conflict. 
        concurrentTxnCommit("commit2", "completeCommitTransactions", true,
                e -> Exceptions.unwrap(e) instanceof StoreException.WriteConflictException, map, 2);
    }

    private void concurrentTxnCommit(String stream, String func,
                                     boolean expectFailureOnFirstJob,
                                     Predicate<Throwable> firstExceptionPredicate,
                                     Map<String, Integer> invocationCount, int expectedVersion) throws Exception {
        StreamMetadataStore streamStore1 = getStore();
        StreamMetadataStore streamStore1Spied = spy(getStore());
        StreamConfiguration config = StreamConfiguration.builder().scalingPolicy(
                ScalingPolicy.byEventRate(1, 2, 1)).build();
        streamStore1.createStream(scope, stream, config, System.currentTimeMillis(), null, executor).join();
        streamStore1.setState(scope, stream, State.ACTIVE, null, executor).join();

        StreamMetadataStore streamStore2 = getStore();

        CommitRequestHandler requestHandler1 = new CommitRequestHandler(streamStore1Spied, streamMetadataTasks, streamTransactionMetadataTasks, bucketStore, executor);
        CommitRequestHandler requestHandler2 = new CommitRequestHandler(streamStore2, streamMetadataTasks, streamTransactionMetadataTasks, bucketStore, executor);
        
        // create txn on epoch 0 and set it to committing
        UUID txnId = streamStore1.generateTransactionId(scope, stream, null, executor).join();
        VersionedTransactionData txnEpoch0 = streamStore1.createTransaction(scope, stream, txnId, 1000L, 10000L, null, executor).join();
        streamStore1.sealTransaction(scope, stream, txnId, true, Optional.of(txnEpoch0.getVersion()), "", Long.MIN_VALUE, null, executor).join();

        // regular commit
        // start commit transactions
        CompletableFuture<Void> wait = new CompletableFuture<>();
        CompletableFuture<Void> signal = new CompletableFuture<>();

        CommitEvent commitOnEpoch1 = new CommitEvent(scope, stream, 0);

        setMockCommitTxnLatch(streamStore1, streamStore1Spied, func, signal, wait);

        CompletableFuture<Void> future1 = CompletableFuture.completedFuture(null)
                                                           .thenComposeAsync(v -> requestHandler1.execute(commitOnEpoch1), executor);

        signal.join();
        // let this run to completion. this should succeed 
        requestHandler2.execute(commitOnEpoch1).join();

        wait.complete(null);

        if (expectFailureOnFirstJob) {
            AssertExtensions.assertSuppliedFutureThrows("first commit should fail", () -> future1, firstExceptionPredicate);
        } else {
            future1.join();
        }

        verify(streamStore1Spied, times(invocationCount.get("startCommitTransactions")))
                .startCommitTransactions(anyString(), anyString(), anyInt(), any(), any());
        verify(streamStore1Spied, times(invocationCount.get("completeCommitTransactions")))
                .completeCommitTransactions(anyString(), anyString(), any(), any(), any(), any());
        verify(streamStore1Spied, times(invocationCount.get("updateVersionedState")))
                .updateVersionedState(anyString(), anyString(), any(), any(), any(), any());

        VersionedMetadata<CommittingTransactionsRecord> versioned = streamStore1.getVersionedCommittingTransactionsRecord(scope, stream, null, executor).join();
        assertEquals(CommittingTransactionsRecord.EMPTY, versioned.getObject());
        assertEquals(expectedVersion, getVersionNumber(versioned.getVersion()));
        assertEquals(State.ACTIVE, streamStore1.getState(scope, stream, true, null, executor).join());
        streamStore1.close();
        streamStore2.close();
    }


    @SuppressWarnings("unchecked")
    @Test(timeout = 300000)
    public void testConcurrentIdempotentRollingTxnRequest() {
        Map<String, Integer> map = new HashMap<>();
        map.put("startRollingTxn", 0);
        map.put("rollingTxnCreateDuplicateEpochs", 0);
        map.put("completeRollingTxn", 0);
        map.put("startCommitTransactions", 1);
        map.put("completeCommitTransactions", 0);
        map.put("updateVersionedState", 1);
        // first job will wait at startCommitTransaction.
        // second job will complete transaction with rolling transaction. 
        // first job will complete having found no new transactions to commit
        concurrentRollingTxnCommit("stream1", "startCommitTransactions", false,
                e -> Exceptions.unwrap(e) instanceof StoreException.WriteConflictException, map, 4);

        map.put("startRollingTxn", 1);
        map.put("completeCommitTransactions", 0);
        // first job has created the committing transaction record. second job will mark it as rolling txn and complete
        // rolling transaction
        // first job will fail in its attempt to update CTR. 
        concurrentRollingTxnCommit("stream2", "startRollingTxn", true,
                e -> Exceptions.unwrap(e) instanceof StoreException.WriteConflictException, map, 3);

        map.put("rollingTxnCreateDuplicateEpochs", 1);
        map.put("completeRollingTxn", 1);
        map.put("completeCommitTransactions", 1);
        // first job has created rolling transcation's duplicate epochs. second job will complete rolling transaction
        // first job should complete rolling transaction's steps (idempotent) but will fail with write conflict 
        // in attempt to update CTR during completeCommitTransaction phase. 
        concurrentRollingTxnCommit("stream3", "rollingTxnCreateDuplicateEpochs", true,
                e -> Exceptions.unwrap(e) instanceof StoreException.WriteConflictException, map, 3);
        
        // same as above
        concurrentRollingTxnCommit("stream4", "completeRollingTxn", true,
                e -> Exceptions.unwrap(e) instanceof StoreException.WriteConflictException, map, 3);

        // same as above
        concurrentRollingTxnCommit("stream5", "completeCommitTransactions", true,
                e -> Exceptions.unwrap(e) instanceof StoreException.WriteConflictException, map, 3);
    }

    private void concurrentRollingTxnCommit(String stream, String func,
                                            boolean expectFailureOnFirstJob,
                                            Predicate<Throwable> firstExceptionPredicate,
                                            Map<String, Integer> invocationCount, int expectedVersion) {
        StreamMetadataStore streamStore1 = getStore();
        StreamMetadataStore streamStore1Spied = spy(getStore());
        StreamConfiguration config = StreamConfiguration.builder().scalingPolicy(
                ScalingPolicy.byEventRate(1, 2, 1)).build();
        streamStore1.createStream(scope, stream, config, System.currentTimeMillis(), null, executor).join();
        streamStore1.setState(scope, stream, State.ACTIVE, null, executor).join();

        StreamMetadataStore streamStore2 = getStore();

        CommitRequestHandler requestHandler1 = new CommitRequestHandler(streamStore1Spied, streamMetadataTasks, streamTransactionMetadataTasks, bucketStore, executor);
        CommitRequestHandler requestHandler2 = new CommitRequestHandler(streamStore2, streamMetadataTasks, streamTransactionMetadataTasks, bucketStore, executor);
        ScaleOperationTask scaleRequesthandler = new ScaleOperationTask(streamMetadataTasks, streamStore2, executor);

        // create txn on epoch 0 and set it to committing
        UUID txnId = streamStore1.generateTransactionId(scope, stream, null, executor).join();
        VersionedTransactionData txnEpoch0 = streamStore1.createTransaction(scope, stream, txnId, 1000L, 10000L, null, executor).join();
        streamStore1.sealTransaction(scope, stream, txnId, true, Optional.of(txnEpoch0.getVersion()), "", Long.MIN_VALUE, null, executor).join();
        // perform scale
        ScaleOpEvent event = new ScaleOpEvent(scope, stream, Lists.newArrayList(0L),
                Lists.newArrayList(new AbstractMap.SimpleEntry<>(0.0, 1.0)), false, System.currentTimeMillis(),
                System.currentTimeMillis());
        scaleRequesthandler.execute(event).join();
        
        // regular commit
        // start commit transactions
        CompletableFuture<Void> wait = new CompletableFuture<>();
        CompletableFuture<Void> signal = new CompletableFuture<>();

        // test rolling transaction --> since transaction on epoch 0 is committing, it will get committed first.
        CommitEvent commitOnEpoch0 = new CommitEvent(scope, stream, 0);

        setMockCommitTxnLatch(streamStore1, streamStore1Spied, func, signal, wait);

        // start rolling txn
        // stall rolling transaction in different stages
        CompletableFuture<Void> future1Rolling = CompletableFuture.completedFuture(null)
                                                                  .thenComposeAsync(v -> requestHandler1.execute(commitOnEpoch0), executor);
        signal.join();
        requestHandler2.execute(commitOnEpoch0).join();
        wait.complete(null);

        if (expectFailureOnFirstJob) {
            AssertExtensions.assertSuppliedFutureThrows("first commit should fail", () -> future1Rolling, firstExceptionPredicate);
            verify(streamStore1Spied, times(invocationCount.get("startCommitTransactions")))
                    .startCommitTransactions(anyString(), anyString(), anyInt(), any(), any());
            verify(streamStore1Spied, times(invocationCount.get("startRollingTxn"))).startRollingTxn(anyString(), anyString(), anyInt(), any(), any(), any());
            verify(streamStore1Spied, times(invocationCount.get("rollingTxnCreateDuplicateEpochs")))
                    .rollingTxnCreateDuplicateEpochs(anyString(), anyString(), any(), anyLong(), any(), any(), any());
            verify(streamStore1Spied, times(invocationCount.get("completeRollingTxn")))
                    .completeRollingTxn(anyString(), anyString(), any(), any(), any(), any());
            verify(streamStore1Spied, times(invocationCount.get("completeCommitTransactions")))
                    .completeCommitTransactions(anyString(), anyString(), any(), any(), any(), any());
            verify(streamStore1Spied, times(invocationCount.get("updateVersionedState")))
                    .updateVersionedState(anyString(), anyString(), any(), any(), any(), any());
        } else {
            future1Rolling.join();
        }
        // validate rolling txn done and first job has updated the CTR with new txn record
        VersionedMetadata<CommittingTransactionsRecord> versioned = streamStore1.getVersionedCommittingTransactionsRecord(scope, stream, null, executor).join();
        assertEquals(CommittingTransactionsRecord.EMPTY, versioned.getObject());
        assertEquals(expectedVersion, getVersionNumber(versioned.getVersion()));
        assertEquals(3, streamStore1.getActiveEpoch(scope, stream, null, true, executor).join().getEpoch());
        assertEquals(State.ACTIVE, streamStore1.getState(scope, stream, true, null, executor).join());
    }

    private void setMockCommitTxnLatch(StreamMetadataStore store, StreamMetadataStore spied,
                                       String func, CompletableFuture<Void> signal, CompletableFuture<Void> waitOn) {
        switch (func) {
            case "startCommitTransactions":
                doAnswer(x -> {
                    signal.complete(null);
                    waitOn.join();
                    return store.startCommitTransactions(x.getArgument(0), x.getArgument(1), 
                            x.getArgument(2), x.getArgument(3), x.getArgument(4));
                }).when(spied).startCommitTransactions(anyString(), anyString(), anyInt(), any(), any());
                break;
            case "completeCommitTransactions":
                doAnswer(x -> {
                    signal.complete(null);
                    waitOn.join();
                    return store.completeCommitTransactions(x.getArgument(0), x.getArgument(1),
                            x.getArgument(2), x.getArgument(3), x.getArgument(4), Collections.emptyMap());
                }).when(spied).completeCommitTransactions(anyString(), anyString(), any(), any(), any(), any());
                break;
            case "startRollingTxn":
                doAnswer(x -> {
                    signal.complete(null);
                    waitOn.join();
                    return store.startRollingTxn(x.getArgument(0), x.getArgument(1),
                            x.getArgument(2), x.getArgument(3), x.getArgument(4), x.getArgument(5));
                }).when(spied).startRollingTxn(anyString(), anyString(), anyInt(), any(), any(), any());
                break;
            case "rollingTxnCreateDuplicateEpochs":
                doAnswer(x -> {
                    signal.complete(null);
                    waitOn.join();
                    return store.rollingTxnCreateDuplicateEpochs(x.getArgument(0), x.getArgument(1),
                            x.getArgument(2), x.getArgument(3), x.getArgument(4), x.getArgument(5), x.getArgument(6));
                }).when(spied).rollingTxnCreateDuplicateEpochs(anyString(), anyString(), any(), anyLong(), any(), any(), any());
                break;
            case "completeRollingTxn":
                doAnswer(x -> {
                    signal.complete(null);
                    waitOn.join();
                    return store.completeRollingTxn(x.getArgument(0), x.getArgument(1),
                            x.getArgument(2), x.getArgument(3), x.getArgument(4),
                            x.getArgument(5));
                }).when(spied).completeRollingTxn(anyString(), anyString(), any(), any(), any(), any());
                break;
            case "updateVersionedState":
                doAnswer(x -> {
                    signal.complete(null);
                    waitOn.join();
                    return store.updateVersionedState(x.getArgument(0), x.getArgument(1),
                            x.getArgument(2), x.getArgument(3), x.getArgument(4), x.getArgument(5));
                }).when(spied).updateVersionedState(anyString(), anyString(), any(), any(), any(), any());
                break;
            default:
                break;
        }
    }

    // concurrent update stream
    @SuppressWarnings("unchecked")
    @Test(timeout = 300000)
    public void concurrentUpdateStream() throws Exception {
        String stream = "update";
        StreamMetadataStore streamStore1 = getStore();
        StreamMetadataStore streamStore1Spied = spy(getStore());
        StreamConfiguration config = StreamConfiguration.builder().scalingPolicy(
                ScalingPolicy.byEventRate(1, 2, 1)).build();
        streamStore1.createStream(scope, stream, config, System.currentTimeMillis(), null, executor).join();
        streamStore1.setState(scope, stream, State.ACTIVE, null, executor).join();

        StreamMetadataStore streamStore2 = getStore();

        UpdateStreamTask requestHandler1 = new UpdateStreamTask(streamMetadataTasks, streamStore1Spied, bucketStore, executor);
        UpdateStreamTask requestHandler2 = new UpdateStreamTask(streamMetadataTasks, streamStore2, bucketStore, executor);

        CompletableFuture<Void> wait = new CompletableFuture<>();
        CompletableFuture<Void> signal = new CompletableFuture<>();

        streamStore1.startUpdateConfiguration(scope, stream, config, null, executor).join();

        UpdateStreamEvent event = new UpdateStreamEvent(scope, stream, System.currentTimeMillis());

        doAnswer(x -> {
            signal.complete(null);
            wait.join();
            return streamStore1.completeUpdateConfiguration(x.getArgument(0), x.getArgument(1),
                    x.getArgument(2), x.getArgument(3), x.getArgument(4));
        }).when(streamStore1Spied).completeUpdateConfiguration(anyString(), anyString(), any(), any(), any());

        CompletableFuture<Void> future1 = CompletableFuture.completedFuture(null)
                                                           .thenComposeAsync(v -> requestHandler1.execute(event), executor);
        signal.join();
        requestHandler2.execute(event).join();
        wait.complete(null);

        AssertExtensions.assertSuppliedFutureThrows("first update job should fail", () -> future1,
                e -> Exceptions.unwrap(e) instanceof StoreException.WriteConflictException);

        // validate rolling txn done
        VersionedMetadata<StreamConfigurationRecord> versioned = streamStore1.getConfigurationRecord(scope, stream, null, executor).join();
        assertFalse(versioned.getObject().isUpdating());
        assertEquals(2, getVersionNumber(versioned.getVersion()));
        assertEquals(State.ACTIVE, streamStore1.getState(scope, stream, true, null, executor).join());
        streamStore1.close();
        streamStore2.close();
    }

    abstract int getVersionNumber(Version version);

    @Test(timeout = 300000)
    public void idempotentUpdatePartialScaleCompleted() throws Exception {
        String stream = "update2";
        StreamMetadataStore streamStore1 = getStore();
        StreamMetadataStore streamStore1Spied = spy(getStore());
        StreamConfiguration config = StreamConfiguration.builder().scalingPolicy(
                ScalingPolicy.fixed(1)).build();
        streamStore1.createStream(scope, stream, config, System.currentTimeMillis(), null, executor).join();
        streamStore1.setState(scope, stream, State.ACTIVE, null, executor).join();

        StreamMetadataStore streamStore2 = getStore();

        UpdateStreamTask requestHandler1 = new UpdateStreamTask(streamMetadataTasks, streamStore1Spied, bucketStore, executor);
        UpdateStreamTask requestHandler2 = new UpdateStreamTask(streamMetadataTasks, streamStore2, bucketStore, executor);

        CompletableFuture<Void> wait = new CompletableFuture<>();
        CompletableFuture<Void> signal = new CompletableFuture<>();
        config = StreamConfiguration.builder().scalingPolicy(
                ScalingPolicy.fixed(2)).build();

        streamStore1.startUpdateConfiguration(scope, stream, config, null, executor).join();

        UpdateStreamEvent event = new UpdateStreamEvent(scope, stream, System.currentTimeMillis());

        // make this wait at reset epoch transition. this has already changed the state to updating. both executions are 
        // performing the same update. 
        doAnswer(x -> {
            signal.complete(null);
            wait.join();
            return streamStore1.scaleSegmentsSealed(x.getArgument(0), x.getArgument(1),
                    x.getArgument(2), x.getArgument(3), x.getArgument(4), x.getArgument(5));
        }).when(streamStore1Spied).scaleSegmentsSealed(anyString(), anyString(), any(), any(), any(), any());

        CompletableFuture<Void> future1 = CompletableFuture.completedFuture(null)
                                                           .thenComposeAsync(v -> requestHandler1.execute(event), executor);
        signal.join();
        requestHandler2.execute(event).join();
        wait.complete(null);

        AssertExtensions.assertSuppliedFutureThrows("first update job should fail", () -> future1,
                e -> Exceptions.unwrap(e) instanceof StoreException.WriteConflictException);

        VersionedMetadata<StreamConfigurationRecord> versioned = streamStore1.getConfigurationRecord(scope, stream, null, executor).join();
        assertFalse(versioned.getObject().isUpdating());
        assertEquals(2, getVersionNumber(versioned.getVersion()));
        assertEquals(State.ACTIVE, streamStore1.getState(scope, stream, true, null, executor).join());
        assertEquals(1, streamStore1.getActiveEpoch(scope, stream, null, true, executor).join().getEpoch());
        
        // repeat the above experiment with complete scale step also having been performed. 
        streamStore1.close();
        streamStore2.close();
    }

    @Test(timeout = 300000)
    public void idempotentUpdateCompletedScale() throws Exception {
        String stream = "update3";
        StreamMetadataStore streamStore1 = getStore();
        StreamMetadataStore streamStore1Spied = spy(getStore());
        StreamConfiguration config = StreamConfiguration.builder().scalingPolicy(
                ScalingPolicy.fixed(1)).build();
        streamStore1.createStream(scope, stream, config, System.currentTimeMillis(), null, executor).join();
        streamStore1.setState(scope, stream, State.ACTIVE, null, executor).join();

        StreamMetadataStore streamStore2 = getStore();

        UpdateStreamTask requestHandler1 = new UpdateStreamTask(streamMetadataTasks, streamStore1Spied, bucketStore, executor);
        UpdateStreamTask requestHandler2 = new UpdateStreamTask(streamMetadataTasks, streamStore2, bucketStore, executor);

        CompletableFuture<Void> wait = new CompletableFuture<>();
        CompletableFuture<Void> signal = new CompletableFuture<>();
        config = StreamConfiguration.builder().scalingPolicy(
                ScalingPolicy.fixed(2)).build();

        streamStore1.startUpdateConfiguration(scope, stream, config, null, executor).join();

        UpdateStreamEvent event = new UpdateStreamEvent(scope, stream, System.currentTimeMillis());

        // make this wait at reset epoch transition. this has already changed the state to updating. both executions are 
        // performing the same update. 
        doAnswer(x -> {
            signal.complete(null);
            wait.join();
            return streamStore1.completeScale(x.getArgument(0), x.getArgument(1),
                    x.getArgument(2), x.getArgument(3), x.getArgument(4));
        }).when(streamStore1Spied).completeScale(anyString(), anyString(), any(), any(), any());

        CompletableFuture<Void> future1 = CompletableFuture.completedFuture(null)
                                                           .thenComposeAsync(v -> requestHandler1.execute(event), executor);
        signal.join();
        requestHandler2.execute(event).join();
        wait.complete(null);

        AssertExtensions.assertSuppliedFutureThrows("first update job should fail", () -> future1,
                e -> Exceptions.unwrap(e) instanceof StoreException.WriteConflictException);

        VersionedMetadata<StreamConfigurationRecord> versioned = streamStore1.getConfigurationRecord(scope, stream, null, executor).join();
        assertFalse(versioned.getObject().isUpdating());
        assertEquals(2, getVersionNumber(versioned.getVersion()));
        assertEquals(State.ACTIVE, streamStore1.getState(scope, stream, true, null, executor).join());
        assertEquals(1, streamStore1.getActiveEpoch(scope, stream, null, true, executor).join().getEpoch());

        // repeat the above experiment with complete scale step also having been performed. 
        streamStore1.close();
        streamStore2.close();
    }

    // concurrent truncate stream
    @SuppressWarnings("unchecked")
    @Test(timeout = 300000)
    public void concurrentTruncateStream() throws Exception {
        String stream = "update";
        StreamMetadataStore streamStore1 = getStore();
        StreamMetadataStore streamStore1Spied = spy(getStore());
        StreamConfiguration config = StreamConfiguration.builder().scalingPolicy(
                ScalingPolicy.byEventRate(1, 2, 1)).build();
        streamStore1.createStream(scope, stream, config, System.currentTimeMillis(), null, executor).join();
        streamStore1.setState(scope, stream, State.ACTIVE, null, executor).join();

        StreamMetadataStore streamStore2 = getStore();

        TruncateStreamTask requestHandler1 = new TruncateStreamTask(streamMetadataTasks, streamStore1Spied, executor);
        TruncateStreamTask requestHandler2 = new TruncateStreamTask(streamMetadataTasks, streamStore2, executor);

        CompletableFuture<Void> wait = new CompletableFuture<>();
        CompletableFuture<Void> signal = new CompletableFuture<>();

        Map<Long, Long> map = new HashMap<>();
        map.put(0L, 100L);

        streamStore1.startTruncation(scope, stream, map, null, executor).join();

        TruncateStreamEvent event = new TruncateStreamEvent(scope, stream, System.currentTimeMillis());

        doAnswer(x -> {
            signal.complete(null);
            wait.join();
            return streamStore1.completeTruncation(x.getArgument(0), x.getArgument(1),
                    x.getArgument(2), x.getArgument(3), x.getArgument(4));
        }).when(streamStore1Spied).completeTruncation(anyString(), anyString(), any(), any(), any());

        CompletableFuture<Void> future1 = CompletableFuture.completedFuture(null)
                         .thenComposeAsync(v -> requestHandler1.execute(event), executor);
        signal.join();
        requestHandler2.execute(event).join();
        wait.complete(null);

        AssertExtensions.assertSuppliedFutureThrows("first truncate job should fail", () -> future1,
                e -> Exceptions.unwrap(e) instanceof StoreException.WriteConflictException);

        // validate rolling txn done
        VersionedMetadata<StreamTruncationRecord> versioned = streamStore1.getTruncationRecord(scope, stream, null, executor).join();
        assertFalse(versioned.getObject().isUpdating());
        assertEquals(2, getVersionNumber(versioned.getVersion()));
        assertEquals(State.ACTIVE, streamStore1.getState(scope, stream, true, null, executor).join());
        streamStore1.close();
        streamStore2.close();
    }

    @Test
    public void testDeleteAssociatedStream() {
        String stream = "deleteAssociated";
        createStreamInStore(stream);
        String markStream = NameUtils.getMarkStreamForStream(stream);
        createStreamInStore(markStream);

        SealStreamTask sealStreamTask = new SealStreamTask(streamMetadataTasks, streamTransactionMetadataTasks, streamStore, executor);
        DeleteStreamTask deleteStreamTask = new DeleteStreamTask(streamMetadataTasks, streamStore, bucketStore, executor);

        // create mark stream
        // seal stream. 
        SealStreamEvent sealEvent = new SealStreamEvent(scope, stream, 0L);
        // set state to sealing and send event to the processor
        streamStore.setState(scope, stream, State.SEALING, null, executor).join();
        sealStreamTask.execute(sealEvent).join();
        assertEquals(State.SEALED, streamStore.getState(scope, stream, true, null, executor).join());

        // mark stream should still be present and active
        assertTrue(streamStore.checkStreamExists(scope, markStream, null, executor).join());
        assertEquals(streamStore.getState(scope, markStream, true, null, executor).join(), State.ACTIVE);

        // delete the stream
        long creationTime = streamStore.getCreationTime(scope, stream, null, executor).join();
        DeleteStreamEvent firstDeleteEvent = new DeleteStreamEvent(scope, stream, 0L, creationTime);
        deleteStreamTask.execute(firstDeleteEvent).join();

        // verify that mark stream is also deleted
        assertFalse(streamStore.checkStreamExists(scope, markStream, null, executor).join());
    }

    @Test
    public void testDeleteBucketReferences() {
        String stream = "deleteReferences";
        createStreamInStore(stream);
        String scopedStreamName = NameUtils.getScopedStreamName(scope, stream);
        int watermarkingBuckets = bucketStore.getBucketCount(BucketStore.ServiceType.WatermarkingService);
        int retentionBuckets = bucketStore.getBucketCount(BucketStore.ServiceType.RetentionService);
        
        bucketStore.addStreamToBucketStore(BucketStore.ServiceType.RetentionService, scope, stream, executor).join();
        bucketStore.addStreamToBucketStore(BucketStore.ServiceType.WatermarkingService, scope, stream, executor).join();
        
        // seal stream. 
        // set state to sealing and send event to the processor
        streamStore.setState(scope, stream, State.SEALING, null, executor).join();
        streamStore.setState(scope, stream, State.SEALED, null, executor).join();

        List<String> retentionStreams = IntStream.range(0, retentionBuckets).boxed().map(x ->
                bucketStore.getStreamsForBucket(BucketStore.ServiceType.RetentionService, x, executor).join())
                                                 .flatMap(Collection::stream).collect(Collectors.toList());
        assertTrue(retentionStreams.contains(scopedStreamName));
        List<String> watermarkStreams = IntStream.range(0, watermarkingBuckets).boxed().map(x ->
                bucketStore.getStreamsForBucket(BucketStore.ServiceType.WatermarkingService, x, executor).join())
                                                 .flatMap(Collection::stream).collect(Collectors.toList());
        assertTrue(watermarkStreams.contains(scopedStreamName));

        // delete the stream
        DeleteStreamTask deleteStreamTask = new DeleteStreamTask(streamMetadataTasks, streamStore, bucketStore, executor);

        long creationTime = streamStore.getCreationTime(scope, stream, null, executor).join();
        DeleteStreamEvent firstDeleteEvent = new DeleteStreamEvent(scope, stream, 0L, creationTime);
        deleteStreamTask.execute(firstDeleteEvent).join();

        watermarkStreams = IntStream.range(0, watermarkingBuckets).boxed().map(x ->
                bucketStore.getStreamsForBucket(BucketStore.ServiceType.WatermarkingService, x, executor).join())
                                                 .flatMap(Collection::stream).collect(Collectors.toList());
        assertFalse(watermarkStreams.contains(scopedStreamName));
        retentionStreams = IntStream.range(0, retentionBuckets).boxed().map(x ->
                bucketStore.getStreamsForBucket(BucketStore.ServiceType.RetentionService, x, executor).join())
                                                 .flatMap(Collection::stream).collect(Collectors.toList());
        assertFalse(retentionStreams.contains(scopedStreamName));
    }

    @Test
    public void testDeleteStreamReplay() {
        String stream = "delete";
        createStreamInStore(stream);

        SealStreamTask sealStreamTask = new SealStreamTask(streamMetadataTasks, streamTransactionMetadataTasks, streamStore, executor);
        DeleteStreamTask deleteStreamTask = new DeleteStreamTask(streamMetadataTasks, streamStore, bucketStore, executor);

        // seal stream. 
        SealStreamEvent sealEvent = new SealStreamEvent(scope, stream, 0L);
        // set state to sealing and send event to the processor
        streamStore.setState(scope, stream, State.SEALING, null, executor).join();
        sealStreamTask.execute(sealEvent).join();
        assertEquals(State.SEALED, streamStore.getState(scope, stream, true, null, executor).join());

        // delete the stream
        long creationTime = streamStore.getCreationTime(scope, stream, null, executor).join();
        DeleteStreamEvent firstDeleteEvent = new DeleteStreamEvent(scope, stream, 0L, creationTime);
        deleteStreamTask.execute(firstDeleteEvent).join();

        // recreate stream with same name in the store
        createStreamInStore(stream);

        long newCreationTime = streamStore.getCreationTime(scope, stream, null, executor).join();

        assertNotEquals(creationTime, newCreationTime);

        // seal stream. 
        sealEvent = new SealStreamEvent(scope, stream, 0L);
        // set state to sealing and send event to the processor
        streamStore.setState(scope, stream, State.SEALING, null, executor).join();
        sealStreamTask.execute(sealEvent).join();
        assertEquals(State.SEALED, streamStore.getState(scope, stream, true, null, executor).join());

        // replay old event. it should not seal the stream
        AssertExtensions.assertFutureThrows("Replaying older delete event should have no effect",
                deleteStreamTask.execute(firstDeleteEvent), e -> Exceptions.unwrap(e) instanceof IllegalArgumentException);
        DeleteStreamEvent secondDeleteEvent = new DeleteStreamEvent(scope, stream, 0L, newCreationTime);
        // now delete should succeed
        deleteStreamTask.execute(secondDeleteEvent).join();
    }

    private void createStreamInStore(String stream) {
        StreamConfiguration config = StreamConfiguration.builder().scalingPolicy(
                ScalingPolicy.byEventRate(1, 2, 1)).build();

        streamStore.createStream(scope, stream, config, System.currentTimeMillis(), null, executor).join();
        streamStore.setState(scope, stream, State.ACTIVE, null, executor).join();
    }

    @Test
    public void testScaleIgnoreFairness() {
        StreamRequestHandler streamRequestHandler = new StreamRequestHandler(new AutoScaleTask(streamMetadataTasks, streamStore, executor),
                new ScaleOperationTask(streamMetadataTasks, streamStore, executor),
                new UpdateStreamTask(streamMetadataTasks, streamStore, bucketStore, executor),
                new SealStreamTask(streamMetadataTasks, streamTransactionMetadataTasks, streamStore, executor),
                new DeleteStreamTask(streamMetadataTasks, streamStore, bucketStore, executor),
                new TruncateStreamTask(streamMetadataTasks, streamStore, executor),
                new CreateReaderGroupTask(streamMetadataTasks, streamStore, executor),
                new DeleteReaderGroupTask(streamMetadataTasks, streamStore, executor),
                new UpdateReaderGroupTask(streamMetadataTasks, streamStore, executor),
                streamStore,
                executor);
        String fairness = "fairness";
        streamStore.createScope(fairness, null, executor).join();
        streamMetadataTasks.createStream(fairness, fairness, StreamConfiguration.builder().scalingPolicy(ScalingPolicy.fixed(1)).build(),
                System.currentTimeMillis(), 0L).join();

        // 1. set segment helper mock to throw exception
        doAnswer(x -> Futures.failedFuture(new RuntimeException()))
                .when(segmentHelper).sealSegment(anyString(), anyString(), anyLong(), anyString(), anyLong());
        
        // 2. start scale --> this should fail with a retryable exception while talking to segment store!
        ScaleOpEvent scaleEvent = new ScaleOpEvent(fairness, fairness, Collections.singletonList(0L), 
                Collections.singletonList(new AbstractMap.SimpleEntry<>(0.0, 1.0)), 
                false, System.currentTimeMillis(), 0L);
        AssertExtensions.assertFutureThrows("", streamRequestHandler.process(scaleEvent, () -> false),
                e -> Exceptions.unwrap(e) instanceof RuntimeException);
        // verify that scale was started
        assertEquals(State.SCALING, streamStore.getState(fairness, fairness, true, null, executor).join());

        // 3. set waiting processor to "random name"
        streamStore.createWaitingRequestIfAbsent(fairness, fairness, "myProcessor", null, executor).join();
        
        // 4. reset segment helper to return success
        doAnswer(x -> CompletableFuture.completedFuture(true))
                .when(segmentHelper).sealSegment(anyString(), anyString(), anyLong(), anyString(), anyLong());
        
        // 5. process again. it should succeed while ignoring waiting processor
        streamRequestHandler.process(scaleEvent, () -> false).join();
        EpochRecord activeEpoch = streamStore.getActiveEpoch(fairness, fairness, null, true, executor).join();
        assertEquals(1, activeEpoch.getEpoch());
        assertEquals(State.ACTIVE, streamStore.getState(fairness, fairness, true, null, executor).join());
        
        // 6. run a new scale. it should fail because of waiting processor.
        ScaleOpEvent scaleEvent2 = new ScaleOpEvent(fairness, fairness, Collections.singletonList(NameUtils.computeSegmentId(1, 1)),
                Collections.singletonList(new AbstractMap.SimpleEntry<>(0.0, 1.0)),
                false, System.currentTimeMillis(), 0L);
        AssertExtensions.assertFutureThrows("", streamRequestHandler.process(scaleEvent2, () -> false),
                e -> Exceptions.unwrap(e) instanceof StoreException.OperationNotAllowedException);
        streamStore.deleteWaitingRequestConditionally(fairness, fairness, "myProcessor", null, executor).join();
    }
    
    @Test
    public void testUpdateIgnoreFairness() {
        StreamRequestHandler streamRequestHandler = new StreamRequestHandler(new AutoScaleTask(streamMetadataTasks, streamStore, executor),
                new ScaleOperationTask(streamMetadataTasks, streamStore, executor),
                new UpdateStreamTask(streamMetadataTasks, streamStore, bucketStore, executor),
                new SealStreamTask(streamMetadataTasks, streamTransactionMetadataTasks, streamStore, executor),
                new DeleteStreamTask(streamMetadataTasks, streamStore, bucketStore, executor),
                new TruncateStreamTask(streamMetadataTasks, streamStore, executor),
                new CreateReaderGroupTask(streamMetadataTasks, streamStore, executor),
                new DeleteReaderGroupTask(streamMetadataTasks, streamStore, executor),
                new UpdateReaderGroupTask(streamMetadataTasks, streamStore, executor),
                streamStore,
                executor);
        String fairness = "fairness";
        streamStore.createScope(fairness, null, executor).join();
        streamMetadataTasks.createStream(fairness, fairness, StreamConfiguration.builder().scalingPolicy(ScalingPolicy.fixed(1)).build(),
                System.currentTimeMillis(), 0L).join();

        // 1. set segment helper mock to throw exception
        doAnswer(x -> Futures.failedFuture(new RuntimeException()))
                .when(segmentHelper).updatePolicy(anyString(), anyString(), any(), anyLong(), anyString(), anyLong());
        
        // 2. start process --> this should fail with a retryable exception while talking to segment store!
        streamStore.startUpdateConfiguration(fairness, fairness, StreamConfiguration.builder().scalingPolicy(ScalingPolicy.fixed(1)).build(),
                null, executor).join();
        streamStore.setState(fairness, fairness, State.UPDATING, null, executor).join();
        assertEquals(State.UPDATING, streamStore.getState(fairness, fairness, true, null, executor).join());
        
        UpdateStreamEvent event = new UpdateStreamEvent(fairness, fairness, 0L);
        AssertExtensions.assertFutureThrows("", streamRequestHandler.process(event, () -> false),
                e -> Exceptions.unwrap(e) instanceof RuntimeException);

        verify(segmentHelper, atLeastOnce()).updatePolicy(anyString(), anyString(), any(), anyLong(), anyString(), anyLong());
        
        // 3. set waiting processor to "random name"
        streamStore.createWaitingRequestIfAbsent(fairness, fairness, "myProcessor", null, executor).join();
        
        // 4. reset segment helper to return success
        doAnswer(x -> CompletableFuture.completedFuture(null))
                .when(segmentHelper).updatePolicy(anyString(), anyString(), any(), anyLong(), anyString(), anyLong());
        
        // 5. process again. it should succeed while ignoring waiting processor
        streamRequestHandler.process(event, () -> false).join();
        assertEquals(State.ACTIVE, streamStore.getState(fairness, fairness, true, null, executor).join());
        
        // 6. run a new update. it should fail because of waiting processor and our state does not allow us to ignore waiting processor
        UpdateStreamEvent event2 = new UpdateStreamEvent(fairness, fairness, 0L);
        AssertExtensions.assertFutureThrows("", streamRequestHandler.process(event2, () -> false),
                e -> Exceptions.unwrap(e) instanceof StoreException.OperationNotAllowedException);
        streamStore.deleteWaitingRequestConditionally(fairness, fairness, "myProcessor", null, executor).join();
    }

    @Test
    public void testTruncateIgnoreFairness() {
        StreamRequestHandler streamRequestHandler = new StreamRequestHandler(new AutoScaleTask(streamMetadataTasks, streamStore, executor),
                new ScaleOperationTask(streamMetadataTasks, streamStore, executor),
                new UpdateStreamTask(streamMetadataTasks, streamStore, bucketStore, executor),
                new SealStreamTask(streamMetadataTasks, streamTransactionMetadataTasks, streamStore, executor),
                new DeleteStreamTask(streamMetadataTasks, streamStore, bucketStore, executor),
                new TruncateStreamTask(streamMetadataTasks, streamStore, executor),
                new CreateReaderGroupTask(streamMetadataTasks, streamStore, executor),
                new DeleteReaderGroupTask(streamMetadataTasks, streamStore, executor),
                new UpdateReaderGroupTask(streamMetadataTasks, streamStore, executor),
                streamStore,
                executor);
        String fairness = "fairness";
        streamStore.createScope(fairness, null, executor).join();
        streamMetadataTasks.createStream(fairness, fairness, StreamConfiguration.builder().scalingPolicy(ScalingPolicy.fixed(1)).build(),
                System.currentTimeMillis(), 0L).join();

        // 1. set segment helper mock to throw exception
        doAnswer(x -> Futures.failedFuture(new RuntimeException()))
                .when(segmentHelper).truncateSegment(anyString(), anyString(), anyLong(), anyLong(), anyString(), anyLong());
        
        // 2. start process --> this should fail with a retryable exception while talking to segment store!
        streamStore.startTruncation(fairness, fairness, Collections.singletonMap(0L, 0L), null, executor).join();
        streamStore.setState(fairness, fairness, State.TRUNCATING, null, executor).join();
        assertEquals(State.TRUNCATING, streamStore.getState(fairness, fairness, true, null, executor).join());
        
        TruncateStreamEvent event = new TruncateStreamEvent(fairness, fairness, 0L);
        AssertExtensions.assertFutureThrows("", streamRequestHandler.process(event, () -> false),
                e -> Exceptions.unwrap(e) instanceof RuntimeException);

        verify(segmentHelper, atLeastOnce()).truncateSegment(anyString(), anyString(), anyLong(), anyLong(), anyString(), anyLong());
        
        // 3. set waiting processor to "random name"
        streamStore.createWaitingRequestIfAbsent(fairness, fairness, "myProcessor", null, executor).join();
        
        // 4. reset segment helper to return success
        doAnswer(x -> CompletableFuture.completedFuture(null))
                .when(segmentHelper).truncateSegment(anyString(), anyString(), anyLong(), anyLong(), anyString(), anyLong());
        
        // 5. process again. it should succeed while ignoring waiting processor
        streamRequestHandler.process(event, () -> false).join();
        assertEquals(State.ACTIVE, streamStore.getState(fairness, fairness, true, null, executor).join());
        
        // 6. run a new update. it should fail because of waiting processor.
        TruncateStreamEvent event2 = new TruncateStreamEvent(fairness, fairness, 0L);
        AssertExtensions.assertFutureThrows("", streamRequestHandler.process(event2, () -> false),
                e -> Exceptions.unwrap(e) instanceof StoreException.OperationNotAllowedException);
        streamStore.deleteWaitingRequestConditionally(fairness, fairness, "myProcessor", null, executor).join();
    }
    
    @Test
    public void testCommitTxnIgnoreFairness() {
        CommitRequestHandler requestHandler = new CommitRequestHandler(streamStore, streamMetadataTasks, 
                streamTransactionMetadataTasks, bucketStore, executor);
        String fairness = "fairness";
        streamStore.createScope(fairness, null, executor).join();
        streamMetadataTasks.createStream(fairness, fairness, StreamConfiguration.builder().scalingPolicy(ScalingPolicy.fixed(1)).build(),
                System.currentTimeMillis(), 0L).join();

        UUID txn = streamTransactionMetadataTasks.createTxn(fairness, fairness, 30000, 0L).join().getKey().getId();
        streamStore.sealTransaction(fairness, fairness, txn, true, Optional.empty(), "", Long.MIN_VALUE, 
                null, executor).join();
        
        // 1. set segment helper mock to throw exception
<<<<<<< HEAD
        Exception exception = StoreException.create(StoreException.Type.ILLEGAL_STATE, "Some processing exception");
        doAnswer(x -> Futures.failedFuture(exception))
                .when(segmentHelper).commitTransactions(anyString(), anyString(), anyLong(), anyLong(), any(),
=======
        doAnswer(x -> Futures.failedFuture(new RuntimeException()))
                .when(segmentHelper).commitTransaction(anyString(), anyString(), anyLong(), anyLong(), any(), 
>>>>>>> b635d089
                anyString(), anyLong());
        
        streamStore.startCommitTransactions(fairness, fairness, 100, null, executor).join();
        
        // 2. start process --> this should fail with a retryable exception while talking to segment store!
        streamStore.setState(fairness, fairness, State.COMMITTING_TXN, null, executor).join();

        assertEquals(State.COMMITTING_TXN, streamStore.getState(fairness, fairness, true, null, executor).join());
        
        CommitEvent event = new CommitEvent(fairness, fairness, 0);

        AssertExtensions.assertFutureThrows("", requestHandler.process(event, () -> false),
                e -> Exceptions.unwrap(e) instanceof RuntimeException);

        verify(segmentHelper, atLeastOnce()).commitTransactions(anyString(), anyString(), anyLong(), anyLong(), any(),
                anyString(), anyLong());
        
        // 3. set waiting processor to "random name"
        streamStore.createWaitingRequestIfAbsent(fairness, fairness, "myProcessor", null, executor).join();
        
        // 4. reset segment helper to return success
        doAnswer(x -> CompletableFuture.completedFuture(0L))
                .when(segmentHelper).commitTransactions(anyString(), anyString(), anyLong(), anyLong(), any(),
                anyString(), anyLong());
        
        // 5. process again. it should succeed while ignoring waiting processor
        requestHandler.process(event, () -> false).join();
        assertEquals(State.ACTIVE, streamStore.getState(fairness, fairness, true, null, executor).join());
        
        // 6. run a new update. it should fail because of waiting processor.
        CommitEvent event2 = new CommitEvent(fairness, fairness, 0);
        AssertExtensions.assertFutureThrows("", requestHandler.process(event2, () -> false),
                e -> Exceptions.unwrap(e) instanceof StoreException.OperationNotAllowedException);
        streamStore.deleteWaitingRequestConditionally(fairness, fairness, "myProcessor", null, executor).join();
    }

    @Test
    public void testSealIgnoreFairness() {
        StreamRequestHandler streamRequestHandler = new StreamRequestHandler(new AutoScaleTask(streamMetadataTasks, streamStore, executor),
                new ScaleOperationTask(streamMetadataTasks, streamStore, executor),
                new UpdateStreamTask(streamMetadataTasks, streamStore, bucketStore, executor),
                new SealStreamTask(streamMetadataTasks, streamTransactionMetadataTasks, streamStore, executor),
                new DeleteStreamTask(streamMetadataTasks, streamStore, bucketStore, executor),
                new TruncateStreamTask(streamMetadataTasks, streamStore, executor),
                new CreateReaderGroupTask(streamMetadataTasks, streamStore, executor),
                new DeleteReaderGroupTask(streamMetadataTasks, streamStore, executor),
                new UpdateReaderGroupTask(streamMetadataTasks, streamStore, executor),
                streamStore,
                executor);
        String fairness = "fairness";
        streamStore.createScope(fairness, null, executor).join();
        streamMetadataTasks.createStream(fairness, fairness, StreamConfiguration.builder().scalingPolicy(ScalingPolicy.fixed(1)).build(),
                System.currentTimeMillis(), 0L).join();

        // 1. set segment helper mock to throw exception
        doAnswer(x -> Futures.failedFuture(new RuntimeException()))
                .when(segmentHelper).sealSegment(anyString(), anyString(), anyLong(), anyString(), anyLong());

        // 2. start process --> this should fail with a retryable exception while talking to segment store!
        streamStore.setState(fairness, fairness, State.SEALING, null, executor).join();
        assertEquals(State.SEALING, streamStore.getState(fairness, fairness, true, null, executor).join());

        SealStreamEvent event = new SealStreamEvent(fairness, fairness, 0L);
        AssertExtensions.assertFutureThrows("", streamRequestHandler.process(event, () -> false),
                e -> Exceptions.unwrap(e) instanceof RuntimeException);

        verify(segmentHelper, atLeastOnce())
                .sealSegment(anyString(), anyString(), anyLong(), anyString(), anyLong());

        // 3. set waiting processor to "random name"
        streamStore.createWaitingRequestIfAbsent(fairness, fairness, "myProcessor", null, executor).join();

        // 4. reset segment helper to return success
        doAnswer(x -> CompletableFuture.completedFuture(null))
                .when(segmentHelper).sealSegment(anyString(), anyString(), anyLong(), anyString(), anyLong());

        // 5. process again. it should succeed while ignoring waiting processor
        streamRequestHandler.process(event, () -> false).join();
        assertEquals(State.SEALED, streamStore.getState(fairness, fairness, true, null, executor).join());

        // 6. run a new update. it should fail because of waiting processor.
        SealStreamEvent event2 = new SealStreamEvent(fairness, fairness, 0L);
        AssertExtensions.assertFutureThrows("", streamRequestHandler.process(event2, () -> false),
                e -> Exceptions.unwrap(e) instanceof StoreException.OperationNotAllowedException);
        streamStore.deleteWaitingRequestConditionally(fairness, fairness, "myProcessor", null, executor).join();
    }

    @Test
    public void testDeleteIgnoreFairness() {
        StreamRequestHandler streamRequestHandler = new StreamRequestHandler(new AutoScaleTask(streamMetadataTasks, streamStore, executor),
                new ScaleOperationTask(streamMetadataTasks, streamStore, executor),
                new UpdateStreamTask(streamMetadataTasks, streamStore, bucketStore, executor),
                new SealStreamTask(streamMetadataTasks, streamTransactionMetadataTasks, streamStore, executor),
                new DeleteStreamTask(streamMetadataTasks, streamStore, bucketStore, executor),
                new TruncateStreamTask(streamMetadataTasks, streamStore, executor),
                new CreateReaderGroupTask(streamMetadataTasks, streamStore, executor),
                new DeleteReaderGroupTask(streamMetadataTasks, streamStore, executor),
                new UpdateReaderGroupTask(streamMetadataTasks, streamStore, executor),
                streamStore,
                executor);
        String fairness = "fairness";
        streamStore.createScope(fairness, null, executor).join();
        long createTimestamp = System.currentTimeMillis();
        streamMetadataTasks.createStream(fairness, fairness, StreamConfiguration.builder().scalingPolicy(ScalingPolicy.fixed(1)).build(),
                createTimestamp, 0L).join();

        // 1. set segment helper mock to throw exception
        doAnswer(x -> Futures.failedFuture(new RuntimeException()))
                .when(segmentHelper).deleteSegment(anyString(), anyString(), anyLong(), anyString(), anyLong());

        // 2. start process --> this should fail with a retryable exception while talking to segment store!
        streamStore.setState(fairness, fairness, State.SEALED, null, executor).join();
        assertEquals(State.SEALED, streamStore.getState(fairness, fairness, true, null, executor).join());

        DeleteStreamEvent event = new DeleteStreamEvent(fairness, fairness, 0L, createTimestamp);
        AssertExtensions.assertFutureThrows("", streamRequestHandler.process(event, () -> false),
                e -> Exceptions.unwrap(e) instanceof RuntimeException);

        verify(segmentHelper, atLeastOnce())
                .deleteSegment(anyString(), anyString(), anyLong(), anyString(), anyLong());

        // 3. set waiting processor to "random name"
        streamStore.createWaitingRequestIfAbsent(fairness, fairness, "myProcessor", null, executor).join();

        // 4. reset segment helper to return success
        doAnswer(x -> CompletableFuture.completedFuture(null))
                .when(segmentHelper).deleteSegment(anyString(), anyString(), anyLong(), anyString(), anyLong());

        // 5. process again. it should succeed while ignoring waiting processor
        streamRequestHandler.process(event, () -> false).join();
        AssertExtensions.assertFutureThrows("", streamStore.getState(fairness, fairness, true, null, executor),
                e -> Exceptions.unwrap(e) instanceof StoreException.DataNotFoundException);
    }
}<|MERGE_RESOLUTION|>--- conflicted
+++ resolved
@@ -941,14 +941,8 @@
                 null, executor).join();
         
         // 1. set segment helper mock to throw exception
-<<<<<<< HEAD
-        Exception exception = StoreException.create(StoreException.Type.ILLEGAL_STATE, "Some processing exception");
-        doAnswer(x -> Futures.failedFuture(exception))
+        doAnswer(x -> Futures.failedFuture(new RuntimeException()))
                 .when(segmentHelper).commitTransactions(anyString(), anyString(), anyLong(), anyLong(), any(),
-=======
-        doAnswer(x -> Futures.failedFuture(new RuntimeException()))
-                .when(segmentHelper).commitTransaction(anyString(), anyString(), anyLong(), anyLong(), any(), 
->>>>>>> b635d089
                 anyString(), anyLong());
         
         streamStore.startCommitTransactions(fairness, fairness, 100, null, executor).join();
