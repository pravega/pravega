/**
 * Copyright Pravega Authors.
 *
 * Licensed under the Apache License, Version 2.0 (the "License");
 * you may not use this file except in compliance with the License.
 * You may obtain a copy of the License at
 *
 *     http://www.apache.org/licenses/LICENSE-2.0
 *
 * Unless required by applicable law or agreed to in writing, software
 * distributed under the License is distributed on an "AS IS" BASIS,
 * WITHOUT WARRANTIES OR CONDITIONS OF ANY KIND, either express or implied.
 * See the License for the specific language governing permissions and
 * limitations under the License.
 */
package io.pravega.controller.server.eventProcessor;

import com.google.common.collect.Lists;
import io.pravega.client.ClientConfig;
import io.pravega.client.EventStreamClientFactory;
import io.pravega.client.connection.impl.ConnectionFactory;
import io.pravega.client.connection.impl.SocketConnectionFactoryImpl;
import io.pravega.client.stream.ScalingPolicy;
import io.pravega.client.stream.StreamConfiguration;
import io.pravega.common.Exceptions;
import io.pravega.common.concurrent.ExecutorServiceHelpers;
import io.pravega.common.concurrent.Futures;
import io.pravega.common.tracing.RequestTracker;
import io.pravega.controller.metrics.StreamMetrics;
import io.pravega.controller.metrics.TransactionMetrics;
import io.pravega.controller.mocks.EventStreamWriterMock;
import io.pravega.controller.mocks.SegmentHelperMock;
import io.pravega.controller.server.SegmentHelper;
import io.pravega.controller.server.eventProcessor.requesthandlers.AutoScaleTask;
import io.pravega.controller.server.eventProcessor.requesthandlers.CommitRequestHandler;
import io.pravega.controller.server.eventProcessor.requesthandlers.DeleteStreamTask;
import io.pravega.controller.server.eventProcessor.requesthandlers.ScaleOperationTask;
import io.pravega.controller.server.eventProcessor.requesthandlers.SealStreamTask;
import io.pravega.controller.server.eventProcessor.requesthandlers.StreamRequestHandler;
import io.pravega.controller.server.eventProcessor.requesthandlers.TruncateStreamTask;
import io.pravega.controller.server.eventProcessor.requesthandlers.UpdateStreamTask;
import io.pravega.controller.server.eventProcessor.requesthandlers.CreateReaderGroupTask;
import io.pravega.controller.server.eventProcessor.requesthandlers.DeleteReaderGroupTask;
import io.pravega.controller.server.eventProcessor.requesthandlers.UpdateReaderGroupTask;
import io.pravega.controller.server.security.auth.GrpcAuthHelper;
import io.pravega.controller.store.Version;
import io.pravega.controller.store.VersionedMetadata;
import io.pravega.controller.store.stream.BucketStore;
import io.pravega.controller.store.stream.State;
import io.pravega.controller.store.stream.StoreException;
import io.pravega.controller.store.stream.StreamMetadataStore;
import io.pravega.controller.store.stream.StreamStoreFactory;
import io.pravega.controller.store.stream.VersionedTransactionData;
import io.pravega.controller.store.stream.records.CommittingTransactionsRecord;
import io.pravega.controller.store.stream.records.EpochRecord;
import io.pravega.controller.store.stream.records.StreamConfigurationRecord;
import io.pravega.controller.store.stream.records.StreamTruncationRecord;
import io.pravega.controller.store.task.TaskMetadataStore;
import io.pravega.controller.store.task.TaskStoreFactory;
import io.pravega.controller.task.Stream.StreamMetadataTasks;
import io.pravega.controller.task.Stream.StreamTransactionMetadataTasks;
import io.pravega.controller.util.Config;
import io.pravega.shared.NameUtils;
import io.pravega.shared.controller.event.CommitEvent;
import io.pravega.shared.controller.event.DeleteStreamEvent;
import io.pravega.shared.controller.event.ScaleOpEvent;
import io.pravega.shared.controller.event.SealStreamEvent;
import io.pravega.shared.controller.event.TruncateStreamEvent;
import io.pravega.shared.controller.event.UpdateStreamEvent;
import io.pravega.test.common.AssertExtensions;
import io.pravega.test.common.TestingServerStarter;
import java.net.InetAddress;
import java.net.UnknownHostException;
import java.util.AbstractMap;
import java.util.Collection;
import java.util.Collections;
import java.util.HashMap;
import java.util.List;
import java.util.Map;
import java.util.Optional;
import java.util.UUID;
import java.util.concurrent.CompletableFuture;
import java.util.concurrent.ScheduledExecutorService;
import java.util.function.Predicate;
import java.util.stream.Collectors;
import java.util.stream.IntStream;
import org.apache.curator.framework.CuratorFramework;
import org.apache.curator.framework.CuratorFrameworkFactory;
import org.apache.curator.retry.ExponentialBackoffRetry;
import org.apache.curator.test.TestingServer;
import org.junit.After;
import org.junit.Before;
import org.junit.Test;

import static org.junit.Assert.assertEquals;
import static org.junit.Assert.assertFalse;
import static org.junit.Assert.assertNotEquals;
import static org.junit.Assert.assertTrue;
import static org.mockito.ArgumentMatchers.any;
import static org.mockito.ArgumentMatchers.anyInt;
import static org.mockito.ArgumentMatchers.anyLong;
import static org.mockito.ArgumentMatchers.anyString;
import static org.mockito.Mockito.atLeastOnce;
import static org.mockito.Mockito.doAnswer;
import static org.mockito.Mockito.mock;
import static org.mockito.Mockito.spy;
import static org.mockito.Mockito.times;
import static org.mockito.Mockito.verify;

public abstract class RequestHandlersTest {
    protected ScheduledExecutorService executor = ExecutorServiceHelpers.newScheduledThreadPool(10, "test");
    protected CuratorFramework zkClient;

    private final String scope = "scope";
    private RequestTracker requestTracker = new RequestTracker(true);

    private StreamMetadataStore streamStore;
    private BucketStore bucketStore;
    private TaskMetadataStore taskMetadataStore;
    private StreamMetadataTasks streamMetadataTasks;
    private StreamTransactionMetadataTasks streamTransactionMetadataTasks;

    private TestingServer zkServer;

    private EventStreamClientFactory clientFactory;
    private ConnectionFactory connectionFactory;
    private SegmentHelper segmentHelper;
    @Before
    public void setup() throws Exception {
        StreamMetrics.initialize();
        TransactionMetrics.initialize();
        zkServer = new TestingServerStarter().start();
        zkServer.start();

        zkClient = CuratorFrameworkFactory.newClient(zkServer.getConnectString(),
                new ExponentialBackoffRetry(20, 1, 50));

        zkClient.start();

        String hostId;
        try {
            //On each controller process restart, it gets a fresh hostId,
            //which is a combination of hostname and random GUID.
            hostId = InetAddress.getLocalHost().getHostAddress() + UUID.randomUUID().toString();
        } catch (UnknownHostException e) {
            hostId = UUID.randomUUID().toString();
        }

        streamStore = spy(getStore());
        bucketStore = StreamStoreFactory.createZKBucketStore(zkClient, executor);

        taskMetadataStore = TaskStoreFactory.createZKStore(zkClient, executor);
        
        connectionFactory = new SocketConnectionFactoryImpl(ClientConfig.builder().build());
        segmentHelper = SegmentHelperMock.getSegmentHelperMock();
        clientFactory = mock(EventStreamClientFactory.class);
        streamMetadataTasks = new StreamMetadataTasks(streamStore, bucketStore, taskMetadataStore, segmentHelper,
                executor, hostId, GrpcAuthHelper.getDisabledAuthHelper());
        doAnswer(x -> new EventStreamWriterMock<>()).when(clientFactory).createEventWriter(anyString(), any(), any());
        streamMetadataTasks = new StreamMetadataTasks(streamStore, bucketStore, taskMetadataStore, segmentHelper,
                executor, hostId, GrpcAuthHelper.getDisabledAuthHelper());
        streamMetadataTasks.initializeStreamWriters(clientFactory, Config.SCALE_STREAM_NAME);
        streamTransactionMetadataTasks = new StreamTransactionMetadataTasks(streamStore, 
                segmentHelper, executor, hostId, GrpcAuthHelper.getDisabledAuthHelper());
        streamTransactionMetadataTasks.initializeStreamWriters(new EventStreamWriterMock<>(), new EventStreamWriterMock<>());

        long createTimestamp = System.currentTimeMillis();

        // add a host in zk
        // mock pravega
        // create a stream
        streamStore.createScope(scope, null, executor).get();
    }

    abstract StreamMetadataStore getStore();

    @After
    public void tearDown() throws Exception {
        clientFactory.close();
        connectionFactory.close();
        streamMetadataTasks.close();
        streamTransactionMetadataTasks.close();
        streamStore.close();
        zkClient.close();
        zkServer.close();
        StreamMetrics.reset();
        TransactionMetrics.reset();
        ExecutorServiceHelpers.shutdown(executor);
    }

    @SuppressWarnings("unchecked")
    @Test(timeout = 300000)
    public void testConcurrentIdempotentCommitTxnRequest() throws Exception {
        Map<String, Integer> map = new HashMap<>();
        map.put("startRollingTxn", 0);
        map.put("rollingTxnCreateDuplicateEpochs", 0);
        map.put("completeRollingTxn", 0);
        map.put("startCommitTransactions", 1);
        map.put("updateVersionedState", 0);
        map.put("completeCommitTransactions", 1);
        // first job should find no transactions and do nothing
        concurrentTxnCommit("commit1", "startCommitTransactions", false,
                e -> Exceptions.unwrap(e) instanceof StoreException.WriteConflictException, map, 3);
        map.put("updateVersionedState", 1);

        map.put("startCommitTransactions", 1);
        map.put("completeCommitTransactions", 1);
        // first job should fail to update committing transaction record with write conflict. 
        concurrentTxnCommit("commit2", "completeCommitTransactions", true,
                e -> Exceptions.unwrap(e) instanceof StoreException.WriteConflictException, map, 2);
    }

    private void concurrentTxnCommit(String stream, String func,
                                     boolean expectFailureOnFirstJob,
                                     Predicate<Throwable> firstExceptionPredicate,
                                     Map<String, Integer> invocationCount, int expectedVersion) throws Exception {
        StreamMetadataStore streamStore1 = getStore();
        StreamMetadataStore streamStore1Spied = spy(getStore());
        StreamConfiguration config = StreamConfiguration.builder().scalingPolicy(
                ScalingPolicy.byEventRate(1, 2, 1)).build();
        streamStore1.createStream(scope, stream, config, System.currentTimeMillis(), null, executor).join();
        streamStore1.setState(scope, stream, State.ACTIVE, null, executor).join();

        StreamMetadataStore streamStore2 = getStore();

        CommitRequestHandler requestHandler1 = new CommitRequestHandler(streamStore1Spied, streamMetadataTasks, streamTransactionMetadataTasks, bucketStore, executor);
        CommitRequestHandler requestHandler2 = new CommitRequestHandler(streamStore2, streamMetadataTasks, streamTransactionMetadataTasks, bucketStore, executor);
        
        // create txn on epoch 0 and set it to committing
        UUID txnId = streamStore1.generateTransactionId(scope, stream, null, executor).join();
        VersionedTransactionData txnEpoch0 = streamStore1.createTransaction(scope, stream, txnId, 1000L, 10000L, null, executor).join();
        streamStore1.sealTransaction(scope, stream, txnId, true, Optional.of(txnEpoch0.getVersion()), "", Long.MIN_VALUE, null, executor).join();

        // regular commit
        // start commit transactions
        CompletableFuture<Void> wait = new CompletableFuture<>();
        CompletableFuture<Void> signal = new CompletableFuture<>();

        CommitEvent commitOnEpoch1 = new CommitEvent(scope, stream, 0);

        setMockCommitTxnLatch(streamStore1, streamStore1Spied, func, signal, wait);

        CompletableFuture<Void> future1 = CompletableFuture.completedFuture(null)
                                                           .thenComposeAsync(v -> requestHandler1.execute(commitOnEpoch1), executor);

        signal.join();
        // let this run to completion. this should succeed 
        requestHandler2.execute(commitOnEpoch1).join();

        wait.complete(null);

        if (expectFailureOnFirstJob) {
            AssertExtensions.assertSuppliedFutureThrows("first commit should fail", () -> future1, firstExceptionPredicate);
        } else {
            future1.join();
        }

        verify(streamStore1Spied, times(invocationCount.get("startCommitTransactions")))
                .startCommitTransactions(anyString(), anyString(), anyInt(), any(), any());
        verify(streamStore1Spied, times(invocationCount.get("completeCommitTransactions")))
                .completeCommitTransactions(anyString(), anyString(), any(), any(), any());
        verify(streamStore1Spied, times(invocationCount.get("updateVersionedState")))
                .updateVersionedState(anyString(), anyString(), any(), any(), any(), any());

        VersionedMetadata<CommittingTransactionsRecord> versioned = streamStore1.getVersionedCommittingTransactionsRecord(scope, stream, null, executor).join();
        assertEquals(CommittingTransactionsRecord.EMPTY, versioned.getObject());
        assertEquals(expectedVersion, getVersionNumber(versioned.getVersion()));
        assertEquals(State.ACTIVE, streamStore1.getState(scope, stream, true, null, executor).join());
        streamStore1.close();
        streamStore2.close();
    }


    @SuppressWarnings("unchecked")
    @Test(timeout = 300000)
    public void testConcurrentIdempotentRollingTxnRequest() {
        Map<String, Integer> map = new HashMap<>();
        map.put("startRollingTxn", 0);
        map.put("rollingTxnCreateDuplicateEpochs", 0);
        map.put("completeRollingTxn", 0);
        map.put("startCommitTransactions", 1);
        map.put("completeCommitTransactions", 0);
        map.put("updateVersionedState", 1);
        // first job will wait at startCommitTransaction.
        // second job will complete transaction with rolling transaction. 
        // first job will complete having found no new transactions to commit
        concurrentRollingTxnCommit("stream1", "startCommitTransactions", false,
                e -> Exceptions.unwrap(e) instanceof StoreException.WriteConflictException, map, 4);

        map.put("startRollingTxn", 1);
        map.put("completeCommitTransactions", 0);
        // first job has created the committing transaction record. second job will mark it as rolling txn and complete
        // rolling transaction
        // first job will fail in its attempt to update CTR. 
        concurrentRollingTxnCommit("stream2", "startRollingTxn", true,
                e -> Exceptions.unwrap(e) instanceof StoreException.WriteConflictException, map, 3);

        map.put("rollingTxnCreateDuplicateEpochs", 1);
        map.put("completeRollingTxn", 1);
        map.put("completeCommitTransactions", 1);
        // first job has created rolling transcation's duplicate epochs. second job will complete rolling transaction
        // first job should complete rolling transaction's steps (idempotent) but will fail with write conflict 
        // in attempt to update CTR during completeCommitTransaction phase. 
        concurrentRollingTxnCommit("stream3", "rollingTxnCreateDuplicateEpochs", true,
                e -> Exceptions.unwrap(e) instanceof StoreException.WriteConflictException, map, 3);
        
        // same as above
        concurrentRollingTxnCommit("stream4", "completeRollingTxn", true,
                e -> Exceptions.unwrap(e) instanceof StoreException.WriteConflictException, map, 3);

        // same as above
        concurrentRollingTxnCommit("stream5", "completeCommitTransactions", true,
                e -> Exceptions.unwrap(e) instanceof StoreException.WriteConflictException, map, 3);
    }

    private void concurrentRollingTxnCommit(String stream, String func,
                                            boolean expectFailureOnFirstJob,
                                            Predicate<Throwable> firstExceptionPredicate,
                                            Map<String, Integer> invocationCount, int expectedVersion) {
        StreamMetadataStore streamStore1 = getStore();
        StreamMetadataStore streamStore1Spied = spy(getStore());
        StreamConfiguration config = StreamConfiguration.builder().scalingPolicy(
                ScalingPolicy.byEventRate(1, 2, 1)).build();
        streamStore1.createStream(scope, stream, config, System.currentTimeMillis(), null, executor).join();
        streamStore1.setState(scope, stream, State.ACTIVE, null, executor).join();

        StreamMetadataStore streamStore2 = getStore();

        CommitRequestHandler requestHandler1 = new CommitRequestHandler(streamStore1Spied, streamMetadataTasks, streamTransactionMetadataTasks, bucketStore, executor);
        CommitRequestHandler requestHandler2 = new CommitRequestHandler(streamStore2, streamMetadataTasks, streamTransactionMetadataTasks, bucketStore, executor);
        ScaleOperationTask scaleRequesthandler = new ScaleOperationTask(streamMetadataTasks, streamStore2, executor);

        // create txn on epoch 0 and set it to committing
        UUID txnId = streamStore1.generateTransactionId(scope, stream, null, executor).join();
        VersionedTransactionData txnEpoch0 = streamStore1.createTransaction(scope, stream, txnId, 1000L, 10000L, null, executor).join();
        streamStore1.sealTransaction(scope, stream, txnId, true, Optional.of(txnEpoch0.getVersion()), "", Long.MIN_VALUE, null, executor).join();
        // perform scale
        ScaleOpEvent event = new ScaleOpEvent(scope, stream, Lists.newArrayList(0L),
                Lists.newArrayList(new AbstractMap.SimpleEntry<>(0.0, 1.0)), false, System.currentTimeMillis(),
                System.currentTimeMillis());
        scaleRequesthandler.execute(event).join();
        
        // regular commit
        // start commit transactions
        CompletableFuture<Void> wait = new CompletableFuture<>();
        CompletableFuture<Void> signal = new CompletableFuture<>();

        // test rolling transaction --> since transaction on epoch 0 is committing, it will get committed first.
        CommitEvent commitOnEpoch0 = new CommitEvent(scope, stream, 0);

        setMockCommitTxnLatch(streamStore1, streamStore1Spied, func, signal, wait);

        // start rolling txn
        // stall rolling transaction in different stages
        CompletableFuture<Void> future1Rolling = CompletableFuture.completedFuture(null)
                                                                  .thenComposeAsync(v -> requestHandler1.execute(commitOnEpoch0), executor);
        signal.join();
        requestHandler2.execute(commitOnEpoch0).join();
        wait.complete(null);

        if (expectFailureOnFirstJob) {
            AssertExtensions.assertSuppliedFutureThrows("first commit should fail", () -> future1Rolling, firstExceptionPredicate);
            verify(streamStore1Spied, times(invocationCount.get("startCommitTransactions")))
                    .startCommitTransactions(anyString(), anyString(), anyInt(), any(), any());
            verify(streamStore1Spied, times(invocationCount.get("startRollingTxn"))).startRollingTxn(anyString(), anyString(), anyInt(), any(), any(), any());
            verify(streamStore1Spied, times(invocationCount.get("rollingTxnCreateDuplicateEpochs")))
                    .rollingTxnCreateDuplicateEpochs(anyString(), anyString(), any(), anyLong(), any(), any(), any());
            verify(streamStore1Spied, times(invocationCount.get("completeRollingTxn")))
                    .completeRollingTxn(anyString(), anyString(), any(), any(), any(), any());
            verify(streamStore1Spied, times(invocationCount.get("completeCommitTransactions")))
                    .completeCommitTransactions(anyString(), anyString(), any(), any(), any());
            verify(streamStore1Spied, times(invocationCount.get("updateVersionedState")))
                    .updateVersionedState(anyString(), anyString(), any(), any(), any(), any());
        } else {
            future1Rolling.join();
        }
        // validate rolling txn done and first job has updated the CTR with new txn record
        VersionedMetadata<CommittingTransactionsRecord> versioned = streamStore1.getVersionedCommittingTransactionsRecord(scope, stream, null, executor).join();
        assertEquals(CommittingTransactionsRecord.EMPTY, versioned.getObject());
        assertEquals(expectedVersion, getVersionNumber(versioned.getVersion()));
        assertEquals(3, streamStore1.getActiveEpoch(scope, stream, null, true, executor).join().getEpoch());
        assertEquals(State.ACTIVE, streamStore1.getState(scope, stream, true, null, executor).join());
    }

    private void setMockCommitTxnLatch(StreamMetadataStore store, StreamMetadataStore spied,
                                       String func, CompletableFuture<Void> signal, CompletableFuture<Void> waitOn) {
        switch (func) {
            case "startCommitTransactions":
                doAnswer(x -> {
                    signal.complete(null);
                    waitOn.join();
                    return store.startCommitTransactions(x.getArgument(0), x.getArgument(1), 
                            x.getArgument(2), x.getArgument(3), x.getArgument(4));
                }).when(spied).startCommitTransactions(anyString(), anyString(), anyInt(), any(), any());
                break;
            case "completeCommitTransactions":
                doAnswer(x -> {
                    signal.complete(null);
                    waitOn.join();
                    return store.completeCommitTransactions(x.getArgument(0), x.getArgument(1),
                            x.getArgument(2), x.getArgument(3), x.getArgument(4));
                }).when(spied).completeCommitTransactions(anyString(), anyString(), any(), any(), any());
                break;
            case "startRollingTxn":
                doAnswer(x -> {
                    signal.complete(null);
                    waitOn.join();
                    return store.startRollingTxn(x.getArgument(0), x.getArgument(1),
                            x.getArgument(2), x.getArgument(3), x.getArgument(4), x.getArgument(5));
                }).when(spied).startRollingTxn(anyString(), anyString(), anyInt(), any(), any(), any());
                break;
            case "rollingTxnCreateDuplicateEpochs":
                doAnswer(x -> {
                    signal.complete(null);
                    waitOn.join();
                    return store.rollingTxnCreateDuplicateEpochs(x.getArgument(0), x.getArgument(1),
                            x.getArgument(2), x.getArgument(3), x.getArgument(4), x.getArgument(5), x.getArgument(6));
                }).when(spied).rollingTxnCreateDuplicateEpochs(anyString(), anyString(), any(), anyLong(), any(), any(), any());
                break;
            case "completeRollingTxn":
                doAnswer(x -> {
                    signal.complete(null);
                    waitOn.join();
                    return store.completeRollingTxn(x.getArgument(0), x.getArgument(1),
                            x.getArgument(2), x.getArgument(3), x.getArgument(4),
                            x.getArgument(5));
                }).when(spied).completeRollingTxn(anyString(), anyString(), any(), any(), any(), any());
                break;
            case "updateVersionedState":
                doAnswer(x -> {
                    signal.complete(null);
                    waitOn.join();
                    return store.updateVersionedState(x.getArgument(0), x.getArgument(1),
                            x.getArgument(2), x.getArgument(3), x.getArgument(4), x.getArgument(5));
                }).when(spied).updateVersionedState(anyString(), anyString(), any(), any(), any(), any());
                break;
            default:
                break;
        }
    }

    // concurrent update stream
    @SuppressWarnings("unchecked")
    @Test(timeout = 300000)
    public void concurrentUpdateStream() throws Exception {
        String stream = "update";
        StreamMetadataStore streamStore1 = getStore();
        StreamMetadataStore streamStore1Spied = spy(getStore());
        StreamConfiguration config = StreamConfiguration.builder().scalingPolicy(
                ScalingPolicy.byEventRate(1, 2, 1)).build();
        streamStore1.createStream(scope, stream, config, System.currentTimeMillis(), null, executor).join();
        streamStore1.setState(scope, stream, State.ACTIVE, null, executor).join();

        StreamMetadataStore streamStore2 = getStore();

        UpdateStreamTask requestHandler1 = new UpdateStreamTask(streamMetadataTasks, streamStore1Spied, bucketStore, executor);
        UpdateStreamTask requestHandler2 = new UpdateStreamTask(streamMetadataTasks, streamStore2, bucketStore, executor);

        CompletableFuture<Void> wait = new CompletableFuture<>();
        CompletableFuture<Void> signal = new CompletableFuture<>();

        streamStore1.startUpdateConfiguration(scope, stream, config, null, executor).join();

        UpdateStreamEvent event = new UpdateStreamEvent(scope, stream, System.currentTimeMillis());

        doAnswer(x -> {
            signal.complete(null);
            wait.join();
            return streamStore1.completeUpdateConfiguration(x.getArgument(0), x.getArgument(1),
                    x.getArgument(2), x.getArgument(3), x.getArgument(4));
        }).when(streamStore1Spied).completeUpdateConfiguration(anyString(), anyString(), any(), any(), any());

        CompletableFuture<Void> future1 = CompletableFuture.completedFuture(null)
                                                           .thenComposeAsync(v -> requestHandler1.execute(event), executor);
        signal.join();
        requestHandler2.execute(event).join();
        wait.complete(null);

        AssertExtensions.assertSuppliedFutureThrows("first update job should fail", () -> future1,
                e -> Exceptions.unwrap(e) instanceof StoreException.WriteConflictException);

        // validate rolling txn done
        VersionedMetadata<StreamConfigurationRecord> versioned = streamStore1.getConfigurationRecord(scope, stream, null, executor).join();
        assertFalse(versioned.getObject().isUpdating());
        assertEquals(2, getVersionNumber(versioned.getVersion()));
        assertEquals(State.ACTIVE, streamStore1.getState(scope, stream, true, null, executor).join());
        streamStore1.close();
        streamStore2.close();
    }

    abstract int getVersionNumber(Version version);

    @Test(timeout = 300000)
    public void idempotentUpdatePartialScaleCompleted() throws Exception {
        String stream = "update2";
        StreamMetadataStore streamStore1 = getStore();
        StreamMetadataStore streamStore1Spied = spy(getStore());
        StreamConfiguration config = StreamConfiguration.builder().scalingPolicy(
                ScalingPolicy.fixed(1)).build();
        streamStore1.createStream(scope, stream, config, System.currentTimeMillis(), null, executor).join();
        streamStore1.setState(scope, stream, State.ACTIVE, null, executor).join();

        StreamMetadataStore streamStore2 = getStore();

        UpdateStreamTask requestHandler1 = new UpdateStreamTask(streamMetadataTasks, streamStore1Spied, bucketStore, executor);
        UpdateStreamTask requestHandler2 = new UpdateStreamTask(streamMetadataTasks, streamStore2, bucketStore, executor);

        CompletableFuture<Void> wait = new CompletableFuture<>();
        CompletableFuture<Void> signal = new CompletableFuture<>();
        config = StreamConfiguration.builder().scalingPolicy(
                ScalingPolicy.fixed(2)).build();

        streamStore1.startUpdateConfiguration(scope, stream, config, null, executor).join();

        UpdateStreamEvent event = new UpdateStreamEvent(scope, stream, System.currentTimeMillis());

        // make this wait at reset epoch transition. this has already changed the state to updating. both executions are 
        // performing the same update. 
        doAnswer(x -> {
            signal.complete(null);
            wait.join();
            return streamStore1.scaleSegmentsSealed(x.getArgument(0), x.getArgument(1),
                    x.getArgument(2), x.getArgument(3), x.getArgument(4), x.getArgument(5));
        }).when(streamStore1Spied).scaleSegmentsSealed(anyString(), anyString(), any(), any(), any(), any());

        CompletableFuture<Void> future1 = CompletableFuture.completedFuture(null)
                                                           .thenComposeAsync(v -> requestHandler1.execute(event), executor);
        signal.join();
        requestHandler2.execute(event).join();
        wait.complete(null);

        AssertExtensions.assertSuppliedFutureThrows("first update job should fail", () -> future1,
                e -> Exceptions.unwrap(e) instanceof StoreException.WriteConflictException);

        VersionedMetadata<StreamConfigurationRecord> versioned = streamStore1.getConfigurationRecord(scope, stream, null, executor).join();
        assertFalse(versioned.getObject().isUpdating());
        assertEquals(2, getVersionNumber(versioned.getVersion()));
        assertEquals(State.ACTIVE, streamStore1.getState(scope, stream, true, null, executor).join());
        assertEquals(1, streamStore1.getActiveEpoch(scope, stream, null, true, executor).join().getEpoch());
        
        // repeat the above experiment with complete scale step also having been performed. 
        streamStore1.close();
        streamStore2.close();
    }

    @Test(timeout = 300000)
    public void idempotentUpdateCompletedScale() throws Exception {
        String stream = "update3";
        StreamMetadataStore streamStore1 = getStore();
        StreamMetadataStore streamStore1Spied = spy(getStore());
        StreamConfiguration config = StreamConfiguration.builder().scalingPolicy(
                ScalingPolicy.fixed(1)).build();
        streamStore1.createStream(scope, stream, config, System.currentTimeMillis(), null, executor).join();
        streamStore1.setState(scope, stream, State.ACTIVE, null, executor).join();

        StreamMetadataStore streamStore2 = getStore();

        UpdateStreamTask requestHandler1 = new UpdateStreamTask(streamMetadataTasks, streamStore1Spied, bucketStore, executor);
        UpdateStreamTask requestHandler2 = new UpdateStreamTask(streamMetadataTasks, streamStore2, bucketStore, executor);

        CompletableFuture<Void> wait = new CompletableFuture<>();
        CompletableFuture<Void> signal = new CompletableFuture<>();
        config = StreamConfiguration.builder().scalingPolicy(
                ScalingPolicy.fixed(2)).build();

        streamStore1.startUpdateConfiguration(scope, stream, config, null, executor).join();

        UpdateStreamEvent event = new UpdateStreamEvent(scope, stream, System.currentTimeMillis());

        // make this wait at reset epoch transition. this has already changed the state to updating. both executions are 
        // performing the same update. 
        doAnswer(x -> {
            signal.complete(null);
            wait.join();
            return streamStore1.completeScale(x.getArgument(0), x.getArgument(1),
                    x.getArgument(2), x.getArgument(3), x.getArgument(4));
        }).when(streamStore1Spied).completeScale(anyString(), anyString(), any(), any(), any());

        CompletableFuture<Void> future1 = CompletableFuture.completedFuture(null)
                                                           .thenComposeAsync(v -> requestHandler1.execute(event), executor);
        signal.join();
        requestHandler2.execute(event).join();
        wait.complete(null);

        AssertExtensions.assertSuppliedFutureThrows("first update job should fail", () -> future1,
                e -> Exceptions.unwrap(e) instanceof StoreException.WriteConflictException);

        VersionedMetadata<StreamConfigurationRecord> versioned = streamStore1.getConfigurationRecord(scope, stream, null, executor).join();
        assertFalse(versioned.getObject().isUpdating());
        assertEquals(2, getVersionNumber(versioned.getVersion()));
        assertEquals(State.ACTIVE, streamStore1.getState(scope, stream, true, null, executor).join());
        assertEquals(1, streamStore1.getActiveEpoch(scope, stream, null, true, executor).join().getEpoch());

        // repeat the above experiment with complete scale step also having been performed. 
        streamStore1.close();
        streamStore2.close();
    }

    // concurrent truncate stream
    @SuppressWarnings("unchecked")
    @Test(timeout = 300000)
    public void concurrentTruncateStream() throws Exception {
        String stream = "update";
        StreamMetadataStore streamStore1 = getStore();
        StreamMetadataStore streamStore1Spied = spy(getStore());
        StreamConfiguration config = StreamConfiguration.builder().scalingPolicy(
                ScalingPolicy.byEventRate(1, 2, 1)).build();
        streamStore1.createStream(scope, stream, config, System.currentTimeMillis(), null, executor).join();
        streamStore1.setState(scope, stream, State.ACTIVE, null, executor).join();

        StreamMetadataStore streamStore2 = getStore();

        TruncateStreamTask requestHandler1 = new TruncateStreamTask(streamMetadataTasks, streamStore1Spied, executor);
        TruncateStreamTask requestHandler2 = new TruncateStreamTask(streamMetadataTasks, streamStore2, executor);

        CompletableFuture<Void> wait = new CompletableFuture<>();
        CompletableFuture<Void> signal = new CompletableFuture<>();

        Map<Long, Long> map = new HashMap<>();
        map.put(0L, 100L);

        streamStore1.startTruncation(scope, stream, map, null, executor).join();

        TruncateStreamEvent event = new TruncateStreamEvent(scope, stream, System.currentTimeMillis());

        doAnswer(x -> {
            signal.complete(null);
            wait.join();
            return streamStore1.completeTruncation(x.getArgument(0), x.getArgument(1),
                    x.getArgument(2), x.getArgument(3), x.getArgument(4));
        }).when(streamStore1Spied).completeTruncation(anyString(), anyString(), any(), any(), any());

        CompletableFuture<Void> future1 = CompletableFuture.completedFuture(null)
                         .thenComposeAsync(v -> requestHandler1.execute(event), executor);
        signal.join();
        requestHandler2.execute(event).join();
        wait.complete(null);

        AssertExtensions.assertSuppliedFutureThrows("first truncate job should fail", () -> future1,
                e -> Exceptions.unwrap(e) instanceof StoreException.WriteConflictException);

        // validate rolling txn done
        VersionedMetadata<StreamTruncationRecord> versioned = streamStore1.getTruncationRecord(scope, stream, null, executor).join();
        assertFalse(versioned.getObject().isUpdating());
        assertEquals(2, getVersionNumber(versioned.getVersion()));
        assertEquals(State.ACTIVE, streamStore1.getState(scope, stream, true, null, executor).join());
        streamStore1.close();
        streamStore2.close();
    }

    @Test
    public void testDeleteAssociatedStream() {
        String stream = "deleteAssociated";
        createStreamInStore(stream);
        String markStream = NameUtils.getMarkStreamForStream(stream);
        createStreamInStore(markStream);

        SealStreamTask sealStreamTask = new SealStreamTask(streamMetadataTasks, streamTransactionMetadataTasks, streamStore, executor);
        DeleteStreamTask deleteStreamTask = new DeleteStreamTask(streamMetadataTasks, streamStore, bucketStore, executor);

        // create mark stream
        // seal stream. 
        SealStreamEvent sealEvent = new SealStreamEvent(scope, stream, 0L);
        // set state to sealing and send event to the processor
        streamStore.setState(scope, stream, State.SEALING, null, executor).join();
        sealStreamTask.execute(sealEvent).join();
        assertEquals(State.SEALED, streamStore.getState(scope, stream, true, null, executor).join());

        // mark stream should still be present and active
        assertTrue(streamStore.checkStreamExists(scope, markStream, null, executor).join());
        assertEquals(streamStore.getState(scope, markStream, true, null, executor).join(), State.ACTIVE);

        // delete the stream
        long creationTime = streamStore.getCreationTime(scope, stream, null, executor).join();
        DeleteStreamEvent firstDeleteEvent = new DeleteStreamEvent(scope, stream, 0L, creationTime);
        deleteStreamTask.execute(firstDeleteEvent).join();

        // verify that mark stream is also deleted
        assertFalse(streamStore.checkStreamExists(scope, markStream, null, executor).join());
    }

    @Test
    public void testDeleteBucketReferences() {
        String stream = "deleteReferences";
        createStreamInStore(stream);
        String scopedStreamName = NameUtils.getScopedStreamName(scope, stream);
        int watermarkingBuckets = bucketStore.getBucketCount(BucketStore.ServiceType.WatermarkingService);
        int retentionBuckets = bucketStore.getBucketCount(BucketStore.ServiceType.RetentionService);
        
        bucketStore.addStreamToBucketStore(BucketStore.ServiceType.RetentionService, scope, stream, executor).join();
        bucketStore.addStreamToBucketStore(BucketStore.ServiceType.WatermarkingService, scope, stream, executor).join();
        
        // seal stream. 
        // set state to sealing and send event to the processor
        streamStore.setState(scope, stream, State.SEALING, null, executor).join();
        streamStore.setState(scope, stream, State.SEALED, null, executor).join();

        List<String> retentionStreams = IntStream.range(0, retentionBuckets).boxed().map(x ->
                bucketStore.getStreamsForBucket(BucketStore.ServiceType.RetentionService, x, executor).join())
                                                 .flatMap(Collection::stream).collect(Collectors.toList());
        assertTrue(retentionStreams.contains(scopedStreamName));
        List<String> watermarkStreams = IntStream.range(0, watermarkingBuckets).boxed().map(x ->
                bucketStore.getStreamsForBucket(BucketStore.ServiceType.WatermarkingService, x, executor).join())
                                                 .flatMap(Collection::stream).collect(Collectors.toList());
        assertTrue(watermarkStreams.contains(scopedStreamName));

        // delete the stream
        DeleteStreamTask deleteStreamTask = new DeleteStreamTask(streamMetadataTasks, streamStore, bucketStore, executor);

        long creationTime = streamStore.getCreationTime(scope, stream, null, executor).join();
        DeleteStreamEvent firstDeleteEvent = new DeleteStreamEvent(scope, stream, 0L, creationTime);
        deleteStreamTask.execute(firstDeleteEvent).join();

        watermarkStreams = IntStream.range(0, watermarkingBuckets).boxed().map(x ->
                bucketStore.getStreamsForBucket(BucketStore.ServiceType.WatermarkingService, x, executor).join())
                                                 .flatMap(Collection::stream).collect(Collectors.toList());
        assertFalse(watermarkStreams.contains(scopedStreamName));
        retentionStreams = IntStream.range(0, retentionBuckets).boxed().map(x ->
                bucketStore.getStreamsForBucket(BucketStore.ServiceType.RetentionService, x, executor).join())
                                                 .flatMap(Collection::stream).collect(Collectors.toList());
        assertFalse(retentionStreams.contains(scopedStreamName));
    }

    @Test
    public void testDeleteStreamReplay() {
        String stream = "delete";
        createStreamInStore(stream);

        SealStreamTask sealStreamTask = new SealStreamTask(streamMetadataTasks, streamTransactionMetadataTasks, streamStore, executor);
        DeleteStreamTask deleteStreamTask = new DeleteStreamTask(streamMetadataTasks, streamStore, bucketStore, executor);

        // seal stream. 
        SealStreamEvent sealEvent = new SealStreamEvent(scope, stream, 0L);
        // set state to sealing and send event to the processor
        streamStore.setState(scope, stream, State.SEALING, null, executor).join();
        sealStreamTask.execute(sealEvent).join();
        assertEquals(State.SEALED, streamStore.getState(scope, stream, true, null, executor).join());

        // delete the stream
        long creationTime = streamStore.getCreationTime(scope, stream, null, executor).join();
        DeleteStreamEvent firstDeleteEvent = new DeleteStreamEvent(scope, stream, 0L, creationTime);
        deleteStreamTask.execute(firstDeleteEvent).join();

        // recreate stream with same name in the store
        createStreamInStore(stream);

        long newCreationTime = streamStore.getCreationTime(scope, stream, null, executor).join();

        assertNotEquals(creationTime, newCreationTime);

        // seal stream. 
        sealEvent = new SealStreamEvent(scope, stream, 0L);
        // set state to sealing and send event to the processor
        streamStore.setState(scope, stream, State.SEALING, null, executor).join();
        sealStreamTask.execute(sealEvent).join();
        assertEquals(State.SEALED, streamStore.getState(scope, stream, true, null, executor).join());

        // replay old event. it should not seal the stream
        AssertExtensions.assertFutureThrows("Replaying older delete event should have no effect",
                deleteStreamTask.execute(firstDeleteEvent), e -> Exceptions.unwrap(e) instanceof IllegalArgumentException);
        DeleteStreamEvent secondDeleteEvent = new DeleteStreamEvent(scope, stream, 0L, newCreationTime);
        // now delete should succeed
        deleteStreamTask.execute(secondDeleteEvent).join();
    }

    private void createStreamInStore(String stream) {
        StreamConfiguration config = StreamConfiguration.builder().scalingPolicy(
                ScalingPolicy.byEventRate(1, 2, 1)).build();

        streamStore.createStream(scope, stream, config, System.currentTimeMillis(), null, executor).join();
        streamStore.setState(scope, stream, State.ACTIVE, null, executor).join();
    }

    @Test
    public void testScaleIgnoreFairness() {
        StreamRequestHandler streamRequestHandler = new StreamRequestHandler(new AutoScaleTask(streamMetadataTasks, streamStore, executor),
                new ScaleOperationTask(streamMetadataTasks, streamStore, executor),
                new UpdateStreamTask(streamMetadataTasks, streamStore, bucketStore, executor),
                new SealStreamTask(streamMetadataTasks, streamTransactionMetadataTasks, streamStore, executor),
                new DeleteStreamTask(streamMetadataTasks, streamStore, bucketStore, executor),
                new TruncateStreamTask(streamMetadataTasks, streamStore, executor),
                new CreateReaderGroupTask(streamMetadataTasks, streamStore, executor),
                new DeleteReaderGroupTask(streamMetadataTasks, streamStore, executor),
                new UpdateReaderGroupTask(streamMetadataTasks, streamStore, executor),
                streamStore,
                executor);
        String fairness = "fairness";
        streamStore.createScope(fairness, null, executor).join();
        streamMetadataTasks.createStream(fairness, fairness, StreamConfiguration.builder().scalingPolicy(ScalingPolicy.fixed(1)).build(),
                System.currentTimeMillis(), 0L).join();

        // 1. set segment helper mock to throw exception
        doAnswer(x -> Futures.failedFuture(new RuntimeException()))
                .when(segmentHelper).sealSegment(anyString(), anyString(), anyLong(), anyString(), anyLong());
        
        // 2. start scale --> this should fail with a retryable exception while talking to segment store!
        ScaleOpEvent scaleEvent = new ScaleOpEvent(fairness, fairness, Collections.singletonList(0L), 
                Collections.singletonList(new AbstractMap.SimpleEntry<>(0.0, 1.0)), 
                false, System.currentTimeMillis(), 0L);
        streamRequestHandler.process(scaleEvent, () -> false).join();
        // verify that scale was started
        assertEquals(State.SCALING, streamStore.getState(fairness, fairness, true, null, executor).join());

        // 3. set waiting processor to "random name"
        streamStore.createWaitingRequestIfAbsent(fairness, fairness, "myProcessor", null, executor).join();
        
        // 4. reset segment helper to return success
        doAnswer(x -> CompletableFuture.completedFuture(true))
                .when(segmentHelper).sealSegment(anyString(), anyString(), anyLong(), anyString(), anyLong());
        
        // 5. process again. it should succeed while ignoring waiting processor
        streamRequestHandler.process(scaleEvent, () -> false).join();
        EpochRecord activeEpoch = streamStore.getActiveEpoch(fairness, fairness, null, true, executor).join();
        assertEquals(1, activeEpoch.getEpoch());
        assertEquals(State.ACTIVE, streamStore.getState(fairness, fairness, true, null, executor).join());
        
        // 6. run a new scale. it should fail because of waiting processor.
        ScaleOpEvent scaleEvent2 = new ScaleOpEvent(fairness, fairness, Collections.singletonList(NameUtils.computeSegmentId(1, 1)),
                Collections.singletonList(new AbstractMap.SimpleEntry<>(0.0, 1.0)),
                false, System.currentTimeMillis(), 0L);
        streamRequestHandler.process(scaleEvent2, () -> false).join();
        streamStore.deleteWaitingRequestConditionally(fairness, fairness, "myProcessor", null, executor).join();
    }
    
    @Test
    public void testUpdateIgnoreFairness() {
        StreamRequestHandler streamRequestHandler = new StreamRequestHandler(new AutoScaleTask(streamMetadataTasks, streamStore, executor),
                new ScaleOperationTask(streamMetadataTasks, streamStore, executor),
                new UpdateStreamTask(streamMetadataTasks, streamStore, bucketStore, executor),
                new SealStreamTask(streamMetadataTasks, streamTransactionMetadataTasks, streamStore, executor),
                new DeleteStreamTask(streamMetadataTasks, streamStore, bucketStore, executor),
                new TruncateStreamTask(streamMetadataTasks, streamStore, executor),
                new CreateReaderGroupTask(streamMetadataTasks, streamStore, executor),
                new DeleteReaderGroupTask(streamMetadataTasks, streamStore, executor),
                new UpdateReaderGroupTask(streamMetadataTasks, streamStore, executor),
                streamStore,
                executor);
        String fairness = "fairness";
        streamStore.createScope(fairness, null, executor).join();
        streamMetadataTasks.createStream(fairness, fairness, StreamConfiguration.builder().scalingPolicy(ScalingPolicy.fixed(1)).build(),
                System.currentTimeMillis(), 0L).join();

        // 1. set segment helper mock to throw exception
        doAnswer(x -> Futures.failedFuture(new NullPointerException()))
                .when(segmentHelper).updatePolicy(anyString(), anyString(), any(), anyLong(), anyString(), anyLong());
        
        // 2. start process --> this should fail with a retryable exception while talking to segment store!
        streamStore.startUpdateConfiguration(fairness, fairness, StreamConfiguration.builder().scalingPolicy(ScalingPolicy.fixed(1)).build(),
                null, executor).join();
        streamStore.setState(fairness, fairness, State.UPDATING, null, executor).join();
        assertEquals(State.UPDATING, streamStore.getState(fairness, fairness, true, null, executor).join());
        
        UpdateStreamEvent event = new UpdateStreamEvent(fairness, fairness, 0L);
        AssertExtensions.assertFutureThrows("", streamRequestHandler.process(event, () -> false),
                e -> Exceptions.unwrap(e) instanceof NullPointerException);

        verify(segmentHelper, atLeastOnce()).updatePolicy(anyString(), anyString(), any(), anyLong(), anyString(), anyLong());
        
        // 3. set waiting processor to "random name"
        streamStore.createWaitingRequestIfAbsent(fairness, fairness, "myProcessor", null, executor).join();
        
        // 4. reset segment helper to return success
        doAnswer(x -> CompletableFuture.completedFuture(null))
                .when(segmentHelper).updatePolicy(anyString(), anyString(), any(), anyLong(), anyString(), anyLong());
        
        // 5. process again. it should succeed while ignoring waiting processor
        streamRequestHandler.process(event, () -> false).join();
        assertEquals(State.ACTIVE, streamStore.getState(fairness, fairness, true, null, executor).join());
        
        // 6. run a new update. it should fail because of waiting processor and our state does not allow us to ignore waiting processor
        UpdateStreamEvent event2 = new UpdateStreamEvent(fairness, fairness, 0L);
        AssertExtensions.assertFutureThrows("", streamRequestHandler.process(event2, () -> false),
                e -> Exceptions.unwrap(e) instanceof StoreException.OperationNotAllowedException);
        streamStore.deleteWaitingRequestConditionally(fairness, fairness, "myProcessor", null, executor).join();
    }

    @Test
    public void testTruncateIgnoreFairness() {
        StreamRequestHandler streamRequestHandler = new StreamRequestHandler(new AutoScaleTask(streamMetadataTasks, streamStore, executor),
                new ScaleOperationTask(streamMetadataTasks, streamStore, executor),
                new UpdateStreamTask(streamMetadataTasks, streamStore, bucketStore, executor),
                new SealStreamTask(streamMetadataTasks, streamTransactionMetadataTasks, streamStore, executor),
                new DeleteStreamTask(streamMetadataTasks, streamStore, bucketStore, executor),
                new TruncateStreamTask(streamMetadataTasks, streamStore, executor),
                new CreateReaderGroupTask(streamMetadataTasks, streamStore, executor),
                new DeleteReaderGroupTask(streamMetadataTasks, streamStore, executor),
                new UpdateReaderGroupTask(streamMetadataTasks, streamStore, executor),
                streamStore,
                executor);
        String fairness = "fairness";
        streamStore.createScope(fairness, null, executor).join();
        streamMetadataTasks.createStream(fairness, fairness, StreamConfiguration.builder().scalingPolicy(ScalingPolicy.fixed(1)).build(),
                System.currentTimeMillis(), 0L).join();

        // 1. set segment helper mock to throw exception
        Exception exception = StoreException.create(StoreException.Type.DATA_NOT_FOUND, "Some processing exception");
        doAnswer(x -> Futures.failedFuture(exception))
                .when(segmentHelper).truncateSegment(anyString(), anyString(), anyLong(), anyLong(), anyString(), anyLong());
        
        // 2. start process --> this should fail with a retryable exception while talking to segment store!
        streamStore.startTruncation(fairness, fairness, Collections.singletonMap(0L, 0L), null, executor).join();
        streamStore.setState(fairness, fairness, State.TRUNCATING, null, executor).join();
        assertEquals(State.TRUNCATING, streamStore.getState(fairness, fairness, true, null, executor).join());
        
        TruncateStreamEvent event = new TruncateStreamEvent(fairness, fairness, 0L);
        AssertExtensions.assertFutureThrows("", streamRequestHandler.process(event, () -> false),
                e -> Exceptions.unwrap(e) instanceof StoreException.DataNotFoundException);

        verify(segmentHelper, atLeastOnce()).truncateSegment(anyString(), anyString(), anyLong(), anyLong(), anyString(), anyLong());
        
        // 3. set waiting processor to "random name"
        streamStore.createWaitingRequestIfAbsent(fairness, fairness, "myProcessor", null, executor).join();
        
        // 4. reset segment helper to return success
        doAnswer(x -> CompletableFuture.completedFuture(null))
                .when(segmentHelper).truncateSegment(anyString(), anyString(), anyLong(), anyLong(), anyString(), anyLong());
        
        // 5. process again. it should succeed while ignoring waiting processor
        streamRequestHandler.process(event, () -> false).join();
        assertEquals(State.ACTIVE, streamStore.getState(fairness, fairness, true, null, executor).join());
        
        // 6. run a new update. it should fail because of waiting processor.
        TruncateStreamEvent event2 = new TruncateStreamEvent(fairness, fairness, 0L);
        AssertExtensions.assertFutureThrows("", streamRequestHandler.process(event2, () -> false),
                e -> Exceptions.unwrap(e) instanceof StoreException.OperationNotAllowedException);
        streamStore.deleteWaitingRequestConditionally(fairness, fairness, "myProcessor", null, executor).join();
    }
    
    @Test
    public void testCommitTxnIgnoreFairness() {
        CommitRequestHandler requestHandler = new CommitRequestHandler(streamStore, streamMetadataTasks, 
                streamTransactionMetadataTasks, bucketStore, executor);
        String fairness = "fairness";
        streamStore.createScope(fairness, null, executor).join();
        streamMetadataTasks.createStream(fairness, fairness, StreamConfiguration.builder().scalingPolicy(ScalingPolicy.fixed(1)).build(),
                System.currentTimeMillis(), 0L).join();

        UUID txn = streamTransactionMetadataTasks.createTxn(fairness, fairness, 30000, 0L).join().getKey().getId();
        streamStore.sealTransaction(fairness, fairness, txn, true, Optional.empty(), "", Long.MIN_VALUE, 
                null, executor).join();
        
        // 1. set segment helper mock to throw exception
<<<<<<< HEAD
        doAnswer(x -> Futures.failedFuture(new RuntimeException()))
=======
        Exception exception = StoreException.create(StoreException.Type.ILLEGAL_STATE, "Some processing exception");
        doAnswer(x -> Futures.failedFuture(exception))
>>>>>>> 0a605f75
                .when(segmentHelper).commitTransaction(anyString(), anyString(), anyLong(), anyLong(), any(), 
                anyString(), anyLong());
        
        streamStore.startCommitTransactions(fairness, fairness, 100, null, executor).join();
        
        // 2. start process --> this should fail with a retryable exception while talking to segment store!
        streamStore.setState(fairness, fairness, State.COMMITTING_TXN, null, executor).join();

        assertEquals(State.COMMITTING_TXN, streamStore.getState(fairness, fairness, true, null, executor).join());
        
        CommitEvent event = new CommitEvent(fairness, fairness, 0);
        AssertExtensions.assertFutureThrows("", requestHandler.process(event, () -> false),
                e -> Exceptions.unwrap(e) instanceof StoreException.IllegalStateException);

        verify(segmentHelper, atLeastOnce()).commitTransaction(anyString(), anyString(), anyLong(), anyLong(), any(), 
                anyString(), anyLong());
        
        // 3. set waiting processor to "random name"
        streamStore.createWaitingRequestIfAbsent(fairness, fairness, "myProcessor", null, executor).join();
        
        // 4. reset segment helper to return success
        doAnswer(x -> CompletableFuture.completedFuture(0L))
                .when(segmentHelper).commitTransaction(anyString(), anyString(), anyLong(), anyLong(), any(), 
                anyString(), anyLong());
        
        // 5. process again. it should succeed while ignoring waiting processor
        requestHandler.process(event, () -> false).join();
        assertEquals(State.ACTIVE, streamStore.getState(fairness, fairness, true, null, executor).join());
        
        // 6. run a new update. it should fail because of waiting processor.
        CommitEvent event2 = new CommitEvent(fairness, fairness, 0);
        AssertExtensions.assertFutureThrows("", requestHandler.process(event2, () -> false),
                e -> Exceptions.unwrap(e) instanceof StoreException.OperationNotAllowedException);
        streamStore.deleteWaitingRequestConditionally(fairness, fairness, "myProcessor", null, executor).join();
    }

    @Test
    public void testSealIgnoreFairness() {
        StreamRequestHandler streamRequestHandler = new StreamRequestHandler(new AutoScaleTask(streamMetadataTasks, streamStore, executor),
                new ScaleOperationTask(streamMetadataTasks, streamStore, executor),
                new UpdateStreamTask(streamMetadataTasks, streamStore, bucketStore, executor),
                new SealStreamTask(streamMetadataTasks, streamTransactionMetadataTasks, streamStore, executor),
                new DeleteStreamTask(streamMetadataTasks, streamStore, bucketStore, executor),
                new TruncateStreamTask(streamMetadataTasks, streamStore, executor),
                new CreateReaderGroupTask(streamMetadataTasks, streamStore, executor),
                new DeleteReaderGroupTask(streamMetadataTasks, streamStore, executor),
                new UpdateReaderGroupTask(streamMetadataTasks, streamStore, executor),
                streamStore,
                executor);
        String fairness = "fairness";
        streamStore.createScope(fairness, null, executor).join();
        streamMetadataTasks.createStream(fairness, fairness, StreamConfiguration.builder().scalingPolicy(ScalingPolicy.fixed(1)).build(),
                System.currentTimeMillis(), 0L).join();

        // 1. set segment helper mock to throw exception
        Exception exception = StoreException.create(StoreException.Type.DATA_CONTAINER_NOT_FOUND, "Some processing exception");
        doAnswer(x -> Futures.failedFuture(exception))
                .when(segmentHelper).sealSegment(anyString(), anyString(), anyLong(), anyString(), anyLong());

        // 2. start process --> this should fail with a retryable exception while talking to segment store!
        streamStore.setState(fairness, fairness, State.SEALING, null, executor).join();
        assertEquals(State.SEALING, streamStore.getState(fairness, fairness, true, null, executor).join());

        SealStreamEvent event = new SealStreamEvent(fairness, fairness, 0L);
        AssertExtensions.assertFutureThrows("", streamRequestHandler.process(event, () -> false),
                e -> Exceptions.unwrap(e) instanceof RuntimeException);

        verify(segmentHelper, atLeastOnce())
                .sealSegment(anyString(), anyString(), anyLong(), anyString(), anyLong());

        // 3. set waiting processor to "random name"
        streamStore.createWaitingRequestIfAbsent(fairness, fairness, "myProcessor", null, executor).join();

        // 4. reset segment helper to return success
        doAnswer(x -> CompletableFuture.completedFuture(null))
                .when(segmentHelper).sealSegment(anyString(), anyString(), anyLong(), anyString(), anyLong());

        // 5. process again. it should succeed while ignoring waiting processor
        streamRequestHandler.process(event, () -> false).join();
        assertEquals(State.SEALED, streamStore.getState(fairness, fairness, true, null, executor).join());

        // 6. run a new update. it should fail because of waiting processor.
        SealStreamEvent event2 = new SealStreamEvent(fairness, fairness, 0L);
        AssertExtensions.assertFutureThrows("", streamRequestHandler.process(event2, () -> false),
                e -> Exceptions.unwrap(e) instanceof StoreException.OperationNotAllowedException);
        streamStore.deleteWaitingRequestConditionally(fairness, fairness, "myProcessor", null, executor).join();
    }

    @Test
    public void testDeleteIgnoreFairness() {
        StreamRequestHandler streamRequestHandler = new StreamRequestHandler(new AutoScaleTask(streamMetadataTasks, streamStore, executor),
                new ScaleOperationTask(streamMetadataTasks, streamStore, executor),
                new UpdateStreamTask(streamMetadataTasks, streamStore, bucketStore, executor),
                new SealStreamTask(streamMetadataTasks, streamTransactionMetadataTasks, streamStore, executor),
                new DeleteStreamTask(streamMetadataTasks, streamStore, bucketStore, executor),
                new TruncateStreamTask(streamMetadataTasks, streamStore, executor),
                new CreateReaderGroupTask(streamMetadataTasks, streamStore, executor),
                new DeleteReaderGroupTask(streamMetadataTasks, streamStore, executor),
                new UpdateReaderGroupTask(streamMetadataTasks, streamStore, executor),
                streamStore,
                executor);
        String fairness = "fairness";
        streamStore.createScope(fairness, null, executor).join();
        long createTimestamp = System.currentTimeMillis();
        streamMetadataTasks.createStream(fairness, fairness, StreamConfiguration.builder().scalingPolicy(ScalingPolicy.fixed(1)).build(),
                createTimestamp, 0L).join();

        // 1. set segment helper mock to throw exception
        doAnswer(x -> Futures.failedFuture(new RuntimeException()))
                .when(segmentHelper).deleteSegment(anyString(), anyString(), anyLong(), anyString(), anyLong());

        // 2. start process --> this should fail with a retryable exception while talking to segment store!
        streamStore.setState(fairness, fairness, State.SEALED, null, executor).join();
        assertEquals(State.SEALED, streamStore.getState(fairness, fairness, true, null, executor).join());

        DeleteStreamEvent event = new DeleteStreamEvent(fairness, fairness, 0L, createTimestamp);
        streamRequestHandler.process(event, () -> false).join();

        verify(segmentHelper, atLeastOnce())
                .deleteSegment(anyString(), anyString(), anyLong(), anyString(), anyLong());

        // 3. set waiting processor to "random name"
        streamStore.createWaitingRequestIfAbsent(fairness, fairness, "myProcessor", null, executor).join();

        // 4. reset segment helper to return success
        doAnswer(x -> CompletableFuture.completedFuture(null))
                .when(segmentHelper).deleteSegment(anyString(), anyString(), anyLong(), anyString(), anyLong());

        // 5. process again. it should succeed while ignoring waiting processor
        streamRequestHandler.process(event, () -> false).join();
        AssertExtensions.assertFutureThrows("", streamStore.getState(fairness, fairness, true, null, executor),
                e -> Exceptions.unwrap(e) instanceof StoreException.DataNotFoundException);
    }
}<|MERGE_RESOLUTION|>--- conflicted
+++ resolved
@@ -940,12 +940,8 @@
                 null, executor).join();
         
         // 1. set segment helper mock to throw exception
-<<<<<<< HEAD
-        doAnswer(x -> Futures.failedFuture(new RuntimeException()))
-=======
         Exception exception = StoreException.create(StoreException.Type.ILLEGAL_STATE, "Some processing exception");
         doAnswer(x -> Futures.failedFuture(exception))
->>>>>>> 0a605f75
                 .when(segmentHelper).commitTransaction(anyString(), anyString(), anyLong(), anyLong(), any(), 
                 anyString(), anyLong());
         
