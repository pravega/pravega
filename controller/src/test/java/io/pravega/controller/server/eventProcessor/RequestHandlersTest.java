/**
 * Copyright (c) 2017 Dell Inc., or its subsidiaries. All Rights Reserved.
 *
 * Licensed under the Apache License, Version 2.0 (the "License");
 * you may not use this file except in compliance with the License.
 * You may obtain a copy of the License at
 *
 *     http://www.apache.org/licenses/LICENSE-2.0
 */
package io.pravega.controller.server.eventProcessor;

import com.google.common.collect.Lists;
import io.pravega.client.ClientConfig;
import io.pravega.client.EventStreamClientFactory;
import io.pravega.client.netty.impl.ConnectionFactoryImpl;
import io.pravega.client.stream.ScalingPolicy;
import io.pravega.client.stream.StreamConfiguration;
import io.pravega.common.Exceptions;
import io.pravega.common.concurrent.ExecutorServiceHelpers;
import io.pravega.common.concurrent.Futures;
import io.pravega.common.tracing.RequestTracker;
import io.pravega.controller.mocks.EventStreamWriterMock;
import io.pravega.controller.mocks.SegmentHelperMock;
import io.pravega.controller.server.SegmentHelper;
import io.pravega.controller.server.eventProcessor.requesthandlers.AutoScaleTask;
import io.pravega.controller.server.eventProcessor.requesthandlers.CommitRequestHandler;
import io.pravega.controller.server.eventProcessor.requesthandlers.DeleteStreamTask;
import io.pravega.controller.server.eventProcessor.requesthandlers.ScaleOperationTask;
import io.pravega.controller.server.eventProcessor.requesthandlers.SealStreamTask;
import io.pravega.controller.server.eventProcessor.requesthandlers.StreamRequestHandler;
import io.pravega.controller.server.eventProcessor.requesthandlers.TruncateStreamTask;
import io.pravega.controller.server.eventProcessor.requesthandlers.UpdateStreamTask;
import io.pravega.controller.server.rpc.auth.AuthHelper;
import io.pravega.controller.store.stream.BucketStore;
import io.pravega.controller.store.stream.State;
import io.pravega.controller.store.stream.StoreException;
import io.pravega.controller.store.stream.StreamMetadataStore;
import io.pravega.controller.store.stream.StreamStoreFactory;
import io.pravega.controller.store.stream.Version;
import io.pravega.controller.store.stream.VersionedMetadata;
import io.pravega.controller.store.stream.VersionedTransactionData;
import io.pravega.controller.store.stream.records.CommittingTransactionsRecord;
import io.pravega.controller.store.stream.records.EpochRecord;
import io.pravega.controller.store.stream.records.StreamConfigurationRecord;
import io.pravega.controller.store.stream.records.StreamTruncationRecord;
import io.pravega.controller.store.task.TaskMetadataStore;
import io.pravega.controller.store.task.TaskStoreFactory;
import io.pravega.controller.task.Stream.StreamMetadataTasks;
import io.pravega.controller.task.Stream.StreamTransactionMetadataTasks;
import io.pravega.controller.util.Config;
import io.pravega.shared.controller.event.CommitEvent;
import io.pravega.shared.controller.event.DeleteStreamEvent;
import io.pravega.shared.controller.event.ScaleOpEvent;
import io.pravega.shared.controller.event.SealStreamEvent;
import io.pravega.shared.controller.event.TruncateStreamEvent;
import io.pravega.shared.controller.event.UpdateStreamEvent;
import io.pravega.shared.segment.StreamSegmentNameUtils;
import io.pravega.test.common.AssertExtensions;
import io.pravega.test.common.TestingServerStarter;
import java.net.InetAddress;
import java.net.UnknownHostException;
import java.util.AbstractMap;
import java.util.Collections;
import java.util.HashMap;
import java.util.Map;
import java.util.Optional;
import java.util.UUID;
import java.util.concurrent.CompletableFuture;
import java.util.concurrent.Executors;
import java.util.concurrent.ScheduledExecutorService;
import java.util.function.Predicate;
import org.apache.curator.framework.CuratorFramework;
import org.apache.curator.framework.CuratorFrameworkFactory;
import org.apache.curator.retry.ExponentialBackoffRetry;
import org.apache.curator.test.TestingServer;
import org.junit.After;
import org.junit.Before;
import org.junit.Test;

import static org.junit.Assert.assertEquals;
import static org.junit.Assert.assertFalse;
import static org.junit.Assert.assertNotEquals;
import static org.mockito.ArgumentMatchers.any;
import static org.mockito.ArgumentMatchers.anyInt;
import static org.mockito.ArgumentMatchers.anyLong;
import static org.mockito.ArgumentMatchers.anyString;
import static org.mockito.Mockito.*;

public abstract class RequestHandlersTest {
    protected ScheduledExecutorService executor = Executors.newScheduledThreadPool(10);
    protected CuratorFramework zkClient;

    private final String scope = "scope";
    private RequestTracker requestTracker = new RequestTracker(true);

    private StreamMetadataStore streamStore;
    private BucketStore bucketStore;
    private TaskMetadataStore taskMetadataStore;
    private StreamMetadataTasks streamMetadataTasks;
    private StreamTransactionMetadataTasks streamTransactionMetadataTasks;

    private TestingServer zkServer;

    private EventStreamClientFactory clientFactory;
    private ConnectionFactoryImpl connectionFactory;
    private SegmentHelper segmentHelper;
    @Before
    public void setup() throws Exception {
        zkServer = new TestingServerStarter().start();
        zkServer.start();

        zkClient = CuratorFrameworkFactory.newClient(zkServer.getConnectString(),
                new ExponentialBackoffRetry(20, 1, 50));

        zkClient.start();

        String hostId;
        try {
            //On each controller process restart, it gets a fresh hostId,
            //which is a combination of hostname and random GUID.
            hostId = InetAddress.getLocalHost().getHostAddress() + UUID.randomUUID().toString();
        } catch (UnknownHostException e) {
            hostId = UUID.randomUUID().toString();
        }

        streamStore = spy(getStore());
        bucketStore = StreamStoreFactory.createZKBucketStore(zkClient, executor);

        taskMetadataStore = TaskStoreFactory.createZKStore(zkClient, executor);
        
        connectionFactory = new ConnectionFactoryImpl(ClientConfig.builder().build());
        segmentHelper = SegmentHelperMock.getSegmentHelperMock();
        clientFactory = mock(EventStreamClientFactory.class);
        streamMetadataTasks = new StreamMetadataTasks(streamStore, bucketStore, taskMetadataStore, segmentHelper,
                executor, hostId, AuthHelper.getDisabledAuthHelper(), requestTracker);
        doAnswer(x -> new EventStreamWriterMock<>()).when(clientFactory).createEventWriter(anyString(), any(), any());
        streamMetadataTasks = new StreamMetadataTasks(streamStore, bucketStore, taskMetadataStore, segmentHelper,
                executor, hostId, AuthHelper.getDisabledAuthHelper(), requestTracker);
        streamMetadataTasks.initializeStreamWriters(clientFactory, Config.SCALE_STREAM_NAME);
<<<<<<< HEAD
        streamTransactionMetadataTasks = new StreamTransactionMetadataTasks(streamStore, 
                segmentHelper, executor, hostId, AuthHelper.getDisabledAuthHelper());
        streamTransactionMetadataTasks.initializeStreamWriters("commitStream", new EventStreamWriterMock<>(), 
                "abortStream", new EventStreamWriterMock<>());
=======
        streamTransactionMetadataTasks = new StreamTransactionMetadataTasks(streamStore, hostStore,
                segmentHelper, executor, hostId, connectionFactory, AuthHelper.getDisabledAuthHelper());
        streamTransactionMetadataTasks.initializeStreamWriters(new EventStreamWriterMock<>(), new EventStreamWriterMock<>());
>>>>>>> 89abc94a
        long createTimestamp = System.currentTimeMillis();

        // add a host in zk
        // mock pravega
        // create a stream
        streamStore.createScope(scope).get();
    }

    abstract StreamMetadataStore getStore();

    @After
    public void tearDown() throws Exception {
        clientFactory.close();
        connectionFactory.close();
        streamMetadataTasks.close();
        streamTransactionMetadataTasks.close();
        streamStore.close();
        zkClient.close();
        zkServer.close();
        ExecutorServiceHelpers.shutdown(executor);
    }

    @SuppressWarnings("unchecked")
    @Test(timeout = 300000)
    public void testConcurrentIdempotentCommitTxnRequest() throws Exception {
        Map<String, Integer> map = new HashMap<>();
        map.put("startRollingTxn", 0);
        map.put("rollingTxnCreateDuplicateEpochs", 0);
        map.put("completeRollingTxn", 0);
        map.put("startCommitTransactions", 1);
        map.put("completeCommitTransactions", 1);
        concurrentTxnCommit("commit1", "startCommitTransactions", false,
                e -> Exceptions.unwrap(e) instanceof StoreException.WriteConflictException, map, 3);
        map.put("updateVersionedState", 1);

        map.put("startCommitTransactions", 1);
        map.put("completeCommitTransactions", 1);
        concurrentTxnCommit("commit2", "completeCommitTransactions", true,
                e -> Exceptions.unwrap(e) instanceof StoreException.WriteConflictException, map, 2);
    }

    private void concurrentTxnCommit(String stream, String func,
                                     boolean expectFailureOnFirstJob,
                                     Predicate<Throwable> firstExceptionPredicate,
                                     Map<String, Integer> invocationCount, int expectedVersion) throws Exception {
        StreamMetadataStore streamStore1 = getStore();
        StreamMetadataStore streamStore1Spied = spy(getStore());
        StreamConfiguration config = StreamConfiguration.builder().scalingPolicy(
                ScalingPolicy.byEventRate(1, 2, 1)).build();
        streamStore1.createStream(scope, stream, config, System.currentTimeMillis(), null, executor).join();
        streamStore1.setState(scope, stream, State.ACTIVE, null, executor).join();

        StreamMetadataStore streamStore2 = getStore();

        CommitRequestHandler requestHandler1 = new CommitRequestHandler(streamStore1Spied, streamMetadataTasks, streamTransactionMetadataTasks, executor);
        CommitRequestHandler requestHandler2 = new CommitRequestHandler(streamStore2, streamMetadataTasks, streamTransactionMetadataTasks, executor);
        ScaleOperationTask scaleRequesthandler = new ScaleOperationTask(streamMetadataTasks, streamStore2, executor);

        // create txn on epoch 0
        UUID txnId = streamStore1.generateTransactionId(scope, stream, null, executor).join();
        VersionedTransactionData txnEpoch0 = streamStore1.createTransaction(scope, stream, txnId, 1000L, 10000L, null, executor).join();
        streamStore1.sealTransaction(scope, stream, txnId, true, Optional.of(txnEpoch0.getVersion()), null, executor).join();
        // perform scale
        ScaleOpEvent event = new ScaleOpEvent(scope, stream, Lists.newArrayList(0L),
                Lists.newArrayList(new AbstractMap.SimpleEntry<>(0.0, 1.0)), false, System.currentTimeMillis(),
                System.currentTimeMillis());
        scaleRequesthandler.execute(event).join();

        txnId = streamStore1.generateTransactionId(scope, stream, null, executor).join();
        VersionedTransactionData txnEpoch1 = streamStore1.createTransaction(scope, stream, txnId, 1000L, 10000L, null, executor).join();
        streamStore1.sealTransaction(scope, stream, txnId, true, Optional.of(txnEpoch1.getVersion()), null, executor).join();

        // regular commit
        // start commit transactions
        CompletableFuture<Void> wait = new CompletableFuture<>();
        CompletableFuture<Void> signal = new CompletableFuture<>();

        CommitEvent commitOnEpoch1 = new CommitEvent(scope, stream, 1);

        setMockCommitTxnLatch(streamStore1, streamStore1Spied, func, signal, wait);

        CompletableFuture<Void> future1 = CompletableFuture.completedFuture(null)
                                                           .thenComposeAsync(v -> requestHandler1.execute(commitOnEpoch1), executor);

        signal.join();
        // let this run to completion. this should succeed 
        requestHandler2.execute(commitOnEpoch1).join();

        wait.complete(null);

        if (expectFailureOnFirstJob) {
            AssertExtensions.assertSuppliedFutureThrows("first commit should fail", () -> future1, firstExceptionPredicate);
            verify(streamStore1Spied, times(invocationCount.get("startCommitTransactions")))
                    .startCommitTransactions(anyString(), anyString(), anyInt(), any(), any());
            verify(streamStore1Spied, times(invocationCount.get("completeCommitTransactions")))
                    .completeCommitTransactions(anyString(), anyString(), any(), any(), any());
            verify(streamStore1Spied, times(invocationCount.get("updateVersionedState")))
                    .updateVersionedState(anyString(), anyString(), any(), any(), any(), any());
        } else {
            future1.join();
        }

        VersionedMetadata<CommittingTransactionsRecord> versioned = streamStore1.getVersionedCommittingTransactionsRecord(scope, stream, null, executor).join();
        assertEquals(CommittingTransactionsRecord.EMPTY, versioned.getObject());
        assertEquals(expectedVersion, getVersionNumber(versioned.getVersion()));
        assertEquals(State.ACTIVE, streamStore1.getState(scope, stream, true, null, executor).join());
        streamStore1.close();
        streamStore2.close();
    }


    @SuppressWarnings("unchecked")
    @Test(timeout = 300000)
    public void testConcurrentIdempotentRollingTxnRequest() {
        Map<String, Integer> map = new HashMap<>();
        map.put("startRollingTxn", 0);
        map.put("rollingTxnCreateDuplicateEpochs", 0);
        map.put("completeRollingTxn", 0);
        map.put("startCommitTransactions", 1);
        map.put("completeCommitTransactions", 1);
        map.put("updateVersionedState", 1);
        concurrentRollingTxnCommit("stream1", "startCommitTransactions", false,
                e -> Exceptions.unwrap(e) instanceof StoreException.WriteConflictException, map, 4);

        map.put("startRollingTxn", 1);
        map.put("completeCommitTransactions", 0);
        concurrentRollingTxnCommit("stream2", "startRollingTxn", true,
                e -> Exceptions.unwrap(e) instanceof StoreException.WriteConflictException, map, 3);

        map.put("rollingTxnCreateDuplicateEpochs", 1);
        map.put("completeRollingTxn", 1);
        map.put("completeCommitTransactions", 1);
        concurrentRollingTxnCommit("stream3", "rollingTxnCreateDuplicateEpochs", true,
                e -> Exceptions.unwrap(e) instanceof StoreException.WriteConflictException, map, 3);

        concurrentRollingTxnCommit("stream4", "completeRollingTxn", true,
                e -> Exceptions.unwrap(e) instanceof StoreException.WriteConflictException, map, 3);

        concurrentRollingTxnCommit("stream5", "completeCommitTransactions", true,
                e -> Exceptions.unwrap(e) instanceof StoreException.WriteConflictException, map, 3);
    }

    private void concurrentRollingTxnCommit(String stream, String func,
                                            boolean expectFailureOnFirstJob,
                                            Predicate<Throwable> firstExceptionPredicate,
                                            Map<String, Integer> invocationCount, int expectedVersion) {
        StreamMetadataStore streamStore1 = getStore();
        StreamMetadataStore streamStore1Spied = spy(getStore());
        StreamConfiguration config = StreamConfiguration.builder().scalingPolicy(
                ScalingPolicy.byEventRate(1, 2, 1)).build();
        streamStore1.createStream(scope, stream, config, System.currentTimeMillis(), null, executor).join();
        streamStore1.setState(scope, stream, State.ACTIVE, null, executor).join();

        StreamMetadataStore streamStore2 = getStore();

        CommitRequestHandler requestHandler1 = new CommitRequestHandler(streamStore1Spied, streamMetadataTasks, streamTransactionMetadataTasks, executor);
        CommitRequestHandler requestHandler2 = new CommitRequestHandler(streamStore2, streamMetadataTasks, streamTransactionMetadataTasks, executor);
        ScaleOperationTask scaleRequesthandler = new ScaleOperationTask(streamMetadataTasks, streamStore2, executor);

        // create txn on epoch 0
        UUID txnId = streamStore1.generateTransactionId(scope, stream, null, executor).join();
        VersionedTransactionData txnEpoch0 = streamStore1.createTransaction(scope, stream, txnId, 1000L, 10000L, null, executor).join();
        streamStore1.sealTransaction(scope, stream, txnId, true, Optional.of(txnEpoch0.getVersion()), null, executor).join();
        // perform scale
        ScaleOpEvent event = new ScaleOpEvent(scope, stream, Lists.newArrayList(0L),
                Lists.newArrayList(new AbstractMap.SimpleEntry<>(0.0, 1.0)), false, System.currentTimeMillis(),
                System.currentTimeMillis());
        scaleRequesthandler.execute(event).join();

        txnId = streamStore1.generateTransactionId(scope, stream, null, executor).join();
        VersionedTransactionData txnEpoch1 = streamStore1.createTransaction(scope, stream, txnId, 1000L, 10000L, null, executor).join();
        streamStore1.sealTransaction(scope, stream, txnId, true, Optional.of(txnEpoch1.getVersion()), null, executor).join();

        // regular commit
        // start commit transactions
        CompletableFuture<Void> wait = new CompletableFuture<>();
        CompletableFuture<Void> signal = new CompletableFuture<>();

        // test rolling transaction
        CommitEvent commitOnEpoch0 = new CommitEvent(scope, stream, 0);

        setMockCommitTxnLatch(streamStore1, streamStore1Spied, func, signal, wait);

        // start rolling txn
        // stall rolling transaction in different stages
        CompletableFuture<Void> future1Rolling = CompletableFuture.completedFuture(null)
                                                                  .thenComposeAsync(v -> requestHandler1.execute(commitOnEpoch0), executor);
        signal.join();
        requestHandler2.execute(commitOnEpoch0).join();
        wait.complete(null);

        if (expectFailureOnFirstJob) {
            AssertExtensions.assertSuppliedFutureThrows("first commit should fail", () -> future1Rolling, firstExceptionPredicate);
            verify(streamStore1Spied, times(invocationCount.get("startCommitTransactions")))
                    .startCommitTransactions(anyString(), anyString(), anyInt(), any(), any());
            verify(streamStore1Spied, times(invocationCount.get("startRollingTxn"))).startRollingTxn(anyString(), anyString(), anyInt(), any(), any(), any());
            verify(streamStore1Spied, times(invocationCount.get("rollingTxnCreateDuplicateEpochs")))
                    .rollingTxnCreateDuplicateEpochs(anyString(), anyString(), any(), anyLong(), any(), any(), any());
            verify(streamStore1Spied, times(invocationCount.get("completeRollingTxn")))
                    .completeRollingTxn(anyString(), anyString(), any(), any(), any(), any());
            verify(streamStore1Spied, times(invocationCount.get("completeCommitTransactions")))
                    .completeCommitTransactions(anyString(), anyString(), any(), any(), any());
            verify(streamStore1Spied, times(invocationCount.get("updateVersionedState")))
                    .updateVersionedState(anyString(), anyString(), any(), any(), any(), any());
        } else {
            future1Rolling.join();
        }
        // validate rolling txn done
        VersionedMetadata<CommittingTransactionsRecord> versioned = streamStore1.getVersionedCommittingTransactionsRecord(scope, stream, null, executor).join();
        assertEquals(CommittingTransactionsRecord.EMPTY, versioned.getObject());
        assertEquals(expectedVersion, getVersionNumber(versioned.getVersion()));
        assertEquals(3, streamStore1.getActiveEpoch(scope, stream, null, true, executor).join().getEpoch());
        assertEquals(State.ACTIVE, streamStore1.getState(scope, stream, true, null, executor).join());
    }

    private void setMockCommitTxnLatch(StreamMetadataStore store, StreamMetadataStore spied,
                                       String func, CompletableFuture<Void> signal, CompletableFuture<Void> waitOn) {
        switch (func) {
            case "startCommitTransactions":
                doAnswer(x -> {
                    signal.complete(null);
                    waitOn.join();
                    return store.startCommitTransactions(x.getArgument(0), x.getArgument(1),
                            x.getArgument(2), x.getArgument(3), x.getArgument(4));
                }).when(spied).startCommitTransactions(anyString(), anyString(), anyInt(), any(), any());
                break;
            case "completeCommitTransactions":
                doAnswer(x -> {
                    signal.complete(null);
                    waitOn.join();
                    return store.completeCommitTransactions(x.getArgument(0), x.getArgument(1),
                            x.getArgument(2), x.getArgument(3), x.getArgument(4));
                }).when(spied).completeCommitTransactions(anyString(), anyString(), any(), any(), any());
                break;
            case "startRollingTxn":
                doAnswer(x -> {
                    signal.complete(null);
                    waitOn.join();
                    return store.startRollingTxn(x.getArgument(0), x.getArgument(1),
                            x.getArgument(2), x.getArgument(3), x.getArgument(4), x.getArgument(5));
                }).when(spied).startRollingTxn(anyString(), anyString(), anyInt(), any(), any(), any());
                break;
            case "rollingTxnCreateDuplicateEpochs":
                doAnswer(x -> {
                    signal.complete(null);
                    waitOn.join();
                    return store.rollingTxnCreateDuplicateEpochs(x.getArgument(0), x.getArgument(1),
                            x.getArgument(2), x.getArgument(3), x.getArgument(4), x.getArgument(5), x.getArgument(6));
                }).when(spied).rollingTxnCreateDuplicateEpochs(anyString(), anyString(), any(), anyLong(), any(), any(), any());
                break;
            case "completeRollingTxn":
                doAnswer(x -> {
                    signal.complete(null);
                    waitOn.join();
                    return store.completeRollingTxn(x.getArgument(0), x.getArgument(1),
                            x.getArgument(2), x.getArgument(3), x.getArgument(4),
                            x.getArgument(5));
                }).when(spied).completeRollingTxn(anyString(), anyString(), any(), any(), any(), any());
                break;
            case "updateVersionedState":
                doAnswer(x -> {
                    signal.complete(null);
                    waitOn.join();
                    return store.updateVersionedState(x.getArgument(0), x.getArgument(1),
                            x.getArgument(2), x.getArgument(3), x.getArgument(4), x.getArgument(5));
                }).when(spied).updateVersionedState(anyString(), anyString(), any(), any(), any(), any());
                break;
            default:
                break;
        }
    }

    // concurrent update stream
    @SuppressWarnings("unchecked")
    @Test(timeout = 300000)
    public void concurrentUpdateStream() throws Exception {
        String stream = "update";
        StreamMetadataStore streamStore1 = getStore();
        StreamMetadataStore streamStore1Spied = spy(getStore());
        StreamConfiguration config = StreamConfiguration.builder().scalingPolicy(
                ScalingPolicy.byEventRate(1, 2, 1)).build();
        streamStore1.createStream(scope, stream, config, System.currentTimeMillis(), null, executor).join();
        streamStore1.setState(scope, stream, State.ACTIVE, null, executor).join();

        StreamMetadataStore streamStore2 = getStore();

        UpdateStreamTask requestHandler1 = new UpdateStreamTask(streamMetadataTasks, streamStore1Spied, bucketStore, executor);
        UpdateStreamTask requestHandler2 = new UpdateStreamTask(streamMetadataTasks, streamStore2, bucketStore, executor);

        CompletableFuture<Void> wait = new CompletableFuture<>();
        CompletableFuture<Void> signal = new CompletableFuture<>();

        streamStore1.startUpdateConfiguration(scope, stream, config, null, executor).join();

        UpdateStreamEvent event = new UpdateStreamEvent(scope, stream, System.currentTimeMillis());

        doAnswer(x -> {
            signal.complete(null);
            wait.join();
            return streamStore1.completeUpdateConfiguration(x.getArgument(0), x.getArgument(1),
                    x.getArgument(2), x.getArgument(3), x.getArgument(4));
        }).when(streamStore1Spied).completeUpdateConfiguration(anyString(), anyString(), any(), any(), any());

        CompletableFuture<Void> future1 = CompletableFuture.completedFuture(null)
                                                           .thenComposeAsync(v -> requestHandler1.execute(event), executor);
        signal.join();
        requestHandler2.execute(event).join();
        wait.complete(null);

        AssertExtensions.assertSuppliedFutureThrows("first update job should fail", () -> future1,
                e -> Exceptions.unwrap(e) instanceof StoreException.WriteConflictException);

        // validate rolling txn done
        VersionedMetadata<StreamConfigurationRecord> versioned = streamStore1.getConfigurationRecord(scope, stream, null, executor).join();
        assertFalse(versioned.getObject().isUpdating());
        assertEquals(2, getVersionNumber(versioned.getVersion()));
        assertEquals(State.ACTIVE, streamStore1.getState(scope, stream, true, null, executor).join());
        streamStore1.close();
        streamStore2.close();
    }

    abstract int getVersionNumber(Version version); 

    // concurrent truncate stream
    @SuppressWarnings("unchecked")
    @Test(timeout = 300000)
    public void concurrentTruncateStream() throws Exception {
        String stream = "update";
        StreamMetadataStore streamStore1 = getStore();
        StreamMetadataStore streamStore1Spied = spy(getStore());
        StreamConfiguration config = StreamConfiguration.builder().scalingPolicy(
                ScalingPolicy.byEventRate(1, 2, 1)).build();
        streamStore1.createStream(scope, stream, config, System.currentTimeMillis(), null, executor).join();
        streamStore1.setState(scope, stream, State.ACTIVE, null, executor).join();

        StreamMetadataStore streamStore2 = getStore();

        TruncateStreamTask requestHandler1 = new TruncateStreamTask(streamMetadataTasks, streamStore1Spied, executor);
        TruncateStreamTask requestHandler2 = new TruncateStreamTask(streamMetadataTasks, streamStore2, executor);

        CompletableFuture<Void> wait = new CompletableFuture<>();
        CompletableFuture<Void> signal = new CompletableFuture<>();

        Map<Long, Long> map = new HashMap<>();
        map.put(0L, 100L);

        streamStore1.startTruncation(scope, stream, map, null, executor).join();

        TruncateStreamEvent event = new TruncateStreamEvent(scope, stream, System.currentTimeMillis());

        doAnswer(x -> {
            signal.complete(null);
            wait.join();
            return streamStore1.completeTruncation(x.getArgument(0), x.getArgument(1),
                    x.getArgument(2), x.getArgument(3), x.getArgument(4));
        }).when(streamStore1Spied).completeTruncation(anyString(), anyString(), any(), any(), any());

        CompletableFuture<Void> future1 = CompletableFuture.completedFuture(null)
                         .thenComposeAsync(v -> requestHandler1.execute(event), executor);
        signal.join();
        requestHandler2.execute(event).join();
        wait.complete(null);

        AssertExtensions.assertSuppliedFutureThrows("first truncate job should fail", () -> future1,
                e -> Exceptions.unwrap(e) instanceof StoreException.WriteConflictException);

        // validate rolling txn done
        VersionedMetadata<StreamTruncationRecord> versioned = streamStore1.getTruncationRecord(scope, stream, null, executor).join();
        assertFalse(versioned.getObject().isUpdating());
        assertEquals(2, getVersionNumber(versioned.getVersion()));
        assertEquals(State.ACTIVE, streamStore1.getState(scope, stream, true, null, executor).join());
        streamStore1.close();
        streamStore2.close();
    }
    
    @Test
    public void testDeleteStreamReplay() {
        String stream = "delete";
        createStreamInStore(stream);

        SealStreamTask sealStreamTask = new SealStreamTask(streamMetadataTasks, streamTransactionMetadataTasks, streamStore, executor);
        DeleteStreamTask deleteStreamTask = new DeleteStreamTask(streamMetadataTasks, streamStore, bucketStore, executor);

        // seal stream. 
        SealStreamEvent sealEvent = new SealStreamEvent(scope, stream, 0L);
        // set state to sealing and send event to the processor
        streamStore.setState(scope, stream, State.SEALING, null, executor).join();
        sealStreamTask.execute(sealEvent).join();
        assertEquals(State.SEALED, streamStore.getState(scope, stream, true, null, executor).join());

        // delete the stream
        long creationTime = streamStore.getCreationTime(scope, stream, null, executor).join();
        DeleteStreamEvent firstDeleteEvent = new DeleteStreamEvent(scope, stream, 0L, creationTime);
        deleteStreamTask.execute(firstDeleteEvent).join();

        // recreate stream with same name in the store
        createStreamInStore(stream);

        long newCreationTime = streamStore.getCreationTime(scope, stream, null, executor).join();

        assertNotEquals(creationTime, newCreationTime);

        // seal stream. 
        sealEvent = new SealStreamEvent(scope, stream, 0L);
        // set state to sealing and send event to the processor
        streamStore.setState(scope, stream, State.SEALING, null, executor).join();
        sealStreamTask.execute(sealEvent).join();
        assertEquals(State.SEALED, streamStore.getState(scope, stream, true, null, executor).join());

        // replay old event. it should not seal the stream
        AssertExtensions.assertFutureThrows("Replaying older delete event should have no effect",
                deleteStreamTask.execute(firstDeleteEvent), e -> Exceptions.unwrap(e) instanceof IllegalArgumentException);
        DeleteStreamEvent secondDeleteEvent = new DeleteStreamEvent(scope, stream, 0L, newCreationTime);
        // now delete should succeed
        deleteStreamTask.execute(secondDeleteEvent).join();
    }

    private void createStreamInStore(String stream) {
        StreamConfiguration config = StreamConfiguration.builder().scalingPolicy(
                ScalingPolicy.byEventRate(1, 2, 1)).build();

        streamStore.createStream(scope, stream, config, System.currentTimeMillis(), null, executor).join();
        streamStore.setState(scope, stream, State.ACTIVE, null, executor).join();
    }

    @Test
    public void testScaleIgnoreFairness() {
        StreamRequestHandler streamRequestHandler = new StreamRequestHandler(new AutoScaleTask(streamMetadataTasks, streamStore, executor),
                new ScaleOperationTask(streamMetadataTasks, streamStore, executor),
                new UpdateStreamTask(streamMetadataTasks, streamStore, bucketStore, executor),
                new SealStreamTask(streamMetadataTasks, streamTransactionMetadataTasks, streamStore, executor),
                new DeleteStreamTask(streamMetadataTasks, streamStore, bucketStore, executor),
                new TruncateStreamTask(streamMetadataTasks, streamStore, executor),
                streamStore,
                executor);
        String fairness = "fairness";
        streamStore.createScope(fairness).join();
        streamMetadataTasks.createStream(fairness, fairness, StreamConfiguration.builder().scalingPolicy(ScalingPolicy.fixed(1)).build(),
                System.currentTimeMillis()).join();

        // 1. set segment helper mock to throw exception
        doAnswer(x -> Futures.failedFuture(new RuntimeException()))
                .when(segmentHelper).sealSegment(anyString(), anyString(), anyLong(), anyString(), anyLong());
        
        // 2. start scale --> this should fail with a retryable exception while talking to segment store!
        ScaleOpEvent scaleEvent = new ScaleOpEvent(fairness, fairness, Collections.singletonList(0L), 
                Collections.singletonList(new AbstractMap.SimpleEntry<>(0.0, 1.0)), 
                false, System.currentTimeMillis(), 0L);
        AssertExtensions.assertFutureThrows("", streamRequestHandler.process(scaleEvent),
                e -> Exceptions.unwrap(e) instanceof RuntimeException);
        // verify that scale was started
        assertEquals(State.SCALING, streamStore.getState(fairness, fairness, true, null, executor).join());

        // 3. set waiting processor to "random name"
        streamStore.createWaitingRequestIfAbsent(fairness, fairness, "myProcessor", null, executor).join();
        
        // 4. reset segment helper to return success
        doAnswer(x -> CompletableFuture.completedFuture(true))
                .when(segmentHelper).sealSegment(anyString(), anyString(), anyLong(), anyString(), anyLong());
        
        // 5. process again. it should succeed while ignoring waiting processor
        streamRequestHandler.process(scaleEvent).join();
        EpochRecord activeEpoch = streamStore.getActiveEpoch(fairness, fairness, null, true, executor).join();
        assertEquals(1, activeEpoch.getEpoch());
        assertEquals(State.ACTIVE, streamStore.getState(fairness, fairness, true, null, executor).join());
        
        // 6. run a new scale. it should fail because of waiting processor.
        ScaleOpEvent scaleEvent2 = new ScaleOpEvent(fairness, fairness, Collections.singletonList(StreamSegmentNameUtils.computeSegmentId(1, 1)),
                Collections.singletonList(new AbstractMap.SimpleEntry<>(0.0, 1.0)),
                false, System.currentTimeMillis(), 0L);
        AssertExtensions.assertFutureThrows("", streamRequestHandler.process(scaleEvent2),
                e -> Exceptions.unwrap(e) instanceof StoreException.OperationNotAllowedException);
        streamStore.deleteWaitingRequestConditionally(fairness, fairness, "myProcessor", null, executor).join();
    }
    
    @Test
    public void testUpdateIgnoreFairness() {
        StreamRequestHandler streamRequestHandler = new StreamRequestHandler(new AutoScaleTask(streamMetadataTasks, streamStore, executor),
                new ScaleOperationTask(streamMetadataTasks, streamStore, executor),
                new UpdateStreamTask(streamMetadataTasks, streamStore, bucketStore, executor),
                new SealStreamTask(streamMetadataTasks, streamTransactionMetadataTasks, streamStore, executor),
                new DeleteStreamTask(streamMetadataTasks, streamStore, bucketStore, executor),
                new TruncateStreamTask(streamMetadataTasks, streamStore, executor),
                streamStore,
                executor);
        String fairness = "fairness";
        streamStore.createScope(fairness).join();
        streamMetadataTasks.createStream(fairness, fairness, StreamConfiguration.builder().scalingPolicy(ScalingPolicy.fixed(1)).build(),
                System.currentTimeMillis()).join();

        // 1. set segment helper mock to throw exception
        doAnswer(x -> Futures.failedFuture(new RuntimeException()))
                .when(segmentHelper).updatePolicy(anyString(), anyString(), any(), anyLong(), anyString(), anyLong());
        
        // 2. start process --> this should fail with a retryable exception while talking to segment store!
        streamStore.startUpdateConfiguration(fairness, fairness, StreamConfiguration.builder().scalingPolicy(ScalingPolicy.fixed(1)).build(),
                null, executor).join();
        streamStore.setState(fairness, fairness, State.UPDATING, null, executor).join();
        assertEquals(State.UPDATING, streamStore.getState(fairness, fairness, true, null, executor).join());
        
        UpdateStreamEvent event = new UpdateStreamEvent(fairness, fairness, 0L);
        AssertExtensions.assertFutureThrows("", streamRequestHandler.process(event),
                e -> Exceptions.unwrap(e) instanceof RuntimeException);

        verify(segmentHelper, atLeastOnce()).updatePolicy(anyString(), anyString(), any(), anyLong(), anyString(), anyLong());
        
        // 3. set waiting processor to "random name"
        streamStore.createWaitingRequestIfAbsent(fairness, fairness, "myProcessor", null, executor).join();
        
        // 4. reset segment helper to return success
        doAnswer(x -> CompletableFuture.completedFuture(null))
                .when(segmentHelper).updatePolicy(anyString(), anyString(), any(), anyLong(), anyString(), anyLong());
        
        // 5. process again. it should succeed while ignoring waiting processor
        streamRequestHandler.process(event).join();
        assertEquals(State.ACTIVE, streamStore.getState(fairness, fairness, true, null, executor).join());
        
        // 6. run a new update. it should fail because of waiting processor and our state does not allow us to ignore waiting processor
        UpdateStreamEvent event2 = new UpdateStreamEvent(fairness, fairness, 0L);
        AssertExtensions.assertFutureThrows("", streamRequestHandler.process(event2),
                e -> Exceptions.unwrap(e) instanceof StoreException.OperationNotAllowedException);
        streamStore.deleteWaitingRequestConditionally(fairness, fairness, "myProcessor", null, executor).join();
    }

    @Test
    public void testTruncateIgnoreFairness() {
        StreamRequestHandler streamRequestHandler = new StreamRequestHandler(new AutoScaleTask(streamMetadataTasks, streamStore, executor),
                new ScaleOperationTask(streamMetadataTasks, streamStore, executor),
                new UpdateStreamTask(streamMetadataTasks, streamStore, bucketStore, executor),
                new SealStreamTask(streamMetadataTasks, streamTransactionMetadataTasks, streamStore, executor),
                new DeleteStreamTask(streamMetadataTasks, streamStore, bucketStore, executor),
                new TruncateStreamTask(streamMetadataTasks, streamStore, executor),
                streamStore,
                executor);
        String fairness = "fairness";
        streamStore.createScope(fairness).join();
        streamMetadataTasks.createStream(fairness, fairness, StreamConfiguration.builder().scalingPolicy(ScalingPolicy.fixed(1)).build(),
                System.currentTimeMillis()).join();

        // 1. set segment helper mock to throw exception
        doAnswer(x -> Futures.failedFuture(new RuntimeException()))
                .when(segmentHelper).truncateSegment(anyString(), anyString(), anyLong(), anyLong(), anyString(), anyLong());
        
        // 2. start process --> this should fail with a retryable exception while talking to segment store!
        streamStore.startTruncation(fairness, fairness, Collections.singletonMap(0L, 0L), null, executor).join();
        streamStore.setState(fairness, fairness, State.TRUNCATING, null, executor).join();
        assertEquals(State.TRUNCATING, streamStore.getState(fairness, fairness, true, null, executor).join());
        
        TruncateStreamEvent event = new TruncateStreamEvent(fairness, fairness, 0L);
        AssertExtensions.assertFutureThrows("", streamRequestHandler.process(event),
                e -> Exceptions.unwrap(e) instanceof RuntimeException);

        verify(segmentHelper, atLeastOnce()).truncateSegment(anyString(), anyString(), anyLong(), anyLong(), anyString(), anyLong());
        
        // 3. set waiting processor to "random name"
        streamStore.createWaitingRequestIfAbsent(fairness, fairness, "myProcessor", null, executor).join();
        
        // 4. reset segment helper to return success
        doAnswer(x -> CompletableFuture.completedFuture(null))
                .when(segmentHelper).truncateSegment(anyString(), anyString(), anyLong(), anyLong(), anyString(), anyLong());
        
        // 5. process again. it should succeed while ignoring waiting processor
        streamRequestHandler.process(event).join();
        assertEquals(State.ACTIVE, streamStore.getState(fairness, fairness, true, null, executor).join());
        
        // 6. run a new update. it should fail because of waiting processor.
        TruncateStreamEvent event2 = new TruncateStreamEvent(fairness, fairness, 0L);
        AssertExtensions.assertFutureThrows("", streamRequestHandler.process(event2),
                e -> Exceptions.unwrap(e) instanceof StoreException.OperationNotAllowedException);
        streamStore.deleteWaitingRequestConditionally(fairness, fairness, "myProcessor", null, executor).join();
    }
    
    @Test
    public void testCommitTxnIgnoreFairness() {
        CommitRequestHandler requestHandler = new CommitRequestHandler(streamStore, streamMetadataTasks, streamTransactionMetadataTasks, executor);
        String fairness = "fairness";
        streamStore.createScope(fairness).join();
        streamMetadataTasks.createStream(fairness, fairness, StreamConfiguration.builder().scalingPolicy(ScalingPolicy.fixed(1)).build(),
                System.currentTimeMillis()).join();

        UUID txn = streamTransactionMetadataTasks.createTxn(fairness, fairness, 30000, null).join().getKey().getId();
        streamStore.sealTransaction(fairness, fairness, txn, true, Optional.empty(), null, executor).join();
        
        // 1. set segment helper mock to throw exception
        doAnswer(x -> Futures.failedFuture(new RuntimeException()))
                .when(segmentHelper).commitTransaction(anyString(), anyString(), anyLong(), anyLong(), any(), anyString());
        
        streamStore.startCommitTransactions(fairness, fairness, 0, null, executor).join();
        
        // 2. start process --> this should fail with a retryable exception while talking to segment store!
        streamStore.setState(fairness, fairness, State.COMMITTING_TXN, null, executor).join();

        assertEquals(State.COMMITTING_TXN, streamStore.getState(fairness, fairness, true, null, executor).join());
        
        CommitEvent event = new CommitEvent(fairness, fairness, 0);
        AssertExtensions.assertFutureThrows("", requestHandler.process(event),
                e -> Exceptions.unwrap(e) instanceof RuntimeException);

        verify(segmentHelper, atLeastOnce()).commitTransaction(anyString(), anyString(), anyLong(), anyLong(), any(), anyString());
        
        // 3. set waiting processor to "random name"
        streamStore.createWaitingRequestIfAbsent(fairness, fairness, "myProcessor", null, executor).join();
        
        // 4. reset segment helper to return success
        doAnswer(x -> CompletableFuture.completedFuture(null))
                .when(segmentHelper).commitTransaction(anyString(), anyString(), anyLong(), anyLong(), any(), anyString());
        
        // 5. process again. it should succeed while ignoring waiting processor
        requestHandler.process(event).join();
        assertEquals(State.ACTIVE, streamStore.getState(fairness, fairness, true, null, executor).join());
        
        // 6. run a new update. it should fail because of waiting processor.
        CommitEvent event2 = new CommitEvent(fairness, fairness, 0);
        AssertExtensions.assertFutureThrows("", requestHandler.process(event2),
                e -> Exceptions.unwrap(e) instanceof StoreException.OperationNotAllowedException);
        streamStore.deleteWaitingRequestConditionally(fairness, fairness, "myProcessor", null, executor).join();
    }

    @Test
    public void testSealIgnoreFairness() {
        StreamRequestHandler streamRequestHandler = new StreamRequestHandler(new AutoScaleTask(streamMetadataTasks, streamStore, executor),
                new ScaleOperationTask(streamMetadataTasks, streamStore, executor),
                new UpdateStreamTask(streamMetadataTasks, streamStore, bucketStore, executor),
                new SealStreamTask(streamMetadataTasks, streamTransactionMetadataTasks, streamStore, executor),
                new DeleteStreamTask(streamMetadataTasks, streamStore, bucketStore, executor),
                new TruncateStreamTask(streamMetadataTasks, streamStore, executor),
                streamStore,
                executor);
        String fairness = "fairness";
        streamStore.createScope(fairness).join();
        streamMetadataTasks.createStream(fairness, fairness, StreamConfiguration.builder().scalingPolicy(ScalingPolicy.fixed(1)).build(),
                System.currentTimeMillis()).join();

        // 1. set segment helper mock to throw exception
        doAnswer(x -> Futures.failedFuture(new RuntimeException()))
                .when(segmentHelper).sealSegment(anyString(), anyString(), anyLong(), anyString(), anyLong());

        // 2. start process --> this should fail with a retryable exception while talking to segment store!
        streamStore.setState(fairness, fairness, State.SEALING, null, executor).join();
        assertEquals(State.SEALING, streamStore.getState(fairness, fairness, true, null, executor).join());

        SealStreamEvent event = new SealStreamEvent(fairness, fairness, 0L);
        AssertExtensions.assertFutureThrows("", streamRequestHandler.process(event),
                e -> Exceptions.unwrap(e) instanceof RuntimeException);

        verify(segmentHelper, atLeastOnce())
                .sealSegment(anyString(), anyString(), anyLong(), anyString(), anyLong());

        // 3. set waiting processor to "random name"
        streamStore.createWaitingRequestIfAbsent(fairness, fairness, "myProcessor", null, executor).join();

        // 4. reset segment helper to return success
        doAnswer(x -> CompletableFuture.completedFuture(null))
                .when(segmentHelper).sealSegment(anyString(), anyString(), anyLong(), anyString(), anyLong());

        // 5. process again. it should succeed while ignoring waiting processor
        streamRequestHandler.process(event).join();
        assertEquals(State.SEALED, streamStore.getState(fairness, fairness, true, null, executor).join());

        // 6. run a new update. it should fail because of waiting processor.
        SealStreamEvent event2 = new SealStreamEvent(fairness, fairness, 0L);
        AssertExtensions.assertFutureThrows("", streamRequestHandler.process(event2),
                e -> Exceptions.unwrap(e) instanceof StoreException.OperationNotAllowedException);
        streamStore.deleteWaitingRequestConditionally(fairness, fairness, "myProcessor", null, executor).join();
    }

    @Test
    public void testDeleteIgnoreFairness() {
        StreamRequestHandler streamRequestHandler = new StreamRequestHandler(new AutoScaleTask(streamMetadataTasks, streamStore, executor),
                new ScaleOperationTask(streamMetadataTasks, streamStore, executor),
                new UpdateStreamTask(streamMetadataTasks, streamStore, bucketStore, executor),
                new SealStreamTask(streamMetadataTasks, streamTransactionMetadataTasks, streamStore, executor),
                new DeleteStreamTask(streamMetadataTasks, streamStore, bucketStore, executor),
                new TruncateStreamTask(streamMetadataTasks, streamStore, executor),
                streamStore,
                executor);
        String fairness = "fairness";
        streamStore.createScope(fairness).join();
        long createTimestamp = System.currentTimeMillis();
        streamMetadataTasks.createStream(fairness, fairness, StreamConfiguration.builder().scalingPolicy(ScalingPolicy.fixed(1)).build(),
                createTimestamp).join();

        // 1. set segment helper mock to throw exception
        doAnswer(x -> Futures.failedFuture(new RuntimeException()))
                .when(segmentHelper).deleteSegment(anyString(), anyString(), anyLong(), anyString(), anyLong());

        // 2. start process --> this should fail with a retryable exception while talking to segment store!
        streamStore.setState(fairness, fairness, State.SEALED, null, executor).join();
        assertEquals(State.SEALED, streamStore.getState(fairness, fairness, true, null, executor).join());

        DeleteStreamEvent event = new DeleteStreamEvent(fairness, fairness, 0L, createTimestamp);
        AssertExtensions.assertFutureThrows("", streamRequestHandler.process(event),
                e -> Exceptions.unwrap(e) instanceof RuntimeException);

        verify(segmentHelper, atLeastOnce())
                .deleteSegment(anyString(), anyString(), anyLong(), anyString(), anyLong());

        // 3. set waiting processor to "random name"
        streamStore.createWaitingRequestIfAbsent(fairness, fairness, "myProcessor", null, executor).join();

        // 4. reset segment helper to return success
        doAnswer(x -> CompletableFuture.completedFuture(null))
                .when(segmentHelper).deleteSegment(anyString(), anyString(), anyLong(), anyString(), anyLong());

        // 5. process again. it should succeed while ignoring waiting processor
        streamRequestHandler.process(event).join();
        AssertExtensions.assertFutureThrows("", streamStore.getState(fairness, fairness, true, null, executor),
                e -> Exceptions.unwrap(e) instanceof StoreException.DataNotFoundException);
    }
}<|MERGE_RESOLUTION|>--- conflicted
+++ resolved
@@ -137,16 +137,9 @@
         streamMetadataTasks = new StreamMetadataTasks(streamStore, bucketStore, taskMetadataStore, segmentHelper,
                 executor, hostId, AuthHelper.getDisabledAuthHelper(), requestTracker);
         streamMetadataTasks.initializeStreamWriters(clientFactory, Config.SCALE_STREAM_NAME);
-<<<<<<< HEAD
         streamTransactionMetadataTasks = new StreamTransactionMetadataTasks(streamStore, 
                 segmentHelper, executor, hostId, AuthHelper.getDisabledAuthHelper());
-        streamTransactionMetadataTasks.initializeStreamWriters("commitStream", new EventStreamWriterMock<>(), 
-                "abortStream", new EventStreamWriterMock<>());
-=======
-        streamTransactionMetadataTasks = new StreamTransactionMetadataTasks(streamStore, hostStore,
-                segmentHelper, executor, hostId, connectionFactory, AuthHelper.getDisabledAuthHelper());
         streamTransactionMetadataTasks.initializeStreamWriters(new EventStreamWriterMock<>(), new EventStreamWriterMock<>());
->>>>>>> 89abc94a
         long createTimestamp = System.currentTimeMillis();
 
         // add a host in zk
