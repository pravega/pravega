--- conflicted
+++ resolved
@@ -134,30 +134,18 @@
 
         hostStore = HostStoreFactory.createInMemoryStore(HostMonitorConfigImpl.dummyConfig());
 
-<<<<<<< HEAD
-=======
-        segmentHelper = SegmentHelperMock.getSegmentHelperMock();
->>>>>>> 6d23509d
         connectionFactory = new ConnectionFactoryImpl(ClientConfig.builder().build());
         AuthHelper disabledAuthHelper = AuthHelper.getDisabledAuthHelper();
-        SegmentHelper segmentHelper = SegmentHelperMock.getSegmentHelperMock(hostStore, connectionFactory, disabledAuthHelper);
+        segmentHelper = SegmentHelperMock.getSegmentHelperMock(hostStore, connectionFactory, disabledAuthHelper);
         clientFactory = mock(EventStreamClientFactory.class);
-<<<<<<< HEAD
         streamMetadataTasks = new StreamMetadataTasks(streamStore, bucketStore, taskMetadataStore, segmentHelper,
                 executor, hostId, requestTracker);
+        doAnswer(x -> new EventStreamWriterMock<>()).when(clientFactory).createEventWriter(anyString(), any(), any());
         streamMetadataTasks.initializeStreamWriters(clientFactory, Config.SCALE_STREAM_NAME);
         streamTransactionMetadataTasks = new StreamTransactionMetadataTasks(streamStore, segmentHelper, executor, hostId);
-=======
-        doAnswer(x -> new EventStreamWriterMock<>()).when(clientFactory).createEventWriter(anyString(), any(), any());
-        streamMetadataTasks = new StreamMetadataTasks(streamStore, bucketStore, hostStore, taskMetadataStore, segmentHelper,
-                executor, hostId, connectionFactory, AuthHelper.getDisabledAuthHelper(), requestTracker);
-        streamMetadataTasks.initializeStreamWriters(clientFactory, Config.SCALE_STREAM_NAME);
-        streamTransactionMetadataTasks = new StreamTransactionMetadataTasks(streamStore, hostStore,
-                segmentHelper, executor, hostId, connectionFactory, AuthHelper.getDisabledAuthHelper());
         streamTransactionMetadataTasks.initializeStreamWriters("commitStream", new EventStreamWriterMock<>(), 
                 "abortStream", new EventStreamWriterMock<>());
         long createTimestamp = System.currentTimeMillis();
->>>>>>> 6d23509d
 
         // add a host in zk
         // mock pravega
@@ -599,7 +587,7 @@
 
         // 1. set segment helper mock to throw exception
         doAnswer(x -> Futures.failedFuture(new RuntimeException()))
-                .when(segmentHelper).sealSegment(anyString(), anyString(), anyLong(), any(), any(), anyString(), anyLong());
+                .when(segmentHelper).sealSegment(anyString(), anyString(), anyLong(), anyString(), anyLong());
         
         // 2. start scale --> this should fail with a retryable exception while talking to segment store!
         ScaleOpEvent scaleEvent = new ScaleOpEvent(fairness, fairness, Collections.singletonList(0L), 
@@ -615,7 +603,7 @@
         
         // 4. reset segment helper to return success
         doAnswer(x -> CompletableFuture.completedFuture(true))
-                .when(segmentHelper).sealSegment(anyString(), anyString(), anyLong(), any(), any(), anyString(), anyLong());
+                .when(segmentHelper).sealSegment(anyString(), anyString(), anyLong(), anyString(), anyLong());
         
         // 5. process again. it should succeed while ignoring waiting processor
         streamRequestHandler.process(scaleEvent).join();
@@ -649,7 +637,7 @@
 
         // 1. set segment helper mock to throw exception
         doAnswer(x -> Futures.failedFuture(new RuntimeException()))
-                .when(segmentHelper).updatePolicy(anyString(), anyString(), any(), anyLong(), any(), any(), anyString(), anyLong());
+                .when(segmentHelper).updatePolicy(anyString(), anyString(), any(), anyLong(), anyString(), anyLong());
         
         // 2. start process --> this should fail with a retryable exception while talking to segment store!
         streamStore.startUpdateConfiguration(fairness, fairness, StreamConfiguration.builder().scalingPolicy(ScalingPolicy.fixed(1)).build(),
@@ -661,14 +649,14 @@
         AssertExtensions.assertFutureThrows("", streamRequestHandler.process(event),
                 e -> Exceptions.unwrap(e) instanceof RuntimeException);
 
-        verify(segmentHelper, atLeastOnce()).updatePolicy(anyString(), anyString(), any(), anyLong(), any(), any(), anyString(), anyLong());
+        verify(segmentHelper, atLeastOnce()).updatePolicy(anyString(), anyString(), any(), anyLong(), anyString(), anyLong());
         
         // 3. set waiting processor to "random name"
         streamStore.createWaitingRequestIfAbsent(fairness, fairness, "myProcessor", null, executor).join();
         
         // 4. reset segment helper to return success
         doAnswer(x -> CompletableFuture.completedFuture(null))
-                .when(segmentHelper).updatePolicy(anyString(), anyString(), any(), anyLong(), any(), any(), anyString(), anyLong());
+                .when(segmentHelper).updatePolicy(anyString(), anyString(), any(), anyLong(), anyString(), anyLong());
         
         // 5. process again. it should succeed while ignoring waiting processor
         streamRequestHandler.process(event).join();
@@ -698,7 +686,7 @@
 
         // 1. set segment helper mock to throw exception
         doAnswer(x -> Futures.failedFuture(new RuntimeException()))
-                .when(segmentHelper).truncateSegment(anyString(), anyString(), anyLong(), anyLong(), any(), any(), anyString(), anyLong());
+                .when(segmentHelper).truncateSegment(anyString(), anyString(), anyLong(), anyLong(), anyString(), anyLong());
         
         // 2. start process --> this should fail with a retryable exception while talking to segment store!
         streamStore.startTruncation(fairness, fairness, Collections.singletonMap(0L, 0L), null, executor).join();
@@ -709,14 +697,14 @@
         AssertExtensions.assertFutureThrows("", streamRequestHandler.process(event),
                 e -> Exceptions.unwrap(e) instanceof RuntimeException);
 
-        verify(segmentHelper, atLeastOnce()).truncateSegment(anyString(), anyString(), anyLong(), anyLong(), any(), any(), anyString(), anyLong());
+        verify(segmentHelper, atLeastOnce()).truncateSegment(anyString(), anyString(), anyLong(), anyLong(), anyString(), anyLong());
         
         // 3. set waiting processor to "random name"
         streamStore.createWaitingRequestIfAbsent(fairness, fairness, "myProcessor", null, executor).join();
         
         // 4. reset segment helper to return success
         doAnswer(x -> CompletableFuture.completedFuture(null))
-                .when(segmentHelper).truncateSegment(anyString(), anyString(), anyLong(), anyLong(), any(), any(), anyString(), anyLong());
+                .when(segmentHelper).truncateSegment(anyString(), anyString(), anyLong(), anyLong(), anyString(), anyLong());
         
         // 5. process again. it should succeed while ignoring waiting processor
         streamRequestHandler.process(event).join();
@@ -742,7 +730,7 @@
         
         // 1. set segment helper mock to throw exception
         doAnswer(x -> Futures.failedFuture(new RuntimeException()))
-                .when(segmentHelper).commitTransaction(anyString(), anyString(), anyLong(), anyLong(), any(), any(), any(), anyString());
+                .when(segmentHelper).commitTransaction(anyString(), anyString(), anyLong(), anyLong(), any(), anyString());
         
         streamStore.startCommitTransactions(fairness, fairness, 0, null, executor).join();
         
@@ -755,14 +743,14 @@
         AssertExtensions.assertFutureThrows("", requestHandler.process(event),
                 e -> Exceptions.unwrap(e) instanceof RuntimeException);
 
-        verify(segmentHelper, atLeastOnce()).commitTransaction(anyString(), anyString(), anyLong(), anyLong(), any(), any(), any(), anyString());
+        verify(segmentHelper, atLeastOnce()).commitTransaction(anyString(), anyString(), anyLong(), anyLong(), any(), anyString());
         
         // 3. set waiting processor to "random name"
         streamStore.createWaitingRequestIfAbsent(fairness, fairness, "myProcessor", null, executor).join();
         
         // 4. reset segment helper to return success
         doAnswer(x -> CompletableFuture.completedFuture(null))
-                .when(segmentHelper).commitTransaction(anyString(), anyString(), anyLong(), anyLong(), any(), any(), any(), anyString());
+                .when(segmentHelper).commitTransaction(anyString(), anyString(), anyLong(), anyLong(), any(), anyString());
         
         // 5. process again. it should succeed while ignoring waiting processor
         requestHandler.process(event).join();
@@ -792,7 +780,7 @@
 
         // 1. set segment helper mock to throw exception
         doAnswer(x -> Futures.failedFuture(new RuntimeException()))
-                .when(segmentHelper).sealSegment(anyString(), anyString(), anyLong(), any(), any(), anyString(), anyLong());
+                .when(segmentHelper).sealSegment(anyString(), anyString(), anyLong(), anyString(), anyLong());
 
         // 2. start process --> this should fail with a retryable exception while talking to segment store!
         streamStore.setState(fairness, fairness, State.SEALING, null, executor).join();
@@ -803,14 +791,14 @@
                 e -> Exceptions.unwrap(e) instanceof RuntimeException);
 
         verify(segmentHelper, atLeastOnce())
-                .sealSegment(anyString(), anyString(), anyLong(), any(), any(), anyString(), anyLong());
+                .sealSegment(anyString(), anyString(), anyLong(), anyString(), anyLong());
 
         // 3. set waiting processor to "random name"
         streamStore.createWaitingRequestIfAbsent(fairness, fairness, "myProcessor", null, executor).join();
 
         // 4. reset segment helper to return success
         doAnswer(x -> CompletableFuture.completedFuture(null))
-                .when(segmentHelper).sealSegment(anyString(), anyString(), anyLong(), any(), any(), anyString(), anyLong());
+                .when(segmentHelper).sealSegment(anyString(), anyString(), anyLong(), anyString(), anyLong());
 
         // 5. process again. it should succeed while ignoring waiting processor
         streamRequestHandler.process(event).join();
@@ -841,7 +829,7 @@
 
         // 1. set segment helper mock to throw exception
         doAnswer(x -> Futures.failedFuture(new RuntimeException()))
-                .when(segmentHelper).deleteSegment(anyString(), anyString(), anyLong(), any(), any(), anyString(), anyLong());
+                .when(segmentHelper).deleteSegment(anyString(), anyString(), anyLong(), anyString(), anyLong());
 
         // 2. start process --> this should fail with a retryable exception while talking to segment store!
         streamStore.setState(fairness, fairness, State.SEALED, null, executor).join();
@@ -852,14 +840,14 @@
                 e -> Exceptions.unwrap(e) instanceof RuntimeException);
 
         verify(segmentHelper, atLeastOnce())
-                .deleteSegment(anyString(), anyString(), anyLong(), any(), any(), anyString(), anyLong());
+                .deleteSegment(anyString(), anyString(), anyLong(), anyString(), anyLong());
 
         // 3. set waiting processor to "random name"
         streamStore.createWaitingRequestIfAbsent(fairness, fairness, "myProcessor", null, executor).join();
 
         // 4. reset segment helper to return success
         doAnswer(x -> CompletableFuture.completedFuture(null))
-                .when(segmentHelper).deleteSegment(anyString(), anyString(), anyLong(), any(), any(), anyString(), anyLong());
+                .when(segmentHelper).deleteSegment(anyString(), anyString(), anyLong(), anyString(), anyLong());
 
         // 5. process again. it should succeed while ignoring waiting processor
         streamRequestHandler.process(event).join();
