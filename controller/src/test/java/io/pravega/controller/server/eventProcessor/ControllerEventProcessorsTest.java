--- conflicted
+++ resolved
@@ -164,12 +164,6 @@
                 connectionPool, streamMetadataTasks, streamTransactionMetadataTasks,
                 kvtStore, kvtTasks, system, executorService()));
 
-<<<<<<< HEAD
-        //Check isReady() method
-        Assert.assertFalse(processors.getBootstrapCompleted().get());
-        Assert.assertTrue(processors.isMetadataServiceConnected());
-        Assert.assertFalse(processors.isReady());
-=======
         //Check isReady() method before invoking bootstrap
         Assert.assertFalse(processors.getBootstrapCompleted().get());
         Assert.assertTrue(processors.isMetadataServiceConnected());
@@ -206,7 +200,6 @@
         Assert.assertTrue(processors.isBootstrapCompleted());
         Assert.assertTrue(processors.isRunning());
         Assert.assertTrue(processors.isReady());
->>>>>>> 486e5a91
     }
 
     @Test(timeout = 10000)
