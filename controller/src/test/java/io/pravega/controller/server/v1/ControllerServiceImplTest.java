--- conflicted
+++ resolved
@@ -460,15 +460,9 @@
         this.controllerService.getCurrentSegments(ModelHelper.createStreamInfo(SCOPE1, STREAM1), result3);
         final SegmentRanges segmentRanges = result3.get();
         Assert.assertEquals(3, segmentRanges.getSegmentRangesCount());
-<<<<<<< HEAD
-        Assert.assertEquals(0, segmentRanges.getSegmentRanges(0).getSegmentId().getSegmentNumber());
-        Assert.assertEquals(StreamSegmentNameUtils.computeSegmentId(2, 1), segmentRanges.getSegmentRanges(1).getSegmentId().getSegmentNumber());
-        Assert.assertEquals(StreamSegmentNameUtils.computeSegmentId(3, 1), segmentRanges.getSegmentRanges(2).getSegmentId().getSegmentNumber());
-=======
         Assert.assertEquals(0, segmentRanges.getSegmentRanges(0).getSegmentId().getSegmentId());
         Assert.assertEquals(StreamSegmentNameUtils.computeSegmentId(2, 1), segmentRanges.getSegmentRanges(1).getSegmentId().getSegmentId());
         Assert.assertEquals(StreamSegmentNameUtils.computeSegmentId(3, 1), segmentRanges.getSegmentRanges(2).getSegmentId().getSegmentId());
->>>>>>> 06317c92
     }
 
     @Test
