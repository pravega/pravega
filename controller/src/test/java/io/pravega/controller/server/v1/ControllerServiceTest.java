--- conflicted
+++ resolved
@@ -262,23 +262,19 @@
                 .when(streamStore).sealTransaction(eq(SCOPE), eq(stream1), eq(txnId), anyBoolean(), any(), anyString(), anyLong(),
                 any(), any());
 
-<<<<<<< HEAD
+        AssertExtensions.assertFutureThrows("Unknown exception should have been thrown",
+                consumer.commitTransaction(SCOPE, stream1, txnId, "", 0L, 0L),
+                e -> Exceptions.unwrap(e) instanceof StoreException.UnknownException);
+
+        AssertExtensions.assertFutureThrows("Unknown exception should have been thrown",
+                consumer.abortTransaction(SCOPE, stream1, txnId, 0L),
+                e -> Exceptions.unwrap(e) instanceof StoreException.UnknownException);
+
+        doThrow(StoreException.create(StoreException.Type.DATA_NOT_FOUND, "Data Not Found"))
+                .when(streamStore).sealTransaction(eq(SCOPE), eq(stream1), eq(txnId), anyBoolean(), any(), anyString(), anyLong(),
+                any(), any());
+
         Controller.TxnStatus status = consumer.commitTransaction(SCOPE, stream1, txnId, "", 0L, 0L).join();
-=======
-        AssertExtensions.assertFutureThrows("Unknown exception should have been thrown",
-                consumer.commitTransaction(SCOPE, stream1, txnId, "", 0L),
-                e -> Exceptions.unwrap(e) instanceof StoreException.UnknownException);
-
-        AssertExtensions.assertFutureThrows("Unknown exception should have been thrown",
-                consumer.abortTransaction(SCOPE, stream1, txnId),
-                e -> Exceptions.unwrap(e) instanceof StoreException.UnknownException);
-
-        doThrow(StoreException.create(StoreException.Type.DATA_NOT_FOUND, "Data Not Found"))
-                .when(streamStore).sealTransaction(eq(SCOPE), eq(stream1), eq(txnId), anyBoolean(), any(), anyString(), anyLong(),
-                any(), any());
-
-        Controller.TxnStatus status = consumer.commitTransaction(SCOPE, stream1, txnId, "", 0L).join();
->>>>>>> d221ee45
         assertEquals(status.getStatus(), Controller.TxnStatus.Status.FAILURE);
 
         status = consumer.abortTransaction(SCOPE, stream1, txnId, 0L).join();
@@ -288,10 +284,10 @@
                 .when(streamStore).sealTransaction(eq(SCOPE), eq(stream1), eq(txnId), anyBoolean(), any(), anyString(), anyLong(),
                 any(), any());
 
-        status = consumer.commitTransaction(SCOPE, stream1, txnId, "", 0L).join();
+        status = consumer.commitTransaction(SCOPE, stream1, txnId, "", 0L, 0L).join();
         assertEquals(status.getStatus(), Controller.TxnStatus.Status.FAILURE);
 
-        status = consumer.abortTransaction(SCOPE, stream1, txnId).join();
+        status = consumer.abortTransaction(SCOPE, stream1, txnId, 0L).join();
         assertEquals(status.getStatus(), Controller.TxnStatus.Status.FAILURE);
         reset(streamStore);
     }
