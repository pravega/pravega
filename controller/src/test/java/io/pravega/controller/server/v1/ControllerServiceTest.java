--- conflicted
+++ resolved
@@ -97,13 +97,8 @@
         streamTransactionMetadataTasks = new StreamTransactionMetadataTasks(streamStore,
                 segmentHelper, executor, "host", AuthHelper.getDisabledAuthHelper());
 
-<<<<<<< HEAD
-        consumer = new ControllerService(streamStore, hostStore, streamMetadataTasks, streamTransactionMetadataTasks,
-                new SegmentHelper(connectionFactory), executor, null);
-=======
         consumer = new ControllerService(streamStore, streamMetadataTasks, streamTransactionMetadataTasks,
                 new SegmentHelper(connectionFactory, hostStore), executor, null);
->>>>>>> 07bca48b
     }
 
     @Before
