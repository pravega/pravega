--- conflicted
+++ resolved
@@ -60,8 +60,6 @@
 import static org.junit.Assert.assertTrue;
 
 public class SegmentHelperTest {
-<<<<<<< HEAD
-=======
 
     private SegmentHelper helper;
     private final byte[] key0 = "k".getBytes();
@@ -72,7 +70,6 @@
     private final ByteBuf token1 = wrappedBuffer(new byte[]{0x01});
     private final ByteBuf token2 = wrappedBuffer(new byte[]{0x02});
 
->>>>>>> d8327080
     @Before
     public void setUp() throws Exception {
     }
@@ -343,7 +340,6 @@
     @Test
     public void testReadTable() {
         MockConnectionFactory factory = new MockConnectionFactory();
-<<<<<<< HEAD
         SegmentHelper helper = new SegmentHelper(new MockHostControllerStore(), factory, AuthHelper.getDisabledAuthHelper());
         
         List<TableKey<byte[]>> keys = Arrays.asList(new TableKeyImpl<>("k".getBytes(), KeyVersion.NOT_EXISTS),
@@ -351,22 +347,8 @@
 
         List<TableEntry<byte[], byte[]>> entries = Arrays.asList(new TableEntryImpl<>(new TableKeyImpl<>("k".getBytes(), new KeyVersionImpl(10L)), "v".getBytes()),
                                                                  new TableEntryImpl<>(new TableKeyImpl<>("k1".getBytes(), new KeyVersionImpl(10L)), "v".getBytes()));
-=======
-        List<TableKey<byte[]>> keys = Arrays.asList(new TableKeyImpl<>(key0, KeyVersion.NOT_EXISTS),
-                                                    new TableKeyImpl<>(key1, KeyVersion.NOT_EXISTS));
->>>>>>> d8327080
-
-        List<TableEntry<byte[], byte[]>> entries = Arrays.asList(new TableEntryImpl<>(new TableKeyImpl<>(key0, new KeyVersionImpl(10L)), value),
-                                                                 new TableEntryImpl<>(new TableKeyImpl<>(key1, new KeyVersionImpl(10L)), value));
-
         // On receiving TableKeysRemoved.
-<<<<<<< HEAD
         CompletableFuture<List<TableEntry<byte[], byte[]>>> result = helper.readTable("", "", keys, System.nanoTime());
-        factory.rp.tableRead(new WireCommands.TableRead(0, getQualifiedStreamSegmentName("", "", 0L), resultData));
-        assertEquals(entries, result.join());
-=======
-        CompletableFuture<List<TableEntry<byte[], byte[]>>> result = helper.readTable("", "", keys, new MockHostControllerStore(),
-                                                                                      factory, "", System.nanoTime());
         factory.rp.tableRead(new WireCommands.TableRead(0, getQualifiedStreamSegmentName("", "", 0L), getTableEntries(entries)));
         List<TableEntry<byte[], byte[]>> readResult = result.join();
         assertArrayEquals(key0, readResult.get(0).getKey().getKey());
@@ -375,7 +357,6 @@
         assertArrayEquals(key1, readResult.get(1).getKey().getKey());
         assertEquals(10L, readResult.get(1).getKey().getVersion().getSegmentVersion());
         assertArrayEquals(value, readResult.get(1).getValue());
->>>>>>> d8327080
 
         // On receiving TableKeyDoesNotExist.
         result = helper.readTable("", "", keys, System.nanoTime());
@@ -403,9 +384,7 @@
                                                            new TableKeyImpl<>(key3, new KeyVersionImpl(10L)));
 
         CompletableFuture<TableSegment.IteratorItem<TableKey<byte[]>>> result = helper.readTableKeys("", "", 3,
-                                                                                                     IteratorState.EMPTY,
-                                                                                                     new MockHostControllerStore(),
-                                                                                                     factory, "", System.nanoTime());
+                                                                                                     IteratorState.EMPTY, System.nanoTime());
 
         assertFalse(result.isDone());
         factory.rp.tableKeysRead(getTableKeysRead(keys1, token1));
@@ -419,8 +398,7 @@
         assertArrayEquals(token1.array(), result.join().getState().toBytes().array());
 
         // fetch the next value
-        result = helper.readTableKeys("", "", 3, IteratorState.fromBytes(token1), new MockHostControllerStore(), factory, "",
-                                      System.nanoTime());
+        result = helper.readTableKeys("", "", 3, IteratorState.fromBytes(token1), System.nanoTime());
         assertFalse(result.isDone());
         factory.rp.tableKeysRead(getTableKeysRead(keys2, token2));
         assertTrue(Futures.await(result));
@@ -434,8 +412,7 @@
 
         Supplier<CompletableFuture<?>> futureSupplier = () -> helper.readTableKeys("", "", 1,
                                                                                    new IteratorStateImpl(wrappedBuffer(new byte[0])),
-                                                                                   new MockHostControllerStore(),
-                                                                                   factory, "", System.nanoTime());
+                                                                                   System.nanoTime());
         validateAuthTokenCheckFailed(factory, futureSupplier);
         validateWrongHost(factory, futureSupplier);
         validateConnectionDropped(factory, futureSupplier);
@@ -458,8 +435,7 @@
 
         CompletableFuture<TableSegment.IteratorItem<TableEntry<byte[], byte[]>>> result = helper.readTableEntries("", "", 3,
                                                                                                                   null,
-                                                                                                                  new MockHostControllerStore(),
-                                                                                                                  factory, "", System.nanoTime());
+                                                                                                                  System.nanoTime());
         assertFalse(result.isDone());
         factory.rp.tableEntriesRead(getTableEntriesRead(entries1, token1));
         assertTrue(Futures.await(result));
@@ -471,8 +447,7 @@
         assertEquals(10L, iterationResult.get(1).getKey().getVersion().getSegmentVersion());
         assertArrayEquals(token1.array(), result.join().getState().toBytes().array());
 
-        result = helper.readTableEntries("", "", 3, IteratorState.fromBytes(token1), new MockHostControllerStore(), factory, "",
-                                         System.nanoTime());
+        result = helper.readTableEntries("", "", 3, IteratorState.fromBytes(token1), System.nanoTime());
         assertFalse(result.isDone());
         factory.rp.tableEntriesRead(getTableEntriesRead(entries2, token2));
         assertTrue(Futures.await(result));
@@ -486,8 +461,7 @@
 
         Supplier<CompletableFuture<?>> futureSupplier = () -> helper.readTableEntries("", "", 1,
                                                                                       new IteratorStateImpl(wrappedBuffer(new byte[0])),
-                                                                                      new MockHostControllerStore(),
-                                                                                      factory, "", System.nanoTime());
+                                                                                      System.nanoTime());
         validateAuthTokenCheckFailed(factory, futureSupplier);
         validateWrongHost(factory, futureSupplier);
         validateConnectionDropped(factory, futureSupplier);
