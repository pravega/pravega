/**
 * Copyright (c) 2017 Dell Inc., or its subsidiaries. All Rights Reserved.
 *
 * Licensed under the Apache License, Version 2.0 (the "License");
 * you may not use this file except in compliance with the License.
 * You may obtain a copy of the License at
 *
 *     http://www.apache.org/licenses/LICENSE-2.0
 */
package io.pravega.controller.server;

import io.netty.buffer.ByteBuf;
import io.pravega.auth.AuthenticationException;
import io.pravega.client.netty.impl.ClientConnection;
import io.pravega.client.netty.impl.ConnectionFactory;
import io.pravega.client.stream.ScalingPolicy;
import io.pravega.client.tables.impl.IteratorState;
import io.pravega.client.tables.impl.IteratorStateImpl;
import io.pravega.client.tables.impl.KeyVersion;
import io.pravega.client.tables.impl.KeyVersionImpl;
import io.pravega.client.tables.impl.TableEntry;
import io.pravega.client.tables.impl.TableEntryImpl;
import io.pravega.client.tables.impl.TableKey;
import io.pravega.client.tables.impl.TableKeyImpl;
import io.pravega.client.tables.impl.TableSegment;
import io.pravega.common.cluster.Host;
import io.pravega.common.concurrent.Futures;
import io.pravega.controller.store.host.HostControllerStore;
import io.pravega.controller.stream.api.grpc.v1.Controller;
import io.pravega.shared.protocol.netty.Append;
import io.pravega.shared.protocol.netty.ConnectionFailedException;
import io.pravega.shared.protocol.netty.PravegaNodeUri;
import io.pravega.shared.protocol.netty.ReplyProcessor;
import io.pravega.shared.protocol.netty.WireCommand;
import io.pravega.shared.protocol.netty.WireCommands;
import io.pravega.test.common.AssertExtensions;
import java.util.AbstractMap;
import java.util.Arrays;
import java.util.List;
import java.util.Map;
import java.util.Set;
import java.util.UUID;
import java.util.concurrent.CompletableFuture;
import java.util.concurrent.ScheduledExecutorService;
import java.util.function.Supplier;
import java.util.stream.Collectors;
import lombok.Getter;
import lombok.val;
import org.junit.Test;

import static io.netty.buffer.Unpooled.wrappedBuffer;
import static io.pravega.common.Exceptions.unwrap;
import static io.pravega.shared.segment.StreamSegmentNameUtils.getQualifiedStreamSegmentName;
import static org.junit.Assert.assertArrayEquals;
import static org.junit.Assert.assertEquals;
import static org.junit.Assert.assertFalse;
import static org.junit.Assert.assertTrue;

public class SegmentHelperTest {

    private final byte[] key0 = "k".getBytes();
    private final byte[] key1 = "k1".getBytes();
    private final byte[] key2 = "k2".getBytes();
    private final byte[] key3 = "k3".getBytes();
    private final byte[] value = "v".getBytes();
    private final ByteBuf token1 = wrappedBuffer(new byte[]{0x01});
    private final ByteBuf token2 = wrappedBuffer(new byte[]{0x02});

    @Test
    public void getSegmentUri() {
        MockConnectionFactory factory = new MockConnectionFactory();
<<<<<<< HEAD
                SegmentHelper helper = new SegmentHelper(factory);

        helper.getSegmentUri("", "", 0, new MockHostControllerStore());
=======
                SegmentHelper helper = new SegmentHelper(factory, new MockHostControllerStore());

        helper.getSegmentUri("", "", 0);
>>>>>>> 07bca48b
    }

    @Test
    public void createSegment() {
        MockConnectionFactory factory = new MockConnectionFactory();
<<<<<<< HEAD
                SegmentHelper helper = new SegmentHelper(factory);
=======
                SegmentHelper helper = new SegmentHelper(factory, new MockHostControllerStore());
>>>>>>> 07bca48b
        CompletableFuture<Boolean> retVal = helper.createSegment("", "",
                0, ScalingPolicy.fixed(2), "", Long.MIN_VALUE);
        factory.rp.authTokenCheckFailed(new WireCommands.AuthTokenCheckFailed(0, "SomeException"));
        AssertExtensions.assertThrows("",
                () -> retVal.join(),
                ex -> ex instanceof WireCommandFailedException
                 && ex.getCause() instanceof AuthenticationException
                );
    }

    @Test
    public void truncateSegment() {
        MockConnectionFactory factory = new MockConnectionFactory();
<<<<<<< HEAD
                SegmentHelper helper = new SegmentHelper(factory);
=======
                SegmentHelper helper = new SegmentHelper(factory, new MockHostControllerStore());
>>>>>>> 07bca48b
        CompletableFuture<Boolean> retVal = helper.truncateSegment("", "", 0L, 0L,
                "", System.nanoTime());
        factory.rp.authTokenCheckFailed(new WireCommands.AuthTokenCheckFailed(0, "SomeException"));
        AssertExtensions.assertThrows("",
                () -> retVal.join(),
                ex -> ex instanceof WireCommandFailedException
                        && ex.getCause() instanceof AuthenticationException
        );
    }


    @Test
    public void deleteSegment() {
        MockConnectionFactory factory = new MockConnectionFactory();
<<<<<<< HEAD
        SegmentHelper helper = new SegmentHelper(factory);
        CompletableFuture<Boolean> retVal = helper.deleteSegment("", "", 0L, new MockHostControllerStore(),
                factory, "", System.nanoTime());
=======
        SegmentHelper helper = new SegmentHelper(factory, new MockHostControllerStore());
        CompletableFuture<Boolean> retVal = helper.deleteSegment("", "", 0L, "", System.nanoTime());
>>>>>>> 07bca48b
        factory.rp.authTokenCheckFailed(new WireCommands.AuthTokenCheckFailed(0, "SomeException"));
        AssertExtensions.assertThrows("",
                () -> retVal.join(),
                ex -> ex instanceof WireCommandFailedException
                        && ex.getCause() instanceof AuthenticationException
        );
    }

    @Test
    public void sealSegment() {
        MockConnectionFactory factory = new MockConnectionFactory();
<<<<<<< HEAD
                SegmentHelper helper = new SegmentHelper(factory);
=======
                SegmentHelper helper = new SegmentHelper(factory, new MockHostControllerStore());
>>>>>>> 07bca48b
        CompletableFuture<Boolean> retVal = helper.sealSegment("", "", 0L,
                "", System.nanoTime());
        factory.rp.authTokenCheckFailed(new WireCommands.AuthTokenCheckFailed(0, "SomeException"));
        AssertExtensions.assertThrows("",
                () -> retVal.join(),
                ex -> ex instanceof WireCommandFailedException
                        && ex.getCause() instanceof AuthenticationException
        );
    }

    @Test
    public void createTransaction() {
        MockConnectionFactory factory = new MockConnectionFactory();
<<<<<<< HEAD
                SegmentHelper helper = new SegmentHelper(factory);
=======
                SegmentHelper helper = new SegmentHelper(factory, new MockHostControllerStore());
>>>>>>> 07bca48b
        CompletableFuture<UUID> retVal = helper.createTransaction("", "", 0L, new UUID(0, 0L),
                "");
        factory.rp.authTokenCheckFailed(new WireCommands.AuthTokenCheckFailed(0, "SomeException"));
        AssertExtensions.assertThrows("",
                () -> retVal.join(),
                ex -> ex instanceof WireCommandFailedException
                        && ex.getCause() instanceof AuthenticationException
        );
    }

    @Test
    public void commitTransaction() {
        MockConnectionFactory factory = new MockConnectionFactory();
<<<<<<< HEAD
                SegmentHelper helper = new SegmentHelper(factory);
=======
                SegmentHelper helper = new SegmentHelper(factory, new MockHostControllerStore());
>>>>>>> 07bca48b
        CompletableFuture<Controller.TxnStatus> retVal = helper.commitTransaction("", "", 0L, 0L, new UUID(0, 0L),
                "");
        factory.rp.authTokenCheckFailed(new WireCommands.AuthTokenCheckFailed(0, "SomeException"));
        AssertExtensions.assertThrows("",
                () -> retVal.join(),
                ex -> ex instanceof WireCommandFailedException
                        && ex.getCause() instanceof AuthenticationException
        );
    }

    @Test
    public void abortTransaction() {
        MockConnectionFactory factory = new MockConnectionFactory();
<<<<<<< HEAD
                SegmentHelper helper = new SegmentHelper(factory);
=======
                SegmentHelper helper = new SegmentHelper(factory, new MockHostControllerStore());
>>>>>>> 07bca48b
        CompletableFuture<Controller.TxnStatus> retVal = helper.abortTransaction("", "", 0L, new UUID(0, 0L),
                "");
        factory.rp.authTokenCheckFailed(new WireCommands.AuthTokenCheckFailed(0, "SomeException"));
        AssertExtensions.assertThrows("",
                () -> retVal.join(),
                ex -> ex instanceof WireCommandFailedException
                        && ex.getCause() instanceof AuthenticationException
        );
    }

    @Test
    public void updatePolicy() {
        MockConnectionFactory factory = new MockConnectionFactory();
<<<<<<< HEAD
                SegmentHelper helper = new SegmentHelper(factory);
=======
                SegmentHelper helper = new SegmentHelper(factory, new MockHostControllerStore());
>>>>>>> 07bca48b
        CompletableFuture<Void> retVal = helper.updatePolicy("", "", ScalingPolicy.fixed(1), 0L,
                "", System.nanoTime());
        factory.rp.authTokenCheckFailed(new WireCommands.AuthTokenCheckFailed(0, "SomeException"));
        AssertExtensions.assertThrows("",
                () -> retVal.join(),
                ex -> ex instanceof WireCommandFailedException
                        && ex.getCause() instanceof AuthenticationException
        );
    }

    @Test
    public void getSegmentInfo() {
        MockConnectionFactory factory = new MockConnectionFactory();
<<<<<<< HEAD
                SegmentHelper helper = new SegmentHelper(factory);
=======
                SegmentHelper helper = new SegmentHelper(factory, new MockHostControllerStore());
>>>>>>> 07bca48b
        CompletableFuture<WireCommands.StreamSegmentInfo> retVal = helper.getSegmentInfo("", "", 0L,
                "");
        factory.rp.authTokenCheckFailed(new WireCommands.AuthTokenCheckFailed(0, "SomeException"));
        AssertExtensions.assertThrows("",
                () -> retVal.join(),
                ex -> ex instanceof WireCommandFailedException
                        && ex.getCause() instanceof AuthenticationException
        );
    }

    @Test
    public void testCreateTableSegment() {
        MockConnectionFactory factory = new MockConnectionFactory();
<<<<<<< HEAD
                SegmentHelper helper = new SegmentHelper(factory);
=======
                SegmentHelper helper = new SegmentHelper(factory, new MockHostControllerStore());
>>>>>>> 07bca48b

        // On receiving SegmentAlreadyExists true should be returned.
        CompletableFuture<Boolean> result = helper.createTableSegment("", "", "", Long.MIN_VALUE);
        factory.rp.segmentAlreadyExists(new WireCommands.SegmentAlreadyExists(0, getQualifiedStreamSegmentName("", "", 0L), ""));
        assertTrue(result.join());

        // On Receiving SegmentCreated true should be returned.
        result = helper.createTableSegment("", "", "", Long.MIN_VALUE);
        factory.rp.segmentCreated(new WireCommands.SegmentCreated(0, getQualifiedStreamSegmentName("", "", 0L)));
        assertTrue(result.join());

        // Validate failure conditions.
        Supplier<CompletableFuture<?>> futureSupplier = () -> helper.createTableSegment("", "", "", Long.MIN_VALUE);
        validateAuthTokenCheckFailed(factory, futureSupplier);
        validateWrongHost(factory, futureSupplier);
        validateConnectionDropped(factory, futureSupplier);
        validateProcessingFailure(factory, futureSupplier);
        validateProcessingFailureCFE(factory, futureSupplier);
    }

    @Test
    public void testDeleteTableSegment() {
        MockConnectionFactory factory = new MockConnectionFactory();
<<<<<<< HEAD
                SegmentHelper helper = new SegmentHelper(factory);
=======
                SegmentHelper helper = new SegmentHelper(factory, new MockHostControllerStore());
>>>>>>> 07bca48b
        // On receiving NoSuchSegment true should be returned.
        CompletableFuture<Boolean> result = helper.deleteTableSegment("", "", true, "", System.nanoTime());
        factory.rp.noSuchSegment(new WireCommands.NoSuchSegment(0, getQualifiedStreamSegmentName("", "", 0L), "", -1L));
        assertTrue(result.join());

        // On receiving SegmentDeleted true should be returned.
        result = helper.deleteTableSegment("", "", true, "", System.nanoTime());
        factory.rp.segmentDeleted(new WireCommands.SegmentDeleted(0, getQualifiedStreamSegmentName("", "", 0L)));
        assertTrue(result.join());

        // On receiving TableSegmentNotEmpty WireCommandFailedException is thrown.
        result = helper.deleteTableSegment("", "", true, "", System.nanoTime());
        factory.rp.tableSegmentNotEmpty(new WireCommands.TableSegmentNotEmpty(0, getQualifiedStreamSegmentName("", "", 0L), ""));
        AssertExtensions.assertThrows("", result::join,
                                      ex -> ex instanceof WireCommandFailedException &&
                                              (((WireCommandFailedException) ex).getReason() == WireCommandFailedException.Reason.TableSegmentNotEmpty));

        Supplier<CompletableFuture<?>> futureSupplier = () -> helper.deleteTableSegment("", "", true, "", System.nanoTime());
        validateAuthTokenCheckFailed(factory, futureSupplier);
        validateWrongHost(factory, futureSupplier);
        validateConnectionDropped(factory, futureSupplier);
        validateProcessingFailure(factory, futureSupplier);
        validateProcessingFailureCFE(factory, futureSupplier);

    }

    @Test
    public void testUpdateTableEntries() {
        MockConnectionFactory factory = new MockConnectionFactory();
<<<<<<< HEAD
                SegmentHelper helper = new SegmentHelper(factory);
=======
                SegmentHelper helper = new SegmentHelper(factory, new MockHostControllerStore());
>>>>>>> 07bca48b
        List<TableEntry<byte[], byte[]>> entries = Arrays.asList(new TableEntryImpl<>(new TableKeyImpl<>("k".getBytes(), KeyVersion.NOT_EXISTS), "v".getBytes()),
                                                                 new TableEntryImpl<>(new TableKeyImpl<>("k1".getBytes(), null), "v".getBytes()),
                                                                 new TableEntryImpl<>(new TableKeyImpl<>("k2".getBytes(), new KeyVersionImpl(10L)),
                                                                                      "v".getBytes()));

        List<KeyVersion> expectedVersions = Arrays.asList(new KeyVersionImpl(0L),
                                                          new KeyVersionImpl(1L),
                                                          new KeyVersionImpl(11L));

        // On receiving TableEntriesUpdated.
        CompletableFuture<List<KeyVersion>> result = helper.updateTableEntries("", "", entries, "", System.nanoTime());
        factory.rp.tableEntriesUpdated(new WireCommands.TableEntriesUpdated(0, Arrays.asList(0L, 1L, 11L)));
        assertEquals(expectedVersions, result.join());

        // On receiving TableKeyDoesNotExist.
        result = helper.updateTableEntries("", "", entries, "", System.nanoTime());
        factory.rp.tableKeyDoesNotExist(new WireCommands.TableKeyDoesNotExist(0, getQualifiedStreamSegmentName("", "", 0L), ""));
        AssertExtensions.assertThrows("", result::join,
                                      ex -> ex instanceof WireCommandFailedException &&
                                              (((WireCommandFailedException) ex).getReason() == WireCommandFailedException.Reason.TableKeyDoesNotExist));

        // On receiving TableKeyBadVersion.
        result = helper.updateTableEntries("", "", entries, "", System.nanoTime());
        factory.rp.tableKeyBadVersion(new WireCommands.TableKeyBadVersion(0, getQualifiedStreamSegmentName("", "", 0L), ""));
        AssertExtensions.assertThrows("", result::join,
                                      ex -> ex instanceof WireCommandFailedException &&
                                              (((WireCommandFailedException) ex).getReason() == WireCommandFailedException.Reason.TableKeyBadVersion));

        Supplier<CompletableFuture<?>> futureSupplier = () -> helper.updateTableEntries("", "", entries, "", System.nanoTime());
        validateAuthTokenCheckFailed(factory, futureSupplier);
        validateWrongHost(factory, futureSupplier);
        validateConnectionDropped(factory, futureSupplier);
        validateProcessingFailure(factory, futureSupplier);
        validateProcessingFailureCFE(factory, futureSupplier);
        validateNoSuchSegment(factory, futureSupplier);
    }

    @Test
    public void testRemoveTableKeys() {
        MockConnectionFactory factory = new MockConnectionFactory();
<<<<<<< HEAD
                SegmentHelper helper = new SegmentHelper(factory);
=======
                SegmentHelper helper = new SegmentHelper(factory, new MockHostControllerStore());
>>>>>>> 07bca48b
        List<TableKey<byte[]>> keys = Arrays.asList(new TableKeyImpl<>("k".getBytes(), KeyVersion.NOT_EXISTS),
                                                    new TableKeyImpl<>("k1".getBytes(), KeyVersion.NOT_EXISTS));

        // On receiving TableKeysRemoved.
        CompletableFuture<Void> result = helper.removeTableKeys("", "", keys, "",
                                                                            System.nanoTime());
        factory.rp.tableKeysRemoved(new WireCommands.TableKeysRemoved(0, getQualifiedStreamSegmentName("", "", 0L) ));
        assertTrue(Futures.await(result));

        // On receiving TableKeyDoesNotExist.
        result = helper.removeTableKeys("", "", keys, "", System.nanoTime());
        factory.rp.tableKeyDoesNotExist(new WireCommands.TableKeyDoesNotExist(0, getQualifiedStreamSegmentName("", "", 0L), ""));
        assertTrue(Futures.await(result));

        // On receiving TableKeyBadVersion.
        result = helper.removeTableKeys("", "", keys, "", System.nanoTime());
        factory.rp.tableKeyBadVersion(new WireCommands.TableKeyBadVersion(0, getQualifiedStreamSegmentName("", "", 0L), ""));
        AssertExtensions.assertThrows("", result::join,
                                      ex -> ex instanceof WireCommandFailedException &&
                                              (((WireCommandFailedException) ex).getReason() == WireCommandFailedException.Reason.TableKeyBadVersion));

        Supplier<CompletableFuture<?>> futureSupplier = () -> helper.removeTableKeys("", "", keys, "", System.nanoTime());
        validateAuthTokenCheckFailed(factory, futureSupplier);
        validateWrongHost(factory, futureSupplier);
        validateConnectionDropped(factory, futureSupplier);
        validateProcessingFailure(factory, futureSupplier);
        validateProcessingFailureCFE(factory, futureSupplier);
        validateNoSuchSegment(factory, futureSupplier);
    }

    @Test
    public void testReadTable() {
        MockConnectionFactory factory = new MockConnectionFactory();
<<<<<<< HEAD
                SegmentHelper helper = new SegmentHelper(factory);
=======
                SegmentHelper helper = new SegmentHelper(factory, new MockHostControllerStore());
>>>>>>> 07bca48b
        List<TableKey<byte[]>> keys = Arrays.asList(new TableKeyImpl<>(key0, KeyVersion.NOT_EXISTS),
                                                    new TableKeyImpl<>(key1, KeyVersion.NOT_EXISTS));

        List<TableEntry<byte[], byte[]>> entries = Arrays.asList(new TableEntryImpl<>(new TableKeyImpl<>(key0, new KeyVersionImpl(10L)), value),
                                                                 new TableEntryImpl<>(new TableKeyImpl<>(key1, new KeyVersionImpl(10L)), value));

        // On receiving TableKeysRemoved.
        CompletableFuture<List<TableEntry<byte[], byte[]>>> result = helper.readTable("", "", keys, "", System.nanoTime());
        factory.rp.tableRead(new WireCommands.TableRead(0, getQualifiedStreamSegmentName("", "", 0L), getTableEntries(entries)));
        List<TableEntry<byte[], byte[]>> readResult = result.join();
        assertArrayEquals(key0, readResult.get(0).getKey().getKey());
        assertEquals(10L, readResult.get(0).getKey().getVersion().getSegmentVersion());
        assertArrayEquals(value, readResult.get(0).getValue());
        assertArrayEquals(key1, readResult.get(1).getKey().getKey());
        assertEquals(10L, readResult.get(1).getKey().getVersion().getSegmentVersion());
        assertArrayEquals(value, readResult.get(1).getValue());

        // On receiving TableKeyDoesNotExist.
        result = helper.readTable("", "", keys, "", System.nanoTime());
        factory.rp.tableKeyDoesNotExist(new WireCommands.TableKeyDoesNotExist(0, getQualifiedStreamSegmentName("", "", 0L), ""));
        AssertExtensions.assertThrows("", result::join,
                                      ex -> ex instanceof WireCommandFailedException &&
                                              (((WireCommandFailedException) ex).getReason() == WireCommandFailedException.Reason.TableKeyDoesNotExist));

        Supplier<CompletableFuture<?>> futureSupplier = () -> helper.readTable("", "", keys, "", System.nanoTime());
        validateAuthTokenCheckFailed(factory, futureSupplier);
        validateWrongHost(factory, futureSupplier);
        validateConnectionDropped(factory, futureSupplier);
        validateProcessingFailure(factory, futureSupplier);
        validateProcessingFailureCFE(factory, futureSupplier);
        validateNoSuchSegment(factory, futureSupplier);
    }

    @Test
    public void testReadTableKeys() {
        MockConnectionFactory factory = new MockConnectionFactory();
<<<<<<< HEAD
                SegmentHelper helper = new SegmentHelper(factory);
=======
                SegmentHelper helper = new SegmentHelper(factory, new MockHostControllerStore());
>>>>>>> 07bca48b

        final List<TableKey<byte[]>> keys1 = Arrays.asList(new TableKeyImpl<>(key0, new KeyVersionImpl(2L)),
                                                           new TableKeyImpl<>(key1, new KeyVersionImpl(10L)));

        final List<TableKey<byte[]>> keys2 = Arrays.asList(new TableKeyImpl<>(key2, new KeyVersionImpl(2L)),
                                                           new TableKeyImpl<>(key3, new KeyVersionImpl(10L)));

        CompletableFuture<TableSegment.IteratorItem<TableKey<byte[]>>> result = helper.readTableKeys("", "", 3,
                                                                                                     IteratorState.EMPTY,
                                                                                                     "", System.nanoTime());

        assertFalse(result.isDone());
        factory.rp.tableKeysRead(getTableKeysRead(keys1, token1));
        assertTrue(Futures.await(result));
        // Validate the results.
        List<TableKey<byte[]>> iterationResult = result.join().getItems();
        assertArrayEquals(key0, iterationResult.get(0).getKey());
        assertEquals(2L, iterationResult.get(0).getVersion().getSegmentVersion());
        assertArrayEquals(key1, iterationResult.get(1).getKey());
        assertEquals(10L, iterationResult.get(1).getVersion().getSegmentVersion());
        assertArrayEquals(token1.array(), result.join().getState().toBytes().array());

        // fetch the next value
        result = helper.readTableKeys("", "", 3, IteratorState.fromBytes(token1), "",
                                      System.nanoTime());
        assertFalse(result.isDone());
        factory.rp.tableKeysRead(getTableKeysRead(keys2, token2));
        assertTrue(Futures.await(result));
        // Validate the results.
        iterationResult = result.join().getItems();
        assertArrayEquals(key2, iterationResult.get(0).getKey());
        assertEquals(2L, iterationResult.get(0).getVersion().getSegmentVersion());
        assertArrayEquals(key3, iterationResult.get(1).getKey());
        assertEquals(10L, iterationResult.get(1).getVersion().getSegmentVersion());
        assertArrayEquals(token2.array(), result.join().getState().toBytes().array());

        Supplier<CompletableFuture<?>> futureSupplier = () -> helper.readTableKeys("", "", 1,
                                                                                   new IteratorStateImpl(wrappedBuffer(new byte[0])),
                                                                                   "", System.nanoTime());
        validateAuthTokenCheckFailed(factory, futureSupplier);
        validateWrongHost(factory, futureSupplier);
        validateConnectionDropped(factory, futureSupplier);
        validateProcessingFailure(factory, futureSupplier);
        validateProcessingFailureCFE(factory, futureSupplier);
        validateNoSuchSegment(factory, futureSupplier);
    }

    @Test
    public void testReadTableEntries() {
        MockConnectionFactory factory = new MockConnectionFactory();
<<<<<<< HEAD
                SegmentHelper helper = new SegmentHelper(factory);
=======
                SegmentHelper helper = new SegmentHelper(factory, new MockHostControllerStore());
>>>>>>> 07bca48b
        List<TableEntry<byte[], byte[]>> entries1 = Arrays.asList(new TableEntryImpl<>(new TableKeyImpl<>(key0,
                                                                                                          new KeyVersionImpl(10L)), value),
                                                                  new TableEntryImpl<>(new TableKeyImpl<>(key1, new KeyVersionImpl(10L)),
                                                                                       value));

        List<TableEntry<byte[], byte[]>> entries2 = Arrays.asList(new TableEntryImpl<>(new TableKeyImpl<>(key2,
                                                                                                          new KeyVersionImpl(10L)), value),
                                                                  new TableEntryImpl<>(new TableKeyImpl<>(key3,
                                                                                                          new KeyVersionImpl(10L)), value));

        CompletableFuture<TableSegment.IteratorItem<TableEntry<byte[], byte[]>>> result = helper.readTableEntries("", "", 3,
                                                                                                                  null,
                                                                                                                  "", System.nanoTime());
        assertFalse(result.isDone());
        factory.rp.tableEntriesRead(getTableEntriesRead(entries1, token1));
        assertTrue(Futures.await(result));
        List<TableEntry<byte[], byte[]>> iterationResult = result.join().getItems();
        assertArrayEquals(key0, iterationResult.get(0).getKey().getKey());
        assertEquals(10L, iterationResult.get(0).getKey().getVersion().getSegmentVersion());
        assertArrayEquals(value, iterationResult.get(0).getValue());
        assertArrayEquals(key1, iterationResult.get(1).getKey().getKey());
        assertEquals(10L, iterationResult.get(1).getKey().getVersion().getSegmentVersion());
        assertArrayEquals(token1.array(), result.join().getState().toBytes().array());

        result = helper.readTableEntries("", "", 3, IteratorState.fromBytes(token1), "",
                                         System.nanoTime());
        assertFalse(result.isDone());
        factory.rp.tableEntriesRead(getTableEntriesRead(entries2, token2));
        assertTrue(Futures.await(result));
        iterationResult = result.join().getItems();
        assertArrayEquals(key2, iterationResult.get(0).getKey().getKey());
        assertEquals(10L, iterationResult.get(0).getKey().getVersion().getSegmentVersion());
        assertArrayEquals(value, iterationResult.get(0).getValue());
        assertArrayEquals(key3, iterationResult.get(1).getKey().getKey());
        assertEquals(10L, iterationResult.get(1).getKey().getVersion().getSegmentVersion());
        assertArrayEquals(token2.array(), result.join().getState().toBytes().array());

        Supplier<CompletableFuture<?>> futureSupplier = () -> helper.readTableEntries("", "", 1,
                                                                                      new IteratorStateImpl(wrappedBuffer(new byte[0])),
                                                                                      "", System.nanoTime());
        validateAuthTokenCheckFailed(factory, futureSupplier);
        validateWrongHost(factory, futureSupplier);
        validateConnectionDropped(factory, futureSupplier);
        validateProcessingFailure(factory, futureSupplier);
        validateProcessingFailureCFE(factory, futureSupplier);
        validateNoSuchSegment(factory, futureSupplier);
    }

    private WireCommands.TableEntries getTableEntries(List<TableEntry<byte[], byte[]>> entries) {
        return new WireCommands.TableEntries(entries.stream().map(e -> {
            val k = new WireCommands.TableKey(wrappedBuffer(e.getKey().getKey()), e.getKey().getVersion().getSegmentVersion());
            val v = new WireCommands.TableValue(wrappedBuffer(e.getValue()));
            return new AbstractMap.SimpleImmutableEntry<>(k, v);
        }).collect(Collectors.toList()));
    }

    private WireCommands.TableKeysRead getTableKeysRead(List<TableKey<byte[]>> keys, ByteBuf continuationToken) {
        return new WireCommands.TableKeysRead(0L, getQualifiedStreamSegmentName("", "", 0L),
                                              keys.stream().map(e -> new WireCommands.TableKey(wrappedBuffer(e.getKey()), e.getVersion().getSegmentVersion()))
                                                  .collect(Collectors.toList()),
                                              continuationToken);
    }

    private WireCommands.TableEntriesRead getTableEntriesRead(List<TableEntry<byte[], byte[]>> entries, ByteBuf continuationToken) {
        return new WireCommands.TableEntriesRead(0L, getQualifiedStreamSegmentName("", "", 0L),
                                                 getTableEntries(entries), continuationToken);
    }

    private void validateAuthTokenCheckFailed(MockConnectionFactory factory, Supplier<CompletableFuture<?>> futureSupplier) {
        CompletableFuture<?> future = futureSupplier.get();
        factory.rp.authTokenCheckFailed(new WireCommands.AuthTokenCheckFailed(0, "SomeException"));
        AssertExtensions.assertThrows("", future::join,
                                      t -> {
                                          Throwable ex = unwrap(t);
                                          return ex instanceof WireCommandFailedException && ex.getCause() instanceof AuthenticationException;
                                      });
    }

    private void validateNoSuchSegment(MockConnectionFactory factory, Supplier<CompletableFuture<?>> futureSupplier) {
        CompletableFuture<?> future = futureSupplier.get();
        factory.rp.noSuchSegment(new WireCommands.NoSuchSegment(0, "segment", "SomeException", -1L));
        AssertExtensions.assertThrows("", future::join,
                                      t -> {
                                          Throwable ex = unwrap(t);
                                          return ex instanceof WireCommandFailedException &&
                                                  (((WireCommandFailedException) ex).getReason() == WireCommandFailedException.Reason.SegmentDoesNotExist);
                                      });
    }

    private void validateWrongHost(MockConnectionFactory factory, Supplier<CompletableFuture<?>> futureSupplier) {
        CompletableFuture<?> future = futureSupplier.get();
        factory.rp.wrongHost(new WireCommands.WrongHost(0, "segment", "correctHost", "SomeException"));
        AssertExtensions.assertThrows("", future::join,
                                      t -> {
                                          Throwable ex = unwrap(t);
                                          return ex instanceof WireCommandFailedException &&
                                                  (((WireCommandFailedException) ex).getReason() == WireCommandFailedException.Reason.UnknownHost);
                                      });
    }

    private void validateConnectionDropped(MockConnectionFactory factory, Supplier<CompletableFuture<?>> futureSupplier) {
        CompletableFuture<?> future = futureSupplier.get();
        factory.rp.connectionDropped();
        AssertExtensions.assertThrows("", future::join,
                                      t -> {
                                          Throwable ex = unwrap(t);
                                          return ex instanceof WireCommandFailedException &&
                                                  (((WireCommandFailedException) ex).getReason() == WireCommandFailedException.Reason.ConnectionDropped);
                                      });
    }

    private void validateProcessingFailure(MockConnectionFactory factory, Supplier<CompletableFuture<?>> futureSupplier) {
        CompletableFuture<?> future = futureSupplier.get();
        factory.rp.processingFailure(new RuntimeException());
        AssertExtensions.assertThrows("", future::join, ex -> unwrap(ex) instanceof RuntimeException);
    }
    
    private void validateProcessingFailureCFE(MockConnectionFactory factory, Supplier<CompletableFuture<?>> futureSupplier) {
        CompletableFuture<?> future = futureSupplier.get();
        factory.rp.processingFailure(new ConnectionFailedException());
        AssertExtensions.assertThrows("", future::join,
                t -> {
                    Throwable ex = unwrap(t);
                    return ex instanceof WireCommandFailedException &&
                            (((WireCommandFailedException) ex).getReason() == WireCommandFailedException.Reason.ConnectionFailed);
                });
    }

    private static class MockHostControllerStore implements HostControllerStore {

        @Override
        public Map<Host, Set<Integer>> getHostContainersMap() {
            return null;
        }

        @Override
        public void updateHostContainersMap(Map<Host, Set<Integer>> newMapping) {

        }

        @Override
        public int getContainerCount() {
            return 0;
        }

        @Override
        public Host getHostForSegment(String scope, String stream, long segmentId) {
            return new Host("localhost", 1000, "");
        }
    }

    private class MockConnectionFactory implements ConnectionFactory {
        @Getter
        private ReplyProcessor rp;

        @Override
        public CompletableFuture<ClientConnection> establishConnection(PravegaNodeUri endpoint, ReplyProcessor rp) {
            this.rp = rp;
            ClientConnection connection = new MockConnection(rp);
            return CompletableFuture.completedFuture(connection);
        }

        @Override
        public ScheduledExecutorService getInternalExecutor() {
            return null;
        }

        @Override
        public void close() {

        }
    }

    private class MockConnection implements ClientConnection {
        @Getter
        private final ReplyProcessor rp;

        public MockConnection(ReplyProcessor rp) {
            this.rp = rp;
        }

        @Override
        public void send(WireCommand cmd) throws ConnectionFailedException {

        }

        @Override
        public void send(Append append) throws ConnectionFailedException {

        }

        @Override
        public void sendAsync(WireCommand cmd, CompletedCallback callback) {

        }

        @Override
        public void sendAsync(List<Append> appends, CompletedCallback callback) {

        }

        @Override
        public void close() {

        }
    }
}<|MERGE_RESOLUTION|>--- conflicted
+++ resolved
@@ -68,26 +68,16 @@
 
     @Test
     public void getSegmentUri() {
-        MockConnectionFactory factory = new MockConnectionFactory();
-<<<<<<< HEAD
-                SegmentHelper helper = new SegmentHelper(factory);
-
-        helper.getSegmentUri("", "", 0, new MockHostControllerStore());
-=======
-                SegmentHelper helper = new SegmentHelper(factory, new MockHostControllerStore());
+        MockConnectionFactory factory = new MockConnectionFactory();         
+        SegmentHelper helper = new SegmentHelper(factory, new MockHostControllerStore());
 
         helper.getSegmentUri("", "", 0);
->>>>>>> 07bca48b
     }
 
     @Test
     public void createSegment() {
         MockConnectionFactory factory = new MockConnectionFactory();
-<<<<<<< HEAD
-                SegmentHelper helper = new SegmentHelper(factory);
-=======
-                SegmentHelper helper = new SegmentHelper(factory, new MockHostControllerStore());
->>>>>>> 07bca48b
+        SegmentHelper helper = new SegmentHelper(factory, new MockHostControllerStore());
         CompletableFuture<Boolean> retVal = helper.createSegment("", "",
                 0, ScalingPolicy.fixed(2), "", Long.MIN_VALUE);
         factory.rp.authTokenCheckFailed(new WireCommands.AuthTokenCheckFailed(0, "SomeException"));
@@ -101,11 +91,7 @@
     @Test
     public void truncateSegment() {
         MockConnectionFactory factory = new MockConnectionFactory();
-<<<<<<< HEAD
-                SegmentHelper helper = new SegmentHelper(factory);
-=======
-                SegmentHelper helper = new SegmentHelper(factory, new MockHostControllerStore());
->>>>>>> 07bca48b
+        SegmentHelper helper = new SegmentHelper(factory, new MockHostControllerStore());
         CompletableFuture<Boolean> retVal = helper.truncateSegment("", "", 0L, 0L,
                 "", System.nanoTime());
         factory.rp.authTokenCheckFailed(new WireCommands.AuthTokenCheckFailed(0, "SomeException"));
@@ -120,14 +106,8 @@
     @Test
     public void deleteSegment() {
         MockConnectionFactory factory = new MockConnectionFactory();
-<<<<<<< HEAD
-        SegmentHelper helper = new SegmentHelper(factory);
-        CompletableFuture<Boolean> retVal = helper.deleteSegment("", "", 0L, new MockHostControllerStore(),
-                factory, "", System.nanoTime());
-=======
         SegmentHelper helper = new SegmentHelper(factory, new MockHostControllerStore());
         CompletableFuture<Boolean> retVal = helper.deleteSegment("", "", 0L, "", System.nanoTime());
->>>>>>> 07bca48b
         factory.rp.authTokenCheckFailed(new WireCommands.AuthTokenCheckFailed(0, "SomeException"));
         AssertExtensions.assertThrows("",
                 () -> retVal.join(),
@@ -139,11 +119,7 @@
     @Test
     public void sealSegment() {
         MockConnectionFactory factory = new MockConnectionFactory();
-<<<<<<< HEAD
-                SegmentHelper helper = new SegmentHelper(factory);
-=======
-                SegmentHelper helper = new SegmentHelper(factory, new MockHostControllerStore());
->>>>>>> 07bca48b
+        SegmentHelper helper = new SegmentHelper(factory, new MockHostControllerStore());
         CompletableFuture<Boolean> retVal = helper.sealSegment("", "", 0L,
                 "", System.nanoTime());
         factory.rp.authTokenCheckFailed(new WireCommands.AuthTokenCheckFailed(0, "SomeException"));
@@ -157,11 +133,7 @@
     @Test
     public void createTransaction() {
         MockConnectionFactory factory = new MockConnectionFactory();
-<<<<<<< HEAD
-                SegmentHelper helper = new SegmentHelper(factory);
-=======
-                SegmentHelper helper = new SegmentHelper(factory, new MockHostControllerStore());
->>>>>>> 07bca48b
+        SegmentHelper helper = new SegmentHelper(factory, new MockHostControllerStore());
         CompletableFuture<UUID> retVal = helper.createTransaction("", "", 0L, new UUID(0, 0L),
                 "");
         factory.rp.authTokenCheckFailed(new WireCommands.AuthTokenCheckFailed(0, "SomeException"));
@@ -175,11 +147,7 @@
     @Test
     public void commitTransaction() {
         MockConnectionFactory factory = new MockConnectionFactory();
-<<<<<<< HEAD
-                SegmentHelper helper = new SegmentHelper(factory);
-=======
-                SegmentHelper helper = new SegmentHelper(factory, new MockHostControllerStore());
->>>>>>> 07bca48b
+        SegmentHelper helper = new SegmentHelper(factory, new MockHostControllerStore());
         CompletableFuture<Controller.TxnStatus> retVal = helper.commitTransaction("", "", 0L, 0L, new UUID(0, 0L),
                 "");
         factory.rp.authTokenCheckFailed(new WireCommands.AuthTokenCheckFailed(0, "SomeException"));
@@ -193,11 +161,7 @@
     @Test
     public void abortTransaction() {
         MockConnectionFactory factory = new MockConnectionFactory();
-<<<<<<< HEAD
-                SegmentHelper helper = new SegmentHelper(factory);
-=======
-                SegmentHelper helper = new SegmentHelper(factory, new MockHostControllerStore());
->>>>>>> 07bca48b
+        SegmentHelper helper = new SegmentHelper(factory, new MockHostControllerStore());
         CompletableFuture<Controller.TxnStatus> retVal = helper.abortTransaction("", "", 0L, new UUID(0, 0L),
                 "");
         factory.rp.authTokenCheckFailed(new WireCommands.AuthTokenCheckFailed(0, "SomeException"));
@@ -211,11 +175,7 @@
     @Test
     public void updatePolicy() {
         MockConnectionFactory factory = new MockConnectionFactory();
-<<<<<<< HEAD
-                SegmentHelper helper = new SegmentHelper(factory);
-=======
-                SegmentHelper helper = new SegmentHelper(factory, new MockHostControllerStore());
->>>>>>> 07bca48b
+        SegmentHelper helper = new SegmentHelper(factory, new MockHostControllerStore());
         CompletableFuture<Void> retVal = helper.updatePolicy("", "", ScalingPolicy.fixed(1), 0L,
                 "", System.nanoTime());
         factory.rp.authTokenCheckFailed(new WireCommands.AuthTokenCheckFailed(0, "SomeException"));
@@ -229,11 +189,7 @@
     @Test
     public void getSegmentInfo() {
         MockConnectionFactory factory = new MockConnectionFactory();
-<<<<<<< HEAD
-                SegmentHelper helper = new SegmentHelper(factory);
-=======
-                SegmentHelper helper = new SegmentHelper(factory, new MockHostControllerStore());
->>>>>>> 07bca48b
+        SegmentHelper helper = new SegmentHelper(factory, new MockHostControllerStore());
         CompletableFuture<WireCommands.StreamSegmentInfo> retVal = helper.getSegmentInfo("", "", 0L,
                 "");
         factory.rp.authTokenCheckFailed(new WireCommands.AuthTokenCheckFailed(0, "SomeException"));
@@ -247,11 +203,7 @@
     @Test
     public void testCreateTableSegment() {
         MockConnectionFactory factory = new MockConnectionFactory();
-<<<<<<< HEAD
-                SegmentHelper helper = new SegmentHelper(factory);
-=======
-                SegmentHelper helper = new SegmentHelper(factory, new MockHostControllerStore());
->>>>>>> 07bca48b
+        SegmentHelper helper = new SegmentHelper(factory, new MockHostControllerStore());
 
         // On receiving SegmentAlreadyExists true should be returned.
         CompletableFuture<Boolean> result = helper.createTableSegment("", "", "", Long.MIN_VALUE);
@@ -275,11 +227,7 @@
     @Test
     public void testDeleteTableSegment() {
         MockConnectionFactory factory = new MockConnectionFactory();
-<<<<<<< HEAD
-                SegmentHelper helper = new SegmentHelper(factory);
-=======
-                SegmentHelper helper = new SegmentHelper(factory, new MockHostControllerStore());
->>>>>>> 07bca48b
+        SegmentHelper helper = new SegmentHelper(factory, new MockHostControllerStore());
         // On receiving NoSuchSegment true should be returned.
         CompletableFuture<Boolean> result = helper.deleteTableSegment("", "", true, "", System.nanoTime());
         factory.rp.noSuchSegment(new WireCommands.NoSuchSegment(0, getQualifiedStreamSegmentName("", "", 0L), "", -1L));
@@ -309,11 +257,7 @@
     @Test
     public void testUpdateTableEntries() {
         MockConnectionFactory factory = new MockConnectionFactory();
-<<<<<<< HEAD
-                SegmentHelper helper = new SegmentHelper(factory);
-=======
-                SegmentHelper helper = new SegmentHelper(factory, new MockHostControllerStore());
->>>>>>> 07bca48b
+        SegmentHelper helper = new SegmentHelper(factory, new MockHostControllerStore());
         List<TableEntry<byte[], byte[]>> entries = Arrays.asList(new TableEntryImpl<>(new TableKeyImpl<>("k".getBytes(), KeyVersion.NOT_EXISTS), "v".getBytes()),
                                                                  new TableEntryImpl<>(new TableKeyImpl<>("k1".getBytes(), null), "v".getBytes()),
                                                                  new TableEntryImpl<>(new TableKeyImpl<>("k2".getBytes(), new KeyVersionImpl(10L)),
@@ -354,11 +298,7 @@
     @Test
     public void testRemoveTableKeys() {
         MockConnectionFactory factory = new MockConnectionFactory();
-<<<<<<< HEAD
-                SegmentHelper helper = new SegmentHelper(factory);
-=======
-                SegmentHelper helper = new SegmentHelper(factory, new MockHostControllerStore());
->>>>>>> 07bca48b
+        SegmentHelper helper = new SegmentHelper(factory, new MockHostControllerStore());
         List<TableKey<byte[]>> keys = Arrays.asList(new TableKeyImpl<>("k".getBytes(), KeyVersion.NOT_EXISTS),
                                                     new TableKeyImpl<>("k1".getBytes(), KeyVersion.NOT_EXISTS));
 
@@ -392,11 +332,7 @@
     @Test
     public void testReadTable() {
         MockConnectionFactory factory = new MockConnectionFactory();
-<<<<<<< HEAD
-                SegmentHelper helper = new SegmentHelper(factory);
-=======
-                SegmentHelper helper = new SegmentHelper(factory, new MockHostControllerStore());
->>>>>>> 07bca48b
+        SegmentHelper helper = new SegmentHelper(factory, new MockHostControllerStore());
         List<TableKey<byte[]>> keys = Arrays.asList(new TableKeyImpl<>(key0, KeyVersion.NOT_EXISTS),
                                                     new TableKeyImpl<>(key1, KeyVersion.NOT_EXISTS));
 
@@ -433,11 +369,7 @@
     @Test
     public void testReadTableKeys() {
         MockConnectionFactory factory = new MockConnectionFactory();
-<<<<<<< HEAD
-                SegmentHelper helper = new SegmentHelper(factory);
-=======
-                SegmentHelper helper = new SegmentHelper(factory, new MockHostControllerStore());
->>>>>>> 07bca48b
+        SegmentHelper helper = new SegmentHelper(factory, new MockHostControllerStore());
 
         final List<TableKey<byte[]>> keys1 = Arrays.asList(new TableKeyImpl<>(key0, new KeyVersionImpl(2L)),
                                                            new TableKeyImpl<>(key1, new KeyVersionImpl(10L)));
@@ -488,11 +420,7 @@
     @Test
     public void testReadTableEntries() {
         MockConnectionFactory factory = new MockConnectionFactory();
-<<<<<<< HEAD
-                SegmentHelper helper = new SegmentHelper(factory);
-=======
-                SegmentHelper helper = new SegmentHelper(factory, new MockHostControllerStore());
->>>>>>> 07bca48b
+        SegmentHelper helper = new SegmentHelper(factory, new MockHostControllerStore());
         List<TableEntry<byte[], byte[]>> entries1 = Arrays.asList(new TableEntryImpl<>(new TableKeyImpl<>(key0,
                                                                                                           new KeyVersionImpl(10L)), value),
                                                                   new TableEntryImpl<>(new TableKeyImpl<>(key1, new KeyVersionImpl(10L)),
