--- conflicted
+++ resolved
@@ -11,15 +11,9 @@
 
 import io.grpc.Status;
 import io.grpc.StatusRuntimeException;
-<<<<<<< HEAD
-import io.pravega.client.control.impl.ModelHelper;
-import io.pravega.client.stream.ScalingPolicy;
-import io.pravega.client.stream.StreamConfiguration;
-=======
 import io.pravega.client.stream.ScalingPolicy;
 import io.pravega.client.stream.StreamConfiguration;
 import io.pravega.client.stream.impl.ModelHelper;
->>>>>>> 15b0f5eb
 import io.pravega.common.Exceptions;
 import io.pravega.common.cluster.Cluster;
 import io.pravega.common.cluster.ClusterType;
@@ -59,11 +53,8 @@
 import io.pravega.controller.store.stream.StreamStoreFactory;
 import io.pravega.controller.store.task.TaskMetadataStore;
 import io.pravega.controller.store.task.TaskStoreFactoryForTests;
-<<<<<<< HEAD
 import io.pravega.controller.task.EventHelper;
 import io.pravega.controller.task.KeyValueTable.TableMetadataTasks;
-=======
->>>>>>> 15b0f5eb
 import io.pravega.controller.stream.api.grpc.v1.Controller;
 import io.pravega.controller.task.Stream.StreamMetadataTasks;
 import io.pravega.controller.task.Stream.StreamTransactionMetadataTasks;
@@ -81,10 +72,7 @@
 import org.apache.curator.retry.ExponentialBackoffRetry;
 import org.apache.curator.test.TestingServer;
 import org.junit.Test;
-<<<<<<< HEAD
-=======
-
->>>>>>> 15b0f5eb
+
 import static org.mockito.ArgumentMatchers.any;
 import static org.mockito.Mockito.*;
 
@@ -190,7 +178,7 @@
         StreamMetrics.reset();
         TransactionMetrics.reset();
     }
-    
+
     @Test
     public void testTimeout() {
         streamMetadataTasks.setCompletionTimeoutMillis(500L);
@@ -208,7 +196,7 @@
         };
         AssertExtensions.assertThrows("Timeout did not happen", result::get, deadlineExceededPredicate);
         reset(streamRequestHandler);
-        
+
         doAnswer(x -> CompletableFuture.completedFuture(null)).when(streamRequestHandler).processTruncateStream(any());
         result = new ResultObserver<>();
         this.controllerService.truncateStream(Controller.StreamCut.newBuilder()
@@ -219,13 +207,13 @@
                                                                   .putCut(0, 0).putCut(1, 0).build(), result);
         AssertExtensions.assertThrows("Timeout did not happen", result::get, deadlineExceededPredicate);
         reset(streamRequestHandler);
-        
+
         doAnswer(x -> CompletableFuture.completedFuture(null)).when(streamRequestHandler).processSealStream(any());
         result = new ResultObserver<>();
         this.controllerService.sealStream(ModelHelper.createStreamInfo(SCOPE1, stream), result);
         AssertExtensions.assertThrows("Timeout did not happen", result::get, deadlineExceededPredicate);
         reset(streamRequestHandler);
-        
+
         streamStore.setState(SCOPE1, stream, State.SEALED, null, executorService).join();
         doAnswer(x -> CompletableFuture.completedFuture(null)).when(streamRequestHandler).processDeleteStream(any());
         ResultObserver<Controller.DeleteStreamStatus> result2 = new ResultObserver<>();
