--- conflicted
+++ resolved
@@ -152,11 +152,7 @@
         cluster.registerHost(new Host("localhost", 9090, null));
         latch.await();
 
-<<<<<<< HEAD
-        return new ControllerService(streamStore, bucketStore, streamMetadataTasks,
-=======
-        ControllerService controller = new ControllerService(kvtStore, kvtMetadataTasks, streamStore, bucketStore, streamMetadataTasks,
->>>>>>> ca0cbdd6
+        return new ControllerService(kvtStore, kvtMetadataTasks, streamStore, bucketStore, streamMetadataTasks,
                 streamTransactionMetadataTasks, segmentHelper, executorService, cluster);
     }
 
