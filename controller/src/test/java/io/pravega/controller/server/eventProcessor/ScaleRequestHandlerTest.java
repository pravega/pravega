/**
 * Copyright (c) 2017 Dell Inc., or its subsidiaries. All Rights Reserved.
 *
 * Licensed under the Apache License, Version 2.0 (the "License");
 * you may not use this file except in compliance with the License.
 * You may obtain a copy of the License at
 *
 *     http://www.apache.org/licenses/LICENSE-2.0
 */
package io.pravega.controller.server.eventProcessor;

import com.google.common.collect.Lists;
import io.pravega.client.ClientConfig;
import io.pravega.client.ClientFactory;
import io.pravega.client.netty.impl.ConnectionFactoryImpl;
import io.pravega.client.stream.EventStreamWriter;
import io.pravega.client.stream.EventWriterConfig;
import io.pravega.client.stream.ScalingPolicy;
import io.pravega.client.stream.StreamConfiguration;
import io.pravega.client.stream.Transaction;
import io.pravega.client.stream.impl.JavaSerializer;
import io.pravega.common.Exceptions;
import io.pravega.common.concurrent.ExecutorServiceHelpers;
import io.pravega.common.concurrent.Futures;
import io.pravega.controller.mocks.SegmentHelperMock;
import io.pravega.controller.server.SegmentHelper;
import io.pravega.controller.server.eventProcessor.requesthandlers.AutoScaleTask;
import io.pravega.controller.server.eventProcessor.requesthandlers.CommitTransactionTask;
import io.pravega.controller.server.eventProcessor.requesthandlers.ScaleOperationTask;
import io.pravega.controller.server.eventProcessor.requesthandlers.StreamRequestHandler;
import io.pravega.controller.store.host.HostControllerStore;
import io.pravega.controller.store.host.HostStoreFactory;
import io.pravega.controller.store.host.impl.HostMonitorConfigImpl;
import io.pravega.controller.store.stream.Segment;
import io.pravega.controller.store.stream.StoreException;
import io.pravega.controller.store.stream.StreamMetadataStore;
import io.pravega.controller.store.stream.StreamStoreFactory;
import io.pravega.controller.store.stream.TxnStatus;
import io.pravega.controller.store.stream.VersionedTransactionData;
import io.pravega.controller.store.stream.tables.State;
import io.pravega.controller.store.task.TaskMetadataStore;
import io.pravega.controller.store.task.TaskStoreFactory;
import io.pravega.controller.task.Stream.StreamMetadataTasks;
import io.pravega.controller.task.Stream.StreamTransactionMetadataTasks;
import io.pravega.controller.util.Config;
import io.pravega.shared.controller.event.AbortEvent;
import io.pravega.shared.controller.event.AutoScaleEvent;
import io.pravega.shared.controller.event.CommitEvent;
import io.pravega.shared.controller.event.ControllerEvent;
import io.pravega.shared.controller.event.ScaleOpEvent;
<<<<<<< HEAD
import io.pravega.test.common.AssertExtensions;
=======
import io.pravega.shared.segment.StreamSegmentNameUtils;
>>>>>>> 60a23449
import io.pravega.test.common.TestingServerStarter;
import org.apache.curator.framework.CuratorFramework;
import org.apache.curator.framework.CuratorFrameworkFactory;
import org.apache.curator.retry.ExponentialBackoffRetry;
import org.apache.curator.test.TestingServer;
import org.junit.After;
import org.junit.Before;
import org.junit.Test;

import java.net.InetAddress;
import java.net.UnknownHostException;
import java.util.AbstractMap;
import java.util.List;
import java.util.Optional;
import java.util.UUID;
import java.util.concurrent.BlockingQueue;
import java.util.concurrent.CompletableFuture;
import java.util.concurrent.ExecutionException;
import java.util.concurrent.Executors;
import java.util.concurrent.LinkedBlockingQueue;
import java.util.concurrent.ScheduledExecutorService;

import static io.pravega.shared.segment.StreamSegmentNameUtils.computeSegmentId;
import static org.junit.Assert.assertEquals;
import static org.junit.Assert.assertFalse;
import static org.junit.Assert.assertTrue;
import static org.mockito.ArgumentMatchers.any;
import static org.mockito.ArgumentMatchers.anyLong;
import static org.mockito.ArgumentMatchers.eq;
import static org.mockito.Mockito.doReturn;
import static org.mockito.Mockito.mock;
import static org.mockito.Mockito.reset;
import static org.mockito.Mockito.spy;
import static org.mockito.Mockito.when;

public class ScaleRequestHandlerTest {
    private final String scope = "scope";
    private final String stream = "stream";
    StreamConfiguration config = StreamConfiguration.builder().scope(scope).streamName(stream).scalingPolicy(
            ScalingPolicy.byEventRate(1, 2, 3)).build();

    private ScheduledExecutorService executor = Executors.newScheduledThreadPool(10);
    private StreamMetadataStore streamStore;
    private TaskMetadataStore taskMetadataStore;
    private HostControllerStore hostStore;
    private StreamMetadataTasks streamMetadataTasks;
    private StreamTransactionMetadataTasks streamTransactionMetadataTasks;

    private TestingServer zkServer;

    private CuratorFramework zkClient;
    private ClientFactory clientFactory;
    private ConnectionFactoryImpl connectionFactory;

    @Before
    public void setup() throws Exception {
        zkServer = new TestingServerStarter().start();
        zkServer.start();

        zkClient = CuratorFrameworkFactory.newClient(zkServer.getConnectString(),
                new ExponentialBackoffRetry(20, 1, 50));

        zkClient.start();

        String hostId;
        try {
            //On each controller process restart, it gets a fresh hostId,
            //which is a combination of hostname and random GUID.
            hostId = InetAddress.getLocalHost().getHostAddress() + UUID.randomUUID().toString();
        } catch (UnknownHostException e) {
            hostId = UUID.randomUUID().toString();
        }

        streamStore = spy(StreamStoreFactory.createZKStore(zkClient, executor));

        taskMetadataStore = TaskStoreFactory.createZKStore(zkClient, executor);

        hostStore = HostStoreFactory.createInMemoryStore(HostMonitorConfigImpl.dummyConfig());

        SegmentHelper segmentHelper = SegmentHelperMock.getSegmentHelperMock();
        connectionFactory = new ConnectionFactoryImpl(ClientConfig.builder().build());
        clientFactory = mock(ClientFactory.class);
        streamMetadataTasks = new StreamMetadataTasks(streamStore, hostStore, taskMetadataStore, segmentHelper,
                executor, hostId, connectionFactory, false, "");
        streamMetadataTasks.initializeStreamWriters(clientFactory, Config.SCALE_STREAM_NAME);
        streamTransactionMetadataTasks = new StreamTransactionMetadataTasks(streamStore, hostStore,
                segmentHelper, executor, hostId, connectionFactory, false, "");

        long createTimestamp = System.currentTimeMillis();

        // add a host in zk
        // mock pravega
        // create a stream
        streamStore.createScope(scope).get();
        streamMetadataTasks.createStream(scope, stream, config, createTimestamp).get();
    }

    @After
    public void tearDown() throws Exception {
        clientFactory.close();
        connectionFactory.close();
        streamMetadataTasks.close();
        streamTransactionMetadataTasks.close();
        zkClient.close();
        zkServer.close();
        ExecutorServiceHelpers.shutdown(executor);
    }

    @SuppressWarnings("unchecked")
    @Test(timeout = 30000)
    public void testScaleRequest() throws ExecutionException, InterruptedException {
        AutoScaleTask requestHandler = new AutoScaleTask(streamMetadataTasks, streamStore, executor);
        ScaleOperationTask scaleRequestHandler = new ScaleOperationTask(streamMetadataTasks, streamStore, executor);
        StreamRequestHandler multiplexer = new StreamRequestHandler(requestHandler, scaleRequestHandler, null, null, null, null, null, executor);
        // Send number of splits = 1
        EventWriterMock writer = new EventWriterMock();

        when(clientFactory.createEventWriter(eq(Config.SCALE_STREAM_NAME), eq(new JavaSerializer<ControllerEvent>()), any())).thenReturn(writer);

        AutoScaleEvent scaleUpEvent = new AutoScaleEvent(scope, stream, 2, AutoScaleEvent.UP, System.currentTimeMillis(), 1, false);
        assertTrue(Futures.await(multiplexer.process(scaleUpEvent)));

        // verify that one scaleOp event is written into the stream
        assertEquals(1, writer.queue.size());
        ControllerEvent event = writer.queue.take();
        assertTrue(event instanceof ScaleOpEvent);
        ScaleOpEvent scaleOpEvent = (ScaleOpEvent) event;
        double start = 2.0 / 3.0;
        double end = 1.0;
        double middle = (start + end) / 2;
        assertEquals(2, scaleOpEvent.getNewRanges().size());
        double delta = 0.0000000000001;
        assertEquals(start, scaleOpEvent.getNewRanges().get(0).getKey(), delta);
        assertEquals(middle, scaleOpEvent.getNewRanges().get(0).getValue(), delta);
        assertEquals(middle, scaleOpEvent.getNewRanges().get(1).getKey(), delta);
        assertEquals(end, scaleOpEvent.getNewRanges().get(1).getValue(), delta);
        assertEquals(1, scaleOpEvent.getSegmentsToSeal().size());
        assertTrue(scaleOpEvent.getSegmentsToSeal().contains(2L));

        assertTrue(Futures.await(multiplexer.process(scaleOpEvent)));

        // verify that the event is processed successfully
        List<Segment> activeSegments = streamStore.getActiveSegments(scope, stream, null, executor).get();

        assertTrue(activeSegments.stream().noneMatch(z -> z.getSegmentId() == 2L));
        // verify that two splits are created even when we sent 1 as numOfSplits in AutoScaleEvent.
        long three = computeSegmentId(3, 1);
        long four = computeSegmentId(4, 1);
        assertTrue(activeSegments.stream().anyMatch(z -> z.getSegmentId() == three));
        assertTrue(activeSegments.stream().anyMatch(z -> z.getSegmentId() == four));
        assertTrue(activeSegments.size() == 4);

        // process first scale down event. it should only mark the segment as cold
        AutoScaleEvent scaleDownEvent = new AutoScaleEvent(scope, stream, four, AutoScaleEvent.DOWN, System.currentTimeMillis(), 0, false);
        assertTrue(Futures.await(multiplexer.process(scaleDownEvent)));
        assertTrue(writer.queue.isEmpty());

        activeSegments = streamStore.getActiveSegments(scope, stream, null, executor).get();
        assertTrue(activeSegments.stream().anyMatch(z -> z.getSegmentId() == four));
        assertTrue(activeSegments.size() == 4);
        assertTrue(streamStore.isCold(scope, stream, four, null, executor).join());

        AutoScaleEvent scaleDownEvent2 = new AutoScaleEvent(scope, stream, three, AutoScaleEvent.DOWN, System.currentTimeMillis(), 0, false);
        assertTrue(Futures.await(multiplexer.process(scaleDownEvent2)));
        assertTrue(streamStore.isCold(scope, stream, three, null, executor).join());

        // verify that a new event has been posted
        assertEquals(1, writer.queue.size());
        event = writer.queue.take();
        assertTrue(event instanceof ScaleOpEvent);
        scaleOpEvent = (ScaleOpEvent) event;
        assertEquals(1, scaleOpEvent.getNewRanges().size());
        assertEquals(start, scaleOpEvent.getNewRanges().get(0).getKey(), delta);
        assertEquals(end, scaleOpEvent.getNewRanges().get(0).getValue(), delta);
        assertEquals(2, scaleOpEvent.getSegmentsToSeal().size());
        assertTrue(scaleOpEvent.getSegmentsToSeal().contains(three));
        assertTrue(scaleOpEvent.getSegmentsToSeal().contains(four));

        // process scale down event
        assertTrue(Futures.await(multiplexer.process(scaleOpEvent)));
        long five = computeSegmentId(5, 2);

        activeSegments = streamStore.getActiveSegments(scope, stream, null, executor).get();

        assertTrue(activeSegments.stream().noneMatch(z -> z.getSegmentId() == three));
        assertTrue(activeSegments.stream().noneMatch(z -> z.getSegmentId() == four));
        assertTrue(activeSegments.stream().anyMatch(z -> z.getSegmentId() == five));
        assertTrue(activeSegments.size() == 3);

        // make it throw a non retryable failure so that test does not wait for number of retries.
        // This will bring down the test duration drastically because a retryable failure can keep retrying for few seconds.
        // And if someone changes retry durations and number of attempts in retry helper, it will impact this test's running time.
        // hence sending incorrect segmentsToSeal list which will result in a non retryable failure and this will fail immediately
        assertFalse(Futures.await(multiplexer.process(new ScaleOpEvent(scope, stream, Lists.newArrayList(6L),
                Lists.newArrayList(new AbstractMap.SimpleEntry<>(0.0, 1.0)), true, System.currentTimeMillis()))));
        assertTrue(activeSegments.stream().noneMatch(z -> z.getSegmentId() == three));
        assertTrue(activeSegments.stream().noneMatch(z -> z.getSegmentId() == four));
        assertTrue(activeSegments.stream().anyMatch(z -> z.getSegmentId() == five));
        assertTrue(activeSegments.size() == 3);

        assertFalse(Futures.await(multiplexer.process(new AbortEvent(scope, stream, 0, UUID.randomUUID()))));
    }

    @Test(timeout = 30000)
    public void testScaleWithTransactionRequest() throws InterruptedException {
        EventWriterMock writer = new EventWriterMock();
        when(clientFactory.createEventWriter(eq(Config.SCALE_STREAM_NAME), eq(new JavaSerializer<ControllerEvent>()), any())).thenReturn(writer);

        CommitTransactionTask commitEventProcessor = new CommitTransactionTask(streamStore, streamMetadataTasks, executor);
        ScaleOperationTask scaleRequestHandler = new ScaleOperationTask(streamMetadataTasks, streamStore, executor);
        StreamRequestHandler requestHandler = new StreamRequestHandler(null, scaleRequestHandler, commitEventProcessor,
                null, null, null, null, executor);

        // 1 create transaction on old epoch and set it to committing
        UUID txnIdOldEpoch = UUID.randomUUID();
        VersionedTransactionData txnData = streamStore.createTransaction(scope, stream, txnIdOldEpoch, 10000, 10000, 10000,
                null, executor).join();
        streamStore.sealTransaction(scope, stream, txnData.getId(), true, Optional.empty(), null, executor).join();

        // 2. start scale
        requestHandler.process(new ScaleOpEvent(scope, stream, Lists.newArrayList(0, 1, 2),
                Lists.newArrayList(new AbstractMap.SimpleEntry<>(0.0, 1.0)), false, System.currentTimeMillis())).join();

        // 3. verify that scale is not complete
        State state = streamStore.getState(scope, stream, false, null, executor).join();
        assertEquals(State.SCALING, state);

        // 4. create transaction -> verify that this is created on new epoch
        UUID txnIdNewEpoch = UUID.randomUUID();
        VersionedTransactionData txnDataNew = streamStore.createTransaction(scope, stream, txnIdNewEpoch, 10000, 10000, 10000,
                null, executor).join();
        streamStore.sealTransaction(scope, stream, txnDataNew.getId(), true, Optional.empty(), null, executor).join();

        // 5. commit new epoch --> verify that this is postponed
        AssertExtensions.assertThrows("operation not allowed expected", requestHandler.process(new CommitEvent(scope, stream, txnDataNew.getEpoch())),
                e -> Exceptions.unwrap(e) instanceof StoreException.OperationNotAllowedException);
        assertEquals(1, writer.queue.size());
        ControllerEvent event = writer.queue.take();
        assertTrue(event instanceof CommitEvent);
        assertTrue(((CommitEvent) event).getEpoch() == txnDataNew.getEpoch());

        // 6. commit old epoch --> verify that transaction on old epoch is committed and scale is also complete;
        requestHandler.process(new CommitEvent(scope, stream, txnData.getEpoch())).join();
        TxnStatus txnStatus = streamStore.transactionStatus(scope, stream, txnIdNewEpoch, null, executor).join();
        assertEquals(TxnStatus.COMMITTING, txnStatus);

        state = streamStore.getState(scope, stream, false, null, executor).join();
        assertEquals(State.ACTIVE, state);
        txnStatus = streamStore.transactionStatus(scope, stream, txnIdOldEpoch, null, executor).join();
        assertEquals(TxnStatus.COMMITTED, txnStatus);

        requestHandler.process(event).join();
        txnStatus = streamStore.transactionStatus(scope, stream, txnIdNewEpoch, null, executor).join();
        assertEquals(TxnStatus.COMMITTED, txnStatus);
    }

    @Test
    public void testScaleRange() throws ExecutionException, InterruptedException {
        // key range values taken from issue #2543
        Segment segment = new Segment(StreamSegmentNameUtils.computeSegmentId(2, 1), 1, 100L, 0.1706574888245243, 0.7085170563088633);
        doReturn(CompletableFuture.completedFuture(segment)).when(streamStore).getSegment(any(), any(), anyLong(), any(), any());

        AutoScaleTask requestHandler = new AutoScaleTask(streamMetadataTasks, streamStore, executor);
        ScaleOperationTask scaleRequestHandler = new ScaleOperationTask(streamMetadataTasks, streamStore, executor);
        StreamRequestHandler multiplexer = new StreamRequestHandler(requestHandler, scaleRequestHandler, null, null, null, null, null, executor);
        // Send number of splits = 1
        EventWriterMock writer = new EventWriterMock();

        when(clientFactory.createEventWriter(eq(Config.SCALE_STREAM_NAME), eq(new JavaSerializer<ControllerEvent>()), any())).thenReturn(writer);

        AutoScaleEvent scaleUpEvent = new AutoScaleEvent(scope, stream, StreamSegmentNameUtils.computeSegmentId(2, 1), AutoScaleEvent.UP, System.currentTimeMillis(), 1, false);
        assertTrue(Futures.await(multiplexer.process(scaleUpEvent)));

        reset(streamStore);
        // verify that one scaleOp event is written into the stream
        assertEquals(1, writer.queue.size());
        ControllerEvent event = writer.queue.take();
        assertTrue(event instanceof ScaleOpEvent);
        ScaleOpEvent scaleOpEvent = (ScaleOpEvent) event;

        assertEquals(2, scaleOpEvent.getNewRanges().size());
        assertEquals(0.1706574888245243, scaleOpEvent.getNewRanges().get(0).getKey(), 0.0);
        assertEquals(0.7085170563088633, scaleOpEvent.getNewRanges().get(1).getValue(), 0.0);
        assertTrue(scaleOpEvent.getNewRanges().get(0).getValue().doubleValue() == scaleOpEvent.getNewRanges().get(1).getKey().doubleValue());
    }

    private static class EventWriterMock implements EventStreamWriter<ControllerEvent> {
        BlockingQueue<ControllerEvent> queue = new LinkedBlockingQueue<>();

        @Override
        public CompletableFuture<Void> writeEvent(ControllerEvent event) {
            queue.add(event);
            return CompletableFuture.completedFuture(null);
        }

        @Override
        public CompletableFuture<Void>  writeEvent(String routingKey, ControllerEvent event) {
            queue.add(event);
            return CompletableFuture.completedFuture(null);
        }

        @Override
        public Transaction<ControllerEvent> beginTxn() {
            return null;
        }

        @Override
        public Transaction<ControllerEvent> getTxn(UUID transactionId) {
            return null;
        }

        @Override
        public EventWriterConfig getConfig() {
            return null;
        }

        @Override
        public void flush() {

        }

        @Override
        public void close() {

        }
    }
}<|MERGE_RESOLUTION|>--- conflicted
+++ resolved
@@ -48,11 +48,8 @@
 import io.pravega.shared.controller.event.CommitEvent;
 import io.pravega.shared.controller.event.ControllerEvent;
 import io.pravega.shared.controller.event.ScaleOpEvent;
-<<<<<<< HEAD
 import io.pravega.test.common.AssertExtensions;
-=======
 import io.pravega.shared.segment.StreamSegmentNameUtils;
->>>>>>> 60a23449
 import io.pravega.test.common.TestingServerStarter;
 import org.apache.curator.framework.CuratorFramework;
 import org.apache.curator.framework.CuratorFrameworkFactory;
@@ -267,13 +264,13 @@
                 null, null, null, null, executor);
 
         // 1 create transaction on old epoch and set it to committing
-        UUID txnIdOldEpoch = UUID.randomUUID();
+        UUID txnIdOldEpoch = streamStore.generateTransactionId(scope, stream, null, executor).join();
         VersionedTransactionData txnData = streamStore.createTransaction(scope, stream, txnIdOldEpoch, 10000, 10000, 10000,
                 null, executor).join();
         streamStore.sealTransaction(scope, stream, txnData.getId(), true, Optional.empty(), null, executor).join();
 
         // 2. start scale
-        requestHandler.process(new ScaleOpEvent(scope, stream, Lists.newArrayList(0, 1, 2),
+        requestHandler.process(new ScaleOpEvent(scope, stream, Lists.newArrayList(0L, 1L, 2L),
                 Lists.newArrayList(new AbstractMap.SimpleEntry<>(0.0, 1.0)), false, System.currentTimeMillis())).join();
 
         // 3. verify that scale is not complete
@@ -281,7 +278,7 @@
         assertEquals(State.SCALING, state);
 
         // 4. create transaction -> verify that this is created on new epoch
-        UUID txnIdNewEpoch = UUID.randomUUID();
+        UUID txnIdNewEpoch = streamStore.generateTransactionId(scope, stream, null, executor).join();
         VersionedTransactionData txnDataNew = streamStore.createTransaction(scope, stream, txnIdNewEpoch, 10000, 10000, 10000,
                 null, executor).join();
         streamStore.sealTransaction(scope, stream, txnDataNew.getId(), true, Optional.empty(), null, executor).join();
