--- conflicted
+++ resolved
@@ -114,12 +114,8 @@
         clientFactory = mock(ClientFactory.class);
         streamMetadataTasks = new StreamMetadataTasks(streamStore, hostStore, taskMetadataStore, segmentHelper,
                 executor, hostId, connectionFactory);
-<<<<<<< HEAD
+        streamMetadataTasks.initializeStreamWriters(clientFactory, Config.SCALE_STREAM_NAME);
         streamTransactionMetadataTasks = new StreamTransactionMetadataTasks(streamStore, hostStore,
-=======
-        streamMetadataTasks.initializeStreamWriters(clientFactory, Config.SCALE_STREAM_NAME);
-        streamTransactionMetadataTasks = new StreamTransactionMetadataTasks(streamStore, hostStore, taskMetadataStore,
->>>>>>> f113e639
                 segmentHelper, executor, hostId, connectionFactory);
 
         long createTimestamp = System.currentTimeMillis();
