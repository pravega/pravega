/**
 * Copyright Pravega Authors.
 *
 * Licensed under the Apache License, Version 2.0 (the "License");
 * you may not use this file except in compliance with the License.
 * You may obtain a copy of the License at
 *
 *     http://www.apache.org/licenses/LICENSE-2.0
 *
 * Unless required by applicable law or agreed to in writing, software
 * distributed under the License is distributed on an "AS IS" BASIS,
 * WITHOUT WARRANTIES OR CONDITIONS OF ANY KIND, either express or implied.
 * See the License for the specific language governing permissions and
 * limitations under the License.
 */
package io.pravega.controller.store;

import com.google.common.collect.Lists;
import io.netty.buffer.ByteBuf;
import io.netty.buffer.Unpooled;
import io.pravega.common.Exceptions;
import io.pravega.common.concurrent.ExecutorServiceHelpers;
import io.pravega.common.concurrent.Futures;
import io.pravega.controller.mocks.SegmentHelperMock;
import io.pravega.controller.server.SegmentHelper;
import io.pravega.controller.server.WireCommandFailedException;
import io.pravega.controller.server.security.auth.GrpcAuthHelper;
import io.pravega.controller.store.stream.StoreException;
import io.pravega.shared.protocol.netty.WireCommandType;
import io.pravega.test.common.AssertExtensions;

import java.util.AbstractMap;
import java.util.ArrayList;
import java.util.Base64;
import java.util.HashMap;
import java.util.List;
import java.util.Map;
import java.util.concurrent.CompletableFuture;
import java.util.concurrent.ScheduledExecutorService;

import org.junit.After;
import org.junit.Before;
import org.junit.Test;

import static org.junit.Assert.assertEquals;
import static org.junit.Assert.assertSame;
import static org.junit.Assert.assertTrue;
import static org.mockito.ArgumentMatchers.any;
import static org.mockito.ArgumentMatchers.anyInt;
import static org.mockito.ArgumentMatchers.anyLong;
import static org.mockito.ArgumentMatchers.anyString;
import static org.mockito.Mockito.anyBoolean;
import static org.mockito.Mockito.doAnswer;
import static org.mockito.Mockito.spy;
import static org.mockito.Mockito.times;
import static org.mockito.Mockito.verify;

public class PravegaTablesStoreHelperTest {
    private ScheduledExecutorService executor;
    private SegmentHelper segmentHelper;
    private GrpcAuthHelper authHelper;
    private PravegaTablesStoreHelper storeHelper;

    @Before
    public void setup() throws Exception {
        executor = ExecutorServiceHelpers.newScheduledThreadPool(5, "test");
        segmentHelper = SegmentHelperMock.getSegmentHelperMockForTables(executor);
        authHelper = GrpcAuthHelper.getDisabledAuthHelper();
        storeHelper = new PravegaTablesStoreHelper(segmentHelper, authHelper, executor);
    }
    
    @After
    public void tearDown() throws Exception {
        ExecutorServiceHelpers.shutdown(executor);
    }

    @Test
    public void testTables() {
        // create table
        String table = "table";
        storeHelper.createTable(table, 0L).join();
        String key = "key";
        String value = "value";
        byte[] valueBytes = value.getBytes();
        storeHelper.addNewEntry(table, key, value, String::getBytes, 0L).join();

        // get entry
        VersionedMetadata<String> entry = storeHelper.getEntry(table, key, String::new, 0L).join();
        assertEquals(entry.getObject(), value);
        
        List<String> keys = new ArrayList<>();
        // get all keys
        storeHelper.getAllKeys(table, 0L).collectRemaining(keys::add).join();
        assertEquals(keys.size(), 1);
        assertEquals(keys.get(0), key);
        
        // get all entries
        Map<String, String> entries = new HashMap<>();
        storeHelper.getAllEntries(table, String::new, 0L).collectRemaining(x -> {
            entries.put(x.getKey(), x.getValue().getObject());
            return true;
        }).join();
        assertEquals(entries.size(), 1);        
        assertEquals(entries.get(key), value);        
        
        // update entry
        value = "value2";
        valueBytes = value.getBytes();
        Version version = entry.getVersion();
        storeHelper.updateEntry(table, key, value, String::getBytes, version, 0L).join();
        // bad version update
        AssertExtensions.assertFutureThrows("bad version", storeHelper.updateEntry(table, key, value,
                String::getBytes, version, 0L),
                e -> Exceptions.unwrap(e) instanceof StoreException.WriteConflictException);
        // get and verify
        entry = storeHelper.getEntry(table, key, String::new, 0L).join();
        assertEquals(entry.getObject(), value);

        // check delete non empty table
<<<<<<< HEAD
        AssertExtensions.assertFutureThrows("Not Empty", storeHelper.deleteTable(table, true, 0L), 
=======
        AssertExtensions.assertFutureThrows("Not Empty", storeHelper.deleteTable(table, true, 0L),
>>>>>>> 0a605f75
            e -> Exceptions.unwrap(e) instanceof StoreException.DataNotEmptyException);

        // conditional remove entry.
        AssertExtensions.assertFutureThrows("", storeHelper.removeEntry(table, key, new Version.LongVersion(123L), 0L),
                                            e -> Exceptions.unwrap(e) instanceof StoreException.WriteConflictException);
        // remove entry
        storeHelper.removeEntry(table, key, 0L).join();
<<<<<<< HEAD
        AssertExtensions.assertFutureThrows("", storeHelper.getEntry(table, key, String::new, 0L), 
=======
        AssertExtensions.assertFutureThrows("", storeHelper.getEntry(table, key, String::new, 0L),
>>>>>>> 0a605f75
                e -> Exceptions.unwrap(e) instanceof StoreException.DataNotFoundException);
        // idempotent remove
        storeHelper.removeEntry(table, key, 0L).join();
        
        storeHelper.addNewEntryIfAbsent(table, key, value, String::getBytes, 0L).join();
        entry = storeHelper.getEntry(table, key, String::new, 0L).join();
        assertEquals(entry.getObject(), value);
        version = entry.getVersion();
        
        // idempotent
        storeHelper.addNewEntryIfAbsent(table, key, value, x -> x.getBytes(), 0L).join();
        entry = storeHelper.getEntry(table, key, String::new, 0L).join();
        assertEquals(entry.getVersion(), version);
        
<<<<<<< HEAD
        AssertExtensions.assertFutureThrows("Exists", storeHelper.addNewEntry(table, key, value, x -> x.getBytes(), 0L), 
=======
        AssertExtensions.assertFutureThrows("Exists", storeHelper.addNewEntry(table, key, value, x -> x.getBytes(), 0L),
>>>>>>> 0a605f75
            e -> Exceptions.unwrap(e) instanceof StoreException.DataExistsException);

        List<Map.Entry<String, byte[]>> entriesToAdd = new ArrayList<>();
        entriesToAdd.add(new AbstractMap.SimpleEntry<>("1", new byte[0]));
        entriesToAdd.add(new AbstractMap.SimpleEntry<>("2", new byte[0]));
        entriesToAdd.add(new AbstractMap.SimpleEntry<>("3", new byte[0]));
        storeHelper.addNewEntriesIfAbsent(table, entriesToAdd, x -> x, 0L).join();

        keys = new ArrayList<>();
        // get all keys
        storeHelper.getAllKeys(table, 0L).collectRemaining(keys::add).join();
        assertEquals(keys.size(), 4);
        
        // get all keys paginated
        ByteBuf token = Unpooled.wrappedBuffer(Base64.getDecoder().decode(""));
        Map.Entry<ByteBuf, List<String>> response = storeHelper.getKeysPaginated(table, token, 2, 0L).join();
        assertEquals(response.getValue().size(), 2);
        assertTrue(response.getKey().hasArray());

        response = storeHelper.getKeysPaginated(table, response.getKey(), 2, 0L).join();
        assertEquals(response.getValue().size(), 2);
        assertTrue(response.getKey().hasArray());

        // remove entries
        storeHelper.removeEntries(table, Lists.newArrayList("1", "2", "3", key), 0L).join();

        // non existent table
        AssertExtensions.assertFutureThrows("non existent table", storeHelper.getEntry("nonExistentTable", key, x -> x, 0L),
            e -> Exceptions.unwrap(e) instanceof StoreException.DataNotFoundException);
        // non existent key
        AssertExtensions.assertFutureThrows("non existent key", storeHelper.getEntry(table, "nonExistentKey", x -> x, 0L),
                e -> Exceptions.unwrap(e) instanceof StoreException.DataNotFoundException);

        keys = Lists.newArrayList("4", "5", "non existent", "7");
        entriesToAdd = new ArrayList<>();
        entriesToAdd.add(new AbstractMap.SimpleEntry<>(keys.get(0), keys.get(0).getBytes()));
        entriesToAdd.add(new AbstractMap.SimpleEntry<>(keys.get(1), keys.get(1).getBytes()));
        entriesToAdd.add(new AbstractMap.SimpleEntry<>(keys.get(3), keys.get(3).getBytes()));
        storeHelper.addNewEntriesIfAbsent(table, entriesToAdd, x -> x, 0L).join();

        Version.LongVersion nonExistentKey = new Version.LongVersion(-1);
        List<VersionedMetadata<String>> values = storeHelper.getEntries(table, keys,
                String::new, new VersionedMetadata<>(null, nonExistentKey), 0L).join();
        assertEquals(keys.size(), values.size());
        assertEquals(keys.get(0), values.get(0).getObject());
        assertEquals(keys.get(1), values.get(1).getObject());
        assertSame(values.get(2).getVersion().asLongVersion(), nonExistentKey);
        assertEquals(keys.get(3), values.get(3).getObject());
    }

    @Test
    public void testRetriesExhausted() {
        SegmentHelper segmentHelper = spy(SegmentHelperMock.getSegmentHelperMockForTables(executor));
        GrpcAuthHelper authHelper = GrpcAuthHelper.getDisabledAuthHelper();
        PravegaTablesStoreHelper storeHelper = new PravegaTablesStoreHelper(segmentHelper, authHelper, executor, 2);

        CompletableFuture<Void> connectionDropped = Futures.failedFuture(
                new WireCommandFailedException(WireCommandType.CREATE_TABLE_SEGMENT, WireCommandFailedException.Reason.ConnectionDropped));
<<<<<<< HEAD
        doAnswer(x -> connectionDropped).when(segmentHelper).createTableSegment(anyString(), anyString(), anyLong(), anyBoolean());
=======
        doAnswer(x -> connectionDropped).when(segmentHelper).createTableSegment(anyString(), anyString(), anyLong(), anyBoolean(), anyInt());
>>>>>>> 0a605f75
        AssertExtensions.assertFutureThrows("ConnectionDropped", storeHelper.createTable("table", 0L),
                e -> Exceptions.unwrap(e) instanceof StoreException.StoreConnectionException);

        CompletableFuture<Void> connectionFailed = Futures.failedFuture(
                new WireCommandFailedException(WireCommandType.CREATE_TABLE_SEGMENT, WireCommandFailedException.Reason.ConnectionFailed));
<<<<<<< HEAD
        doAnswer(x -> connectionFailed).when(segmentHelper).createTableSegment(anyString(), anyString(), anyLong(), anyBoolean());
=======
        doAnswer(x -> connectionFailed).when(segmentHelper).createTableSegment(anyString(), anyString(), anyLong(), anyBoolean(), anyInt());
>>>>>>> 0a605f75
        AssertExtensions.assertFutureThrows("ConnectionFailed", storeHelper.createTable("table", 0L),
                e -> Exceptions.unwrap(e) instanceof StoreException.StoreConnectionException);

        CompletableFuture<Void> authFailed = Futures.failedFuture(
                new WireCommandFailedException(WireCommandType.CREATE_TABLE_SEGMENT, WireCommandFailedException.Reason.AuthFailed));
<<<<<<< HEAD
        doAnswer(x -> connectionFailed).when(segmentHelper).createTableSegment(anyString(), anyString(), anyLong(), anyBoolean());
=======
        doAnswer(x -> connectionFailed).when(segmentHelper).createTableSegment(anyString(), anyString(), anyLong(), anyBoolean(), anyInt());
>>>>>>> 0a605f75
        AssertExtensions.assertFutureThrows("AuthFailed", storeHelper.createTable("table", 0L),
                e -> Exceptions.unwrap(e) instanceof StoreException.StoreConnectionException);
    }
    
    @Test
    public void testNoRetriesOnUpdate() {
        SegmentHelper segmentHelper = SegmentHelperMock.getSegmentHelperMockForTables(executor);
        GrpcAuthHelper authHelper = GrpcAuthHelper.getDisabledAuthHelper();
        PravegaTablesStoreHelper storeHelper = spy(new PravegaTablesStoreHelper(segmentHelper, authHelper, executor, 2));

        // region connection dropped
        CompletableFuture<Void> connectionDropped = Futures.failedFuture(
                new WireCommandFailedException(WireCommandType.UPDATE_TABLE_ENTRIES, WireCommandFailedException.Reason.ConnectionDropped));
        doAnswer(x -> connectionDropped).when(segmentHelper).updateTableEntries(anyString(), any(), anyString(), anyLong());
        
        AssertExtensions.assertFutureThrows("ConnectionDropped", storeHelper.addNewEntry("table", "key",
                new byte[0], x -> x, 0L),
                e -> Exceptions.unwrap(e) instanceof StoreException.StoreConnectionException);
        verify(segmentHelper, times(1)).updateTableEntries(anyString(), any(), anyString(), anyLong());

<<<<<<< HEAD
        AssertExtensions.assertFutureThrows("ConnectionDropped", storeHelper.updateEntry("table", "key", 
=======
        AssertExtensions.assertFutureThrows("ConnectionDropped", storeHelper.updateEntry("table", "key",
>>>>>>> 0a605f75
                new byte[0], x -> x, new Version.LongVersion(0L), 0L),
                e -> Exceptions.unwrap(e) instanceof StoreException.StoreConnectionException);
        verify(segmentHelper, times(2)).updateTableEntries(anyString(), any(), anyString(), anyLong());

        // endregion
        
        // region connectionfailed
        CompletableFuture<Void> connectionFailed = Futures.failedFuture(
                new WireCommandFailedException(WireCommandType.UPDATE_TABLE_ENTRIES, WireCommandFailedException.Reason.ConnectionFailed));
        doAnswer(x -> connectionFailed).when(segmentHelper).updateTableEntries(anyString(), any(), anyString(), anyLong());

        AssertExtensions.assertFutureThrows("ConnectionDropped", storeHelper.addNewEntry("table", "key",
                new byte[0], x -> x, 0L),
                e -> Exceptions.unwrap(e) instanceof StoreException.StoreConnectionException);
        verify(segmentHelper, times(3)).updateTableEntries(anyString(), any(), anyString(), anyLong());
        
        AssertExtensions.assertFutureThrows("ConnectionDropped", storeHelper.updateEntry("table", "key",
                new byte[0], x -> x, new Version.LongVersion(0L), 0L),
                e -> Exceptions.unwrap(e) instanceof StoreException.StoreConnectionException);
        verify(segmentHelper, times(4)).updateTableEntries(anyString(), any(), anyString(), anyLong());

        // endregion
        
        CompletableFuture<Void> unknownHost = Futures.failedFuture(
                new WireCommandFailedException(WireCommandType.UPDATE_TABLE_ENTRIES, WireCommandFailedException.Reason.UnknownHost));
        doAnswer(x -> unknownHost).when(segmentHelper).updateTableEntries(anyString(), any(), anyString(), anyLong());
        
<<<<<<< HEAD
        AssertExtensions.assertFutureThrows("ConnectionDropped", storeHelper.addNewEntry("table", "key", 
=======
        AssertExtensions.assertFutureThrows("ConnectionDropped", storeHelper.addNewEntry("table", "key",
>>>>>>> 0a605f75
                new byte[0], x -> x, 0L),
                e -> Exceptions.unwrap(e) instanceof StoreException.StoreConnectionException);
        // this should be retried. we have configured 2 retries, so 2 retries should happen hence jump from 4 to 6. 
        verify(segmentHelper, times(6)).updateTableEntries(anyString(), any(), anyString(), anyLong());

        AssertExtensions.assertFutureThrows("ConnectionDropped", storeHelper.updateEntry("table", "key",
                new byte[0], x -> x, new Version.LongVersion(0L), 0L),
                e -> Exceptions.unwrap(e) instanceof StoreException.StoreConnectionException);
        verify(segmentHelper, times(8)).updateTableEntries(anyString(), any(), anyString(), anyLong());
    }
}<|MERGE_RESOLUTION|>--- conflicted
+++ resolved
@@ -117,11 +117,7 @@
         assertEquals(entry.getObject(), value);
 
         // check delete non empty table
-<<<<<<< HEAD
-        AssertExtensions.assertFutureThrows("Not Empty", storeHelper.deleteTable(table, true, 0L), 
-=======
         AssertExtensions.assertFutureThrows("Not Empty", storeHelper.deleteTable(table, true, 0L),
->>>>>>> 0a605f75
             e -> Exceptions.unwrap(e) instanceof StoreException.DataNotEmptyException);
 
         // conditional remove entry.
@@ -129,11 +125,7 @@
                                             e -> Exceptions.unwrap(e) instanceof StoreException.WriteConflictException);
         // remove entry
         storeHelper.removeEntry(table, key, 0L).join();
-<<<<<<< HEAD
-        AssertExtensions.assertFutureThrows("", storeHelper.getEntry(table, key, String::new, 0L), 
-=======
         AssertExtensions.assertFutureThrows("", storeHelper.getEntry(table, key, String::new, 0L),
->>>>>>> 0a605f75
                 e -> Exceptions.unwrap(e) instanceof StoreException.DataNotFoundException);
         // idempotent remove
         storeHelper.removeEntry(table, key, 0L).join();
@@ -148,11 +140,7 @@
         entry = storeHelper.getEntry(table, key, String::new, 0L).join();
         assertEquals(entry.getVersion(), version);
         
-<<<<<<< HEAD
-        AssertExtensions.assertFutureThrows("Exists", storeHelper.addNewEntry(table, key, value, x -> x.getBytes(), 0L), 
-=======
         AssertExtensions.assertFutureThrows("Exists", storeHelper.addNewEntry(table, key, value, x -> x.getBytes(), 0L),
->>>>>>> 0a605f75
             e -> Exceptions.unwrap(e) instanceof StoreException.DataExistsException);
 
         List<Map.Entry<String, byte[]>> entriesToAdd = new ArrayList<>();
@@ -211,31 +199,19 @@
 
         CompletableFuture<Void> connectionDropped = Futures.failedFuture(
                 new WireCommandFailedException(WireCommandType.CREATE_TABLE_SEGMENT, WireCommandFailedException.Reason.ConnectionDropped));
-<<<<<<< HEAD
-        doAnswer(x -> connectionDropped).when(segmentHelper).createTableSegment(anyString(), anyString(), anyLong(), anyBoolean());
-=======
         doAnswer(x -> connectionDropped).when(segmentHelper).createTableSegment(anyString(), anyString(), anyLong(), anyBoolean(), anyInt());
->>>>>>> 0a605f75
         AssertExtensions.assertFutureThrows("ConnectionDropped", storeHelper.createTable("table", 0L),
                 e -> Exceptions.unwrap(e) instanceof StoreException.StoreConnectionException);
 
         CompletableFuture<Void> connectionFailed = Futures.failedFuture(
                 new WireCommandFailedException(WireCommandType.CREATE_TABLE_SEGMENT, WireCommandFailedException.Reason.ConnectionFailed));
-<<<<<<< HEAD
-        doAnswer(x -> connectionFailed).when(segmentHelper).createTableSegment(anyString(), anyString(), anyLong(), anyBoolean());
-=======
         doAnswer(x -> connectionFailed).when(segmentHelper).createTableSegment(anyString(), anyString(), anyLong(), anyBoolean(), anyInt());
->>>>>>> 0a605f75
         AssertExtensions.assertFutureThrows("ConnectionFailed", storeHelper.createTable("table", 0L),
                 e -> Exceptions.unwrap(e) instanceof StoreException.StoreConnectionException);
 
         CompletableFuture<Void> authFailed = Futures.failedFuture(
                 new WireCommandFailedException(WireCommandType.CREATE_TABLE_SEGMENT, WireCommandFailedException.Reason.AuthFailed));
-<<<<<<< HEAD
-        doAnswer(x -> connectionFailed).when(segmentHelper).createTableSegment(anyString(), anyString(), anyLong(), anyBoolean());
-=======
         doAnswer(x -> connectionFailed).when(segmentHelper).createTableSegment(anyString(), anyString(), anyLong(), anyBoolean(), anyInt());
->>>>>>> 0a605f75
         AssertExtensions.assertFutureThrows("AuthFailed", storeHelper.createTable("table", 0L),
                 e -> Exceptions.unwrap(e) instanceof StoreException.StoreConnectionException);
     }
@@ -256,11 +232,7 @@
                 e -> Exceptions.unwrap(e) instanceof StoreException.StoreConnectionException);
         verify(segmentHelper, times(1)).updateTableEntries(anyString(), any(), anyString(), anyLong());
 
-<<<<<<< HEAD
-        AssertExtensions.assertFutureThrows("ConnectionDropped", storeHelper.updateEntry("table", "key", 
-=======
         AssertExtensions.assertFutureThrows("ConnectionDropped", storeHelper.updateEntry("table", "key",
->>>>>>> 0a605f75
                 new byte[0], x -> x, new Version.LongVersion(0L), 0L),
                 e -> Exceptions.unwrap(e) instanceof StoreException.StoreConnectionException);
         verify(segmentHelper, times(2)).updateTableEntries(anyString(), any(), anyString(), anyLong());
@@ -288,11 +260,7 @@
                 new WireCommandFailedException(WireCommandType.UPDATE_TABLE_ENTRIES, WireCommandFailedException.Reason.UnknownHost));
         doAnswer(x -> unknownHost).when(segmentHelper).updateTableEntries(anyString(), any(), anyString(), anyLong());
         
-<<<<<<< HEAD
-        AssertExtensions.assertFutureThrows("ConnectionDropped", storeHelper.addNewEntry("table", "key", 
-=======
         AssertExtensions.assertFutureThrows("ConnectionDropped", storeHelper.addNewEntry("table", "key",
->>>>>>> 0a605f75
                 new byte[0], x -> x, 0L),
                 e -> Exceptions.unwrap(e) instanceof StoreException.StoreConnectionException);
         // this should be retried. we have configured 2 retries, so 2 retries should happen hence jump from 4 to 6. 
