--- conflicted
+++ resolved
@@ -795,15 +795,9 @@
 
         assertTrue(truncationRecord.getToDelete().isEmpty());
         assertTrue(truncationRecord.getStreamCut().equals(streamCut1));
-<<<<<<< HEAD
         assertTrue(truncationRecord.getCutEpochMap().get(0L) == 0 &&
                 truncationRecord.getCutEpochMap().get(1L) == 0);
-        truncationRecord = truncationRecord.mergeDeleted();
-=======
-        assertTrue(truncationRecord.getCutEpochMap().get(0) == 0 &&
-                truncationRecord.getCutEpochMap().get(1) == 0);
         truncationRecord = StreamTruncationRecord.complete(truncationRecord);
->>>>>>> a9610679
 
         Map<Long, Long> streamCut2 = new HashMap<>();
         streamCut2.put(0L, 1L);
@@ -816,19 +810,11 @@
                 && truncationRecord.getToDelete().contains(1L)
                 && truncationRecord.getToDelete().contains(threeSegmentId));
         assertTrue(truncationRecord.getStreamCut().equals(streamCut2));
-<<<<<<< HEAD
         assertTrue(truncationRecord.getCutEpochMap().get(0L) == 2 &&
                 truncationRecord.getCutEpochMap().get(twoSegmentId) == 2 &&
                 truncationRecord.getCutEpochMap().get(fourSegmentId) == 2 &&
                 truncationRecord.getCutEpochMap().get(fiveSegmentId) == 2);
-        truncationRecord = truncationRecord.mergeDeleted();
-=======
-        assertTrue(truncationRecord.getCutEpochMap().get(0) == 2 &&
-                truncationRecord.getCutEpochMap().get(2) == 2 &&
-                truncationRecord.getCutEpochMap().get(4) == 2 &&
-                truncationRecord.getCutEpochMap().get(5) == 2);
         truncationRecord = StreamTruncationRecord.complete(truncationRecord);
->>>>>>> a9610679
 
         Map<Long, Long> streamCut3 = new HashMap<>();
         streamCut3.put(twoSegmentId, 10L);
@@ -840,21 +826,12 @@
         assertTrue(truncationRecord.getToDelete().size() == 1
                 && truncationRecord.getToDelete().contains(0L));
         assertTrue(truncationRecord.getStreamCut().equals(streamCut3));
-<<<<<<< HEAD
         assertTrue(truncationRecord.getCutEpochMap().get(twoSegmentId) == 2 &&
                 truncationRecord.getCutEpochMap().get(fourSegmentId) == 4 &&
                 truncationRecord.getCutEpochMap().get(fiveSegmentId) == 4 &&
                 truncationRecord.getCutEpochMap().get(eightSegmentId) == 4 &&
                 truncationRecord.getCutEpochMap().get(nineSegmentId) == 4);
-        truncationRecord = truncationRecord.mergeDeleted();
-=======
-        assertTrue(truncationRecord.getCutEpochMap().get(2) == 2 &&
-                truncationRecord.getCutEpochMap().get(4) == 4 &&
-                truncationRecord.getCutEpochMap().get(5) == 4 &&
-                truncationRecord.getCutEpochMap().get(8) == 4 &&
-                truncationRecord.getCutEpochMap().get(9) == 4);
         truncationRecord = StreamTruncationRecord.complete(truncationRecord);
->>>>>>> a9610679
 
         // behind previous
         Map<Long, Long> streamCut4 = new HashMap<>();
