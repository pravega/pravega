--- conflicted
+++ resolved
@@ -106,27 +106,6 @@
     }
     
     @Test
-<<<<<<< HEAD
-    public void testGetChildren() {
-        zkStoreHelper.createZNodeIfNotExist("/1").join();
-        zkStoreHelper.createZNodeIfNotExist("/1/1").join();
-        zkStoreHelper.createZNodeIfNotExist("/1/2").join();
-        zkStoreHelper.createZNodeIfNotExist("/1/3").join();
-        zkStoreHelper.createZNodeIfNotExist("/1/4").join();
-        zkStoreHelper.createZNodeIfNotExist("/1/1/1").join();
-        zkStoreHelper.createZNodeIfNotExist("/1/1/2").join();
-        assertEquals(zkStoreHelper.getChildren("/1").join().size(), 4);
-        assertEquals(zkStoreHelper.getChildren("/1/1").join().size(), 2);
-        assertEquals(zkStoreHelper.getChildren("/1/1/2").join().size(), 0);
-        assertEquals(zkStoreHelper.getChildren("/112").join().size(), 0);
-        AssertExtensions.assertFutureThrows("data not found",
-                zkStoreHelper.getChildren("/112", false),
-                e -> e instanceof StoreException.DataNotFoundException);
-    }
-    
-    @Test
-=======
->>>>>>> 38a40f37
     public void testSync() {
         String path = "/path";
         byte[] entry = new byte[1];
