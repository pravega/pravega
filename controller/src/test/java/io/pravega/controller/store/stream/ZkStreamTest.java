--- conflicted
+++ resolved
@@ -41,11 +41,8 @@
 import java.util.concurrent.Executors;
 import java.util.concurrent.ScheduledExecutorService;
 import java.util.function.Predicate;
-<<<<<<< HEAD
-=======
 import java.util.stream.Collectors;
 import java.util.stream.IntStream;
->>>>>>> 25c4d9c8
 
 import static org.junit.Assert.assertEquals;
 import static org.junit.Assert.assertFalse;
@@ -438,17 +435,10 @@
         // Test to ensure that sealTransaction is idempotent.
         Assert.assertEquals(TxnStatus.COMMITTING, store.sealTransaction(SCOPE, streamName, tx.getId(), true,
                 Optional.empty(), context, executor).join().getKey());
-<<<<<<< HEAD
 
         // Test to ensure that COMMITTING transaction cannot be aborted.
         testAbortFailure(store, SCOPE, streamName, tx.getEpoch(), tx.getId(), context, operationNotAllowedPredicate);
 
-=======
-
-        // Test to ensure that COMMITTING transaction cannot be aborted.
-        testAbortFailure(store, SCOPE, streamName, tx.getEpoch(), tx.getId(), context, operationNotAllowedPredicate);
-
->>>>>>> 25c4d9c8
         CompletableFuture<TxnStatus> f1 = store.commitTransaction(SCOPE, streamName, tx.getEpoch(), tx.getId(), context, executor);
 
         store.sealTransaction(SCOPE, streamName, tx2.getId(), false, Optional.<Integer>empty(),
@@ -459,17 +449,10 @@
         // Test to ensure that sealTransaction is idempotent.
         Assert.assertEquals(TxnStatus.ABORTING, store.sealTransaction(SCOPE, streamName, tx2.getId(), false,
                 Optional.empty(), context, executor).join().getKey());
-<<<<<<< HEAD
 
         // Test to ensure that ABORTING transaction cannot be committed.
         testCommitFailure(store, SCOPE, streamName, tx2.getEpoch(), tx2.getId(), context, operationNotAllowedPredicate);
 
-=======
-
-        // Test to ensure that ABORTING transaction cannot be committed.
-        testCommitFailure(store, SCOPE, streamName, tx2.getEpoch(), tx2.getId(), context, operationNotAllowedPredicate);
-
->>>>>>> 25c4d9c8
         CompletableFuture<TxnStatus> f2 = store.abortTransaction(SCOPE, streamName, tx2.getEpoch(), tx2.getId(), context, executor);
 
         CompletableFuture.allOf(f1, f2).get();
@@ -497,17 +480,10 @@
         // Test to ensure that abortTransaction is idempotent.
         Assert.assertEquals(TxnStatus.ABORTED,
                 store.abortTransaction(SCOPE, streamName, tx2.getEpoch(), tx2.getId(), context, executor).join());
-<<<<<<< HEAD
 
         // Test to ensure that sealTransaction, to abort it, and abortTransaction on committed transaction throws error.
         testCommitFailure(store, SCOPE, streamName, tx2.getEpoch(), tx2.getId(), context, operationNotAllowedPredicate);
 
-=======
-
-        // Test to ensure that sealTransaction, to abort it, and abortTransaction on committed transaction throws error.
-        testCommitFailure(store, SCOPE, streamName, tx2.getEpoch(), tx2.getId(), context, operationNotAllowedPredicate);
-
->>>>>>> 25c4d9c8
         assert store.commitTransaction(ZkStreamTest.SCOPE, streamName, 0, UUID.randomUUID(), null, executor)
                 .handle((ok, ex) -> {
                     if (ex.getCause() instanceof TransactionNotFoundException) {
