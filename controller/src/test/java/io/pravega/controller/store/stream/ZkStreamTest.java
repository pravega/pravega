/**
 * Copyright (c) 2017 Dell Inc., or its subsidiaries. All Rights Reserved.
 *
 * Licensed under the Apache License, Version 2.0 (the "License");
 * you may not use this file except in compliance with the License.
 * You may obtain a copy of the License at
 *
 *     http://www.apache.org/licenses/LICENSE-2.0
 */
package io.pravega.controller.store.stream;

import io.pravega.common.Exceptions;
import io.pravega.common.concurrent.ExecutorServiceHelpers;
import io.pravega.common.concurrent.Futures;
import io.pravega.controller.store.stream.tables.Data;
import io.pravega.test.common.AssertExtensions;
import io.pravega.test.common.TestingServerStarter;
import io.pravega.controller.store.stream.tables.State;
import io.pravega.controller.stream.api.grpc.v1.Controller.CreateScopeStatus;
import io.pravega.controller.stream.api.grpc.v1.Controller.DeleteScopeStatus;
import io.pravega.client.stream.ScalingPolicy;
import io.pravega.client.stream.StreamConfiguration;
import com.google.common.collect.Lists;
import org.apache.curator.framework.CuratorFramework;
import org.apache.curator.framework.CuratorFrameworkFactory;
import org.apache.curator.retry.RetryOneTime;
import org.apache.curator.test.TestingServer;
import org.junit.After;
import org.junit.Assert;
import org.junit.Before;
import org.junit.Test;
import org.mockito.Mockito;

import java.util.AbstractMap;
import java.util.ArrayList;
import java.util.Arrays;
import java.util.Collections;
import java.util.List;
import java.util.Map;
import java.util.Optional;
import java.util.UUID;
import java.util.concurrent.CompletableFuture;
import java.util.concurrent.ExecutionException;
import java.util.concurrent.Executors;
import java.util.concurrent.ScheduledExecutorService;
import java.util.function.Predicate;
import java.util.stream.Collectors;

import static io.pravega.shared.segment.StreamSegmentNameUtils.*;
import static org.junit.Assert.assertEquals;
import static org.junit.Assert.assertFalse;
import static org.junit.Assert.assertNotEquals;
import static org.junit.Assert.assertTrue;
import static org.mockito.ArgumentMatchers.eq;
import static org.mockito.Mockito.doReturn;
import static org.mockito.Mockito.spy;
import static org.mockito.Mockito.reset;

public class ZkStreamTest {
    private static final String SCOPE = "scope";
    private TestingServer zkTestServer;
    private CuratorFramework cli;
    private StreamMetadataStore storePartialMock;

    private final ScheduledExecutorService executor = Executors.newScheduledThreadPool(10);

    @Before
    public void startZookeeper() throws Exception {
        zkTestServer = new TestingServerStarter().start();
        cli = CuratorFrameworkFactory.newClient(zkTestServer.getConnectString(), new RetryOneTime(2000));
        cli.start();

        storePartialMock = Mockito.spy(new ZKStreamMetadataStore(cli, executor));
    }

    @After
    public void stopZookeeper() throws Exception {
        cli.close();
        zkTestServer.close();
        ExecutorServiceHelpers.shutdown(executor);
    }

    @Test
    public void testZkConnectionLoss() throws Exception {
        final ScalingPolicy policy = ScalingPolicy.fixed(5);

        final String streamName = "testfail";

        final StreamConfiguration streamConfig = StreamConfiguration.builder().scope(streamName).streamName(streamName).scalingPolicy(policy).build();

        zkTestServer.stop();

        try {
            storePartialMock.createStream(SCOPE, streamName, streamConfig, System.currentTimeMillis(), null, executor).get();
        } catch (ExecutionException e) {
            assert e.getCause() instanceof StoreException.StoreConnectionException;
        }
        zkTestServer.start();
    }

    @Test
    public void testCreateStreamState() throws Exception {
        final ScalingPolicy policy = ScalingPolicy.fixed(5);

        final StreamMetadataStore store = new ZKStreamMetadataStore(cli, executor);
        final String streamName = "testfail";

        StreamConfiguration streamConfig = StreamConfiguration.builder()
                .scope(streamName)
                .streamName(streamName)
                .scalingPolicy(policy)
                .build();

        store.createScope(SCOPE).get();
        store.createStream(SCOPE, streamName, streamConfig, System.currentTimeMillis(), null, executor).get();

        try {
            store.getConfiguration(SCOPE, streamName, null, executor).get();
        } catch (Exception e) {
            assert e.getCause() != null && e.getCause() instanceof IllegalStateException;
        }
        store.deleteScope(SCOPE);
    }

    @Test
    public void testZkCreateScope() throws Exception {

        // create new scope test
        final StreamMetadataStore store = new ZKStreamMetadataStore(cli, executor);
        final String scopeName = "Scope1";
        CompletableFuture<CreateScopeStatus> createScopeStatus = store.createScope(scopeName);

        // createScope returns null on success, and exception on failure
        assertEquals("Create new scope :", CreateScopeStatus.Status.SUCCESS, createScopeStatus.get().getStatus());

        // create duplicate scope test
        createScopeStatus = store.createScope(scopeName);
        assertEquals("Create new scope :", CreateScopeStatus.Status.SCOPE_EXISTS, createScopeStatus.get().getStatus());

        //listStreamsInScope test
        final String streamName1 = "Stream1";
        final String streamName2 = "Stream2";
        final ScalingPolicy policy = ScalingPolicy.fixed(5);
        StreamConfiguration streamConfig =
                StreamConfiguration.builder().scope(scopeName).streamName(streamName1).scalingPolicy(policy).build();

        StreamConfiguration streamConfig2 =
                StreamConfiguration.builder().scope(scopeName).streamName(streamName2).scalingPolicy(policy).build();

        store.createStream(scopeName, streamName1, streamConfig, System.currentTimeMillis(), null, executor).get();
        store.setState(scopeName, streamName1, State.ACTIVE, null, executor).get();
        store.createStream(scopeName, streamName2, streamConfig2, System.currentTimeMillis(), null, executor).get();
        store.setState(scopeName, streamName2, State.ACTIVE, null, executor).get();

        List<StreamConfiguration> listOfStreams = store.listStreamsInScope(scopeName).get();
        assertEquals("Size of list", 2, listOfStreams.size());
        assertEquals("Name of stream at index zero", "Stream1", listOfStreams.get(0).getStreamName());
        assertEquals("Name of stream at index one", "Stream2", listOfStreams.get(1).getStreamName());
    }

    @Test
    public void testZkDeleteScope() throws Exception {
        // create new scope
        final StreamMetadataStore store = new ZKStreamMetadataStore(cli, executor);
        final String scopeName = "Scope1";
        store.createScope(scopeName).get();

        // Delete empty scope Scope1
        CompletableFuture<DeleteScopeStatus> deleteScopeStatus = store.deleteScope(scopeName);
        assertEquals("Delete Empty Scope", DeleteScopeStatus.Status.SUCCESS, deleteScopeStatus.get().getStatus());

        // Delete non-existent scope Scope2
        CompletableFuture<DeleteScopeStatus> deleteScopeStatus2 = store.deleteScope("Scope2");
        assertEquals("Delete non-existent Scope", DeleteScopeStatus.Status.SCOPE_NOT_FOUND, deleteScopeStatus2.get().getStatus());

        // Delete non-empty scope Scope3
        store.createScope("Scope3").get();
        final ScalingPolicy policy = ScalingPolicy.fixed(5);
        final StreamConfiguration streamConfig =
                StreamConfiguration.builder().scope("Scope3").streamName("Stream3").scalingPolicy(policy).build();

        store.createStream("Scope3", "Stream3", streamConfig, System.currentTimeMillis(), null, executor).get();
        store.setState("Scope3", "Stream3", State.ACTIVE, null, executor).get();

        CompletableFuture<DeleteScopeStatus> deleteScopeStatus3 = store.deleteScope("Scope3");
        assertEquals("Delete non-empty Scope", DeleteScopeStatus.Status.SCOPE_NOT_EMPTY,
                deleteScopeStatus3.get().getStatus());
    }

    @Test
    public void testGetScope() throws Exception {
        final StreamMetadataStore store = new ZKStreamMetadataStore(cli, executor);
        final String scope1 = "Scope1";
        final String scope2 = "Scope2";
        String scopeName;

        // get existent scope
        store.createScope(scope1).get();
        scopeName = store.getScopeConfiguration(scope1).get();
        assertEquals("Get existent scope", scope1, scopeName);

        // get non-existent scope
        try {
            store.getScopeConfiguration(scope2).get();
        } catch (ExecutionException e) {
            assertTrue("Get non existent scope", e.getCause() instanceof StoreException.DataNotFoundException);
        }
    }

    @Test
    public void testZkListScope() throws Exception {
        // list scope test
        final StreamMetadataStore store = new ZKStreamMetadataStore(cli, executor);
        store.createScope("Scope1").get();
        store.createScope("Scope2").get();
        store.createScope("Scope3").get();

        List<String> listScopes = store.listScopes().get();
        assertEquals("List Scopes ", 3, listScopes.size());

        store.deleteScope("Scope3").get();
        listScopes = store.listScopes().get();
        assertEquals("List Scopes ", 2, listScopes.size());
    }

    @Test
    public void testZkStream() throws Exception {
        double keyChunk = 1.0 / 5;
        final ScalingPolicy policy = ScalingPolicy.fixed(5);

        final StreamMetadataStore store = new ZKStreamMetadataStore(cli, executor);
        final String streamName = "test";
        store.createScope(SCOPE).get();

        StreamConfiguration streamConfig = StreamConfiguration.builder()
                .scope(streamName)
                .streamName(streamName)
                .scalingPolicy(policy)
                .build();

        store.createStream(SCOPE, streamName, streamConfig, System.currentTimeMillis(), null, executor).get();
        store.setState(SCOPE, streamName, State.ACTIVE, null, executor).get();
        OperationContext context = store.createContext(SCOPE, streamName);

        List<Segment> segments = store.getActiveSegments(SCOPE, streamName, context, executor).get();
        assertEquals(segments.size(), 5);
        assertTrue(segments.stream().allMatch(x -> Lists.newArrayList(0L, 1L, 2L, 3L, 4L).contains(x.getSegmentId())));

        long start = segments.get(0).getStart();

        assertEquals(store.getConfiguration(SCOPE, streamName, context, executor).get(), streamConfig);

        List<AbstractMap.SimpleEntry<Double, Double>> newRanges;

        // existing range 0 = 0 - .2, 1 = .2 - .4, 2 = .4 - .6, 3 = .6 - .8, 4 = .8 - 1.0

        // 3, 4 -> 5 = .6 - 1.0
        newRanges = Collections.singletonList(
                new AbstractMap.SimpleEntry<>(3 * keyChunk, 1.0));

        long scale1 = start + 10000;
        ArrayList<Long> sealedSegments = Lists.newArrayList(3L, 4L);
        long five = computeSegmentId(5, 1);
        StartScaleResponse response = store.startScale(SCOPE, streamName, sealedSegments, newRanges, scale1, false, context, executor).get();
        List<Segment> newSegments = response.getSegmentsCreated();
        store.setState(SCOPE, streamName, State.SCALING, null, executor).join();
        store.scaleCreateNewSegments(SCOPE, streamName, context, executor).get();
        store.scaleNewSegmentsCreated(SCOPE, streamName, context, executor).get();
        store.scaleSegmentsSealed(SCOPE, streamName, sealedSegments.stream().collect(Collectors.toMap(x -> x, x -> 0L)),
                context, executor).get();

        segments = store.getActiveSegments(SCOPE, streamName, context, executor).get();
        assertEquals(segments.size(), 4);
        assertTrue(segments.stream().allMatch(x -> Lists.newArrayList(0L, 1L, 2L, five).contains(x.getSegmentId())));

        // 1 -> 6 = 0.2 -.3, 7 = .3 - .4
        // 2,5 -> 8 = .4 - 1.0
        newRanges = Arrays.asList(
                new AbstractMap.SimpleEntry<>(keyChunk, 0.3),
                new AbstractMap.SimpleEntry<>(0.3, 2 * keyChunk),
                new AbstractMap.SimpleEntry<>(2 * keyChunk, 1.0));

        long scale2 = scale1 + 10000;
        ArrayList<Long> sealedSegments1 = Lists.newArrayList(1L, 2L, five);
        long six = computeSegmentId(6, 2);
        long seven = computeSegmentId(7, 2);
        long eight = computeSegmentId(8, 2);
        response = store.startScale(SCOPE, streamName, sealedSegments1, newRanges, scale2, false, context, executor).get();
        List<Segment> segmentsCreated = response.getSegmentsCreated();
        store.setState(SCOPE, streamName, State.SCALING, null, executor).join();
        store.scaleCreateNewSegments(SCOPE, streamName, context, executor).get();
        store.scaleNewSegmentsCreated(SCOPE, streamName, context, executor).get();
        store.scaleSegmentsSealed(SCOPE, streamName, sealedSegments1.stream().collect(Collectors.toMap(x -> x, x -> 0L)),
                context, executor).get();

        segments = store.getActiveSegments(SCOPE, streamName, context, executor).get();
        assertEquals(segments.size(), 4);
        assertTrue(segments.stream().allMatch(x -> Lists.newArrayList(0L, six, seven, eight).contains(x.getSegmentId())));

        // 7 -> 9 = .3 - .35, 10 = .35 - .6
        // 8 -> 10 = .35 - .6, 11 = .6 - 1.0
        newRanges = Arrays.asList(
                new AbstractMap.SimpleEntry<>(0.3, 0.35),
                new AbstractMap.SimpleEntry<>(0.35, 3 * keyChunk),
                new AbstractMap.SimpleEntry<>(3 * keyChunk, 1.0));

        long scale3 = scale2 + 10000;
        long nine = computeSegmentId(9, 3);
        long ten = computeSegmentId(10, 3);
        long eleven = computeSegmentId(11, 3);
        ArrayList<Long> sealedSegments2 = Lists.newArrayList(seven, eight);
        response = store.startScale(SCOPE, streamName, sealedSegments2, newRanges, scale3, false, context, executor).get();
        segmentsCreated = response.getSegmentsCreated();
        store.setState(SCOPE, streamName, State.SCALING, null, executor).join();
        store.scaleCreateNewSegments(SCOPE, streamName, context, executor).get();
        store.scaleNewSegmentsCreated(SCOPE, streamName, context, executor).get();
        store.scaleSegmentsSealed(SCOPE, streamName, sealedSegments2.stream().collect(Collectors.toMap(x -> x, x -> 0L)),
                context, executor).get();

        segments = store.getActiveSegments(SCOPE, streamName, context, executor).get();
        assertEquals(segments.size(), 5);
        assertTrue(segments.stream().allMatch(x -> Lists.newArrayList(0L, six, nine, ten, eleven).contains(x.getSegmentId())));

        Map<Long, List<Long>> successors = store.getSuccessors(SCOPE, streamName, 0L, context, executor).get();
        assertTrue(successors.isEmpty());
        successors = store.getSuccessors(SCOPE, streamName, 1L, context, executor).get();
        assertTrue(successors.size() == 2 &&
                successors.containsKey(six) && successors.get(six).containsAll(Collections.singleton(1L)) &&
                successors.containsKey(seven) && successors.get(seven).containsAll(Collections.singleton(1L)));

        successors = store.getSuccessors(SCOPE, streamName, 2L, context, executor).get();
        assertTrue(successors.size() == 1 &&
                successors.containsKey(eight) && successors.get(eight).containsAll(Lists.newArrayList(2L, five)));

        successors = store.getSuccessors(SCOPE, streamName, 3L, context, executor).get();
        assertTrue(successors.size() == 1 &&
                successors.containsKey(five) && successors.get(five).containsAll(Lists.newArrayList(3L, 4L)));

        successors = store.getSuccessors(SCOPE, streamName, 4L, context, executor).get();
        assertTrue(successors.size() == 1 &&
                successors.containsKey(five) && successors.get(five).containsAll(Lists.newArrayList(3L, 4L)));

        successors = store.getSuccessors(SCOPE, streamName, five, context, executor).get();
        assertTrue(successors.size() == 1 &&
                successors.containsKey(eight) && successors.get(eight).containsAll(Lists.newArrayList(2L, five)));

        successors = store.getSuccessors(SCOPE, streamName, six, context, executor).get();
        assertTrue(successors.isEmpty());
        successors = store.getSuccessors(SCOPE, streamName, seven, context, executor).get();
        assertTrue(successors.size() == 2 &&
                successors.containsKey(nine) && successors.get(nine).containsAll(Collections.singleton(seven)) &&
                successors.containsKey(ten) && successors.get(ten).containsAll(Lists.newArrayList(seven, eight)));
        successors = store.getSuccessors(SCOPE, streamName, eight, context, executor).get();
        assertTrue(successors.size() == 2 &&
                successors.containsKey(eleven) && successors.get(eleven).containsAll(Collections.singleton(eight)) &&
                successors.containsKey(ten) && successors.get(ten).containsAll(Lists.newArrayList(seven, eight)));
        successors = store.getSuccessors(SCOPE, streamName, nine, context, executor).get();
        assertTrue(successors.isEmpty());
        successors = store.getSuccessors(SCOPE, streamName, ten, context, executor).get();
        assertTrue(successors.isEmpty());
        successors = store.getSuccessors(SCOPE, streamName, eleven, context, executor).get();
        assertTrue(successors.isEmpty());
        // start -1
        List<Long> historicalSegments = store.getActiveSegments(SCOPE, streamName, start - 1, context, executor).get();
        assertEquals(historicalSegments.size(), 5);
        assertTrue(historicalSegments.containsAll(Lists.newArrayList(0L, 1L, 2L, 3L, 4L)));

        // start + 1
        historicalSegments = store.getActiveSegments(SCOPE, streamName, start + 1, context, executor).get();
        assertEquals(historicalSegments.size(), 5);
        assertTrue(historicalSegments.containsAll(Lists.newArrayList(0L, 1L, 2L, 3L, 4L)));

        // scale1 + 1
        historicalSegments = store.getActiveSegments(SCOPE, streamName, scale1 + 1000, context, executor).get();
        assertEquals(historicalSegments.size(), 4);
        assertTrue(historicalSegments.containsAll(Lists.newArrayList(0L, 1L, 2L, five)));

        // scale2 + 1
        historicalSegments = store.getActiveSegments(SCOPE, streamName, scale2 + 1000, context, executor).get();
        assertEquals(historicalSegments.size(), 4);
        assertTrue(historicalSegments.containsAll(Lists.newArrayList(0L, six, seven, eight)));

        // scale3 + 1
        historicalSegments = store.getActiveSegments(SCOPE, streamName, scale3 + 1000, context, executor).get();
        assertEquals(historicalSegments.size(), 5);
        assertTrue(historicalSegments.containsAll(Lists.newArrayList(0L, six, nine, ten, eleven)));

        // scale 3 + 10000
        historicalSegments = store.getActiveSegments(SCOPE, streamName, scale3 + 10000, context, executor).get();
        assertEquals(historicalSegments.size(), 5);
        assertTrue(historicalSegments.containsAll(Lists.newArrayList(0L, six, nine, ten, eleven)));

        assertFalse(store.isSealed(SCOPE, streamName, context, executor).get());
        assertNotEquals(0, store.getActiveSegments(SCOPE, streamName, context, executor).get().size());
        Boolean sealOperationStatus = store.setSealed(SCOPE, streamName, context, executor).get();
        assertTrue(sealOperationStatus);
        assertTrue(store.isSealed(SCOPE, streamName, context, executor).get());
        assertEquals(0, store.getActiveSegments(SCOPE, streamName, context, executor).get().size());

        //seal an already sealed stream.
        Boolean sealOperationStatus1 = store.setSealed(SCOPE, streamName, context, executor).get();
        assertTrue(sealOperationStatus1);
        assertTrue(store.isSealed(SCOPE, streamName, context, executor).get());
        assertEquals(0, store.getActiveSegments(SCOPE, streamName, context, executor).get().size());

        //seal a non existing stream.
        try {
            store.setSealed(SCOPE, "nonExistentStream", null, executor).get();
        } catch (Exception e) {
            assertEquals(StoreException.DataNotFoundException.class, e.getCause().getClass());
        }

        store.markCold(SCOPE, streamName, 0L, System.currentTimeMillis() + 1000, null, executor).get();
        assertTrue(store.isCold(SCOPE, streamName, 0L, null, executor).get());
        Thread.sleep(1000);
        assertFalse(store.isCold(SCOPE, streamName, 0L, null, executor).get());

        store.markCold(SCOPE, streamName, 0L, System.currentTimeMillis() + 1000, null, executor).get();
        store.removeMarker(SCOPE, streamName, 0L, null, executor).get();

        assertFalse(store.isCold(SCOPE, streamName, 0L, null, executor).get());
    }

    @Test(timeout = 10000)
    public void testTransaction() throws Exception {
        final ScalingPolicy policy = ScalingPolicy.fixed(5);

        final StreamMetadataStore store = new ZKStreamMetadataStore(cli, executor);
        final String streamName = "testTx";
        store.createScope(SCOPE).get();
        final Predicate<Throwable> operationNotAllowedPredicate =
                ex -> Exceptions.unwrap(ex) instanceof StoreException.IllegalStateException;

        StreamConfiguration streamConfig = StreamConfiguration.builder()
                .scope(SCOPE)
                .streamName(streamName)
                .scalingPolicy(policy)
                .build();

        store.createStream(SCOPE, streamName, streamConfig, System.currentTimeMillis(), null, executor).get();
        store.setState(SCOPE, streamName, State.ACTIVE, null, executor).get();

        OperationContext context = store.createContext(ZkStreamTest.SCOPE, streamName);

        UUID txnId1 = store.generateTransactionId(SCOPE, streamName, null, executor).join();
        VersionedTransactionData tx = store.createTransaction(SCOPE, streamName, txnId1, 10000, 600000, 30000,
                context, executor).get();
        Assert.assertEquals(txnId1, tx.getId());

        UUID txnId2 = store.generateTransactionId(SCOPE, streamName, null, executor).join();
        VersionedTransactionData tx2 = store.createTransaction(SCOPE, streamName, txnId2, 10000, 600000, 30000,
                context, executor).get();
        Assert.assertEquals(txnId2, tx2.getId());

        store.sealTransaction(SCOPE, streamName, tx.getId(), true, Optional.<Integer>empty(),
                context, executor).get();
        assert store.transactionStatus(SCOPE, streamName, tx.getId(), context, executor)
                .get().equals(TxnStatus.COMMITTING);

        // Test to ensure that sealTransaction is idempotent.
        Assert.assertEquals(TxnStatus.COMMITTING, store.sealTransaction(SCOPE, streamName, tx.getId(), true,
                Optional.empty(), context, executor).join().getKey());

        // Test to ensure that COMMITTING transaction cannot be aborted.
        testAbortFailure(store, SCOPE, streamName, tx.getEpoch(), tx.getId(), context, operationNotAllowedPredicate);

        CompletableFuture<TxnStatus> f1 = store.commitTransaction(SCOPE, streamName, tx.getEpoch(), tx.getId(), context, executor);

        store.sealTransaction(SCOPE, streamName, tx2.getId(), false, Optional.<Integer>empty(),
                context, executor).get();
        assert store.transactionStatus(SCOPE, streamName, tx2.getId(), context, executor)
                .get().equals(TxnStatus.ABORTING);

        // Test to ensure that sealTransaction is idempotent.
        Assert.assertEquals(TxnStatus.ABORTING, store.sealTransaction(SCOPE, streamName, tx2.getId(), false,
                Optional.empty(), context, executor).join().getKey());

        // Test to ensure that ABORTING transaction cannot be committed.
        testCommitFailure(store, SCOPE, streamName, tx2.getEpoch(), tx2.getId(), context, operationNotAllowedPredicate);

        CompletableFuture<TxnStatus> f2 = store.abortTransaction(SCOPE, streamName, tx2.getEpoch(), tx2.getId(), context, executor);

        CompletableFuture.allOf(f1, f2).get();

        assert store.transactionStatus(SCOPE, streamName, tx.getId(), context, executor)
                .get().equals(TxnStatus.COMMITTED);
        assert store.transactionStatus(SCOPE, streamName, tx2.getId(), context, executor)
                .get().equals(TxnStatus.ABORTED);

        // Test to ensure that sealTransaction, to commit it, on committed transaction does not throw an error.
        Assert.assertEquals(TxnStatus.COMMITTED, store.sealTransaction(SCOPE, streamName, tx.getId(), true,
                Optional.empty(), context, executor).join().getKey());

        // Test to ensure that commitTransaction is idempotent.
        Assert.assertEquals(TxnStatus.COMMITTED,
                store.commitTransaction(SCOPE, streamName, tx.getEpoch(), tx.getId(), context, executor).join());

        // Test to ensure that sealTransaction, to abort it, and abortTransaction on committed transaction throws error.
        testAbortFailure(store, SCOPE, streamName, tx.getEpoch(), tx.getId(), context, operationNotAllowedPredicate);

        // Test to ensure that sealTransaction, to abort it, on aborted transaction does not throw an error.
        Assert.assertEquals(TxnStatus.ABORTED, store.sealTransaction(SCOPE, streamName, tx2.getId(), false,
                Optional.empty(), context, executor).join().getKey());

        // Test to ensure that abortTransaction is idempotent.
        Assert.assertEquals(TxnStatus.ABORTED,
                store.abortTransaction(SCOPE, streamName, tx2.getEpoch(), tx2.getId(), context, executor).join());

        // Test to ensure that sealTransaction, to abort it, and abortTransaction on committed transaction throws error.
        testCommitFailure(store, SCOPE, streamName, tx2.getEpoch(), tx2.getId(), context, operationNotAllowedPredicate);

        assert store.commitTransaction(ZkStreamTest.SCOPE, streamName, 0, UUID.randomUUID(), null, executor)
                .handle((ok, ex) -> {
                    if (ex.getCause() instanceof StoreException.DataNotFoundException) {
                        return true;
                    } else {
                        throw new RuntimeException("assert failed");
                    }
                }).get();

        assert store.abortTransaction(ZkStreamTest.SCOPE, streamName, 0, UUID.randomUUID(), null, executor)
                .handle((ok, ex) -> {
                    if (ex.getCause() instanceof StoreException.DataNotFoundException) {
                        return true;
                    } else {
                        throw new RuntimeException("assert failed");
                    }
                }).get();

        assert store.transactionStatus(ZkStreamTest.SCOPE, streamName, UUID.randomUUID(), context, executor)
                .get().equals(TxnStatus.UNKNOWN);
    }

    @Test(timeout = 10000)
    public void testGetActiveTxn() throws Exception {
        ZKStoreHelper storeHelper = spy(new ZKStoreHelper(cli, executor));
        ZKStream stream = new ZKStream("scope", "stream", storeHelper);
<<<<<<< HEAD

        storeHelper.createZNodeIfNotExist("/store/scope").join();
        final ScalingPolicy policy1 = ScalingPolicy.fixed(2);
        final StreamConfiguration configuration1 = StreamConfiguration.builder()
                .scope("scope").streamName("stream").scalingPolicy(policy1).build();
        stream.create(configuration1, System.currentTimeMillis()).join();
        stream.updateState(State.ACTIVE).join();
        UUID txId = stream.generateNewTxnId(0, 0L).join();
=======
        // create epoch
        stream.createEpochNodeIfAbsent(0).join();

        byte[] historyIndex = TableHelper.createHistoryIndex();
        byte[] historyTable = TableHelper.createHistoryTable(1L, Lists.newArrayList(0L, 1L));
        stream.createHistoryIndexIfAbsent(new Data<>(historyIndex, 0)).join();
        stream.createHistoryTableIfAbsent(new Data<>(historyTable, 0)).join();
        stream.createStateIfAbsent(State.ACTIVE).join();
        UUID txId = UUID.randomUUID();
>>>>>>> 7d145638
        stream.createTransaction(txId, 1000L, 1000L, 1000L).join();

        String activeTxPath = stream.getActiveTxPath(0, txId.toString());
        // throw DataNotFoundException for txn path
        doReturn(Futures.failedFuture(StoreException.create(StoreException.Type.DATA_NOT_FOUND, "txn data not found")))
                .when(storeHelper).getData(eq(activeTxPath));

        Map<String, Data<Integer>> result = stream.getCurrentTxns().join();
        // verify that call succeeds and no active txns were found
        assertTrue(result.isEmpty());

        // throw generic exception for txn path
        doReturn(Futures.failedFuture(new RuntimeException())).when(storeHelper).getData(eq(activeTxPath));

        ZKStream stream2 = new ZKStream("scope", "stream", storeHelper);
        // verify that the call fails
        AssertExtensions.assertThrows("", stream2.getCurrentTxns(), e -> Exceptions.unwrap(e) instanceof RuntimeException);

        reset(storeHelper);
        ZKStream stream3 = new ZKStream("scope", "stream", storeHelper);
        result = stream3.getCurrentTxns().join();
        assertEquals(1, result.size());
    }

    private void testCommitFailure(StreamMetadataStore store, String scope, String stream, int epoch, UUID txnId,
                                   OperationContext context,
                                   Predicate<Throwable> checker) {
        AssertExtensions.assertThrows("Seal txn to commit it failure",
                () -> store.sealTransaction(scope, stream, txnId, true, Optional.empty(), context, executor),
                checker);

        AssertExtensions.assertThrows("Commit txn failure",
                () -> store.commitTransaction(scope, stream, epoch, txnId, context, executor),
                checker);
    }

    private void testAbortFailure(StreamMetadataStore store, String scope, String stream, int epoch, UUID txnId,
                                  OperationContext context,
                                  Predicate<Throwable> checker) {
        AssertExtensions.assertThrows("Seal txn to abort it failure",
                () -> store.sealTransaction(scope, stream, txnId, false, Optional.empty(), context, executor),
                checker);

        AssertExtensions.assertThrows("Abort txn failure",
                () -> store.abortTransaction(scope, stream, epoch, txnId, context, executor),
                checker);
    }
}<|MERGE_RESOLUTION|>--- conflicted
+++ resolved
@@ -535,8 +535,6 @@
     public void testGetActiveTxn() throws Exception {
         ZKStoreHelper storeHelper = spy(new ZKStoreHelper(cli, executor));
         ZKStream stream = new ZKStream("scope", "stream", storeHelper);
-<<<<<<< HEAD
-
         storeHelper.createZNodeIfNotExist("/store/scope").join();
         final ScalingPolicy policy1 = ScalingPolicy.fixed(2);
         final StreamConfiguration configuration1 = StreamConfiguration.builder()
@@ -544,17 +542,6 @@
         stream.create(configuration1, System.currentTimeMillis()).join();
         stream.updateState(State.ACTIVE).join();
         UUID txId = stream.generateNewTxnId(0, 0L).join();
-=======
-        // create epoch
-        stream.createEpochNodeIfAbsent(0).join();
-
-        byte[] historyIndex = TableHelper.createHistoryIndex();
-        byte[] historyTable = TableHelper.createHistoryTable(1L, Lists.newArrayList(0L, 1L));
-        stream.createHistoryIndexIfAbsent(new Data<>(historyIndex, 0)).join();
-        stream.createHistoryTableIfAbsent(new Data<>(historyTable, 0)).join();
-        stream.createStateIfAbsent(State.ACTIVE).join();
-        UUID txId = UUID.randomUUID();
->>>>>>> 7d145638
         stream.createTransaction(txId, 1000L, 1000L, 1000L).join();
 
         String activeTxPath = stream.getActiveTxPath(0, txId.toString());
