/**
 * Copyright (c) 2017 Dell Inc., or its subsidiaries. All Rights Reserved.
 *
 * Licensed under the Apache License, Version 2.0 (the "License");
 * you may not use this file except in compliance with the License.
 * You may obtain a copy of the License at
 *
 *     http://www.apache.org/licenses/LICENSE-2.0
 */
package io.pravega.controller.store.stream;

import io.pravega.common.ExceptionHelpers;
import io.pravega.test.common.AssertExtensions;
import io.pravega.test.common.TestingServerStarter;
import io.pravega.controller.store.stream.tables.State;
import io.pravega.controller.stream.api.grpc.v1.Controller.CreateScopeStatus;
import io.pravega.controller.stream.api.grpc.v1.Controller.DeleteScopeStatus;
import io.pravega.client.stream.ScalingPolicy;
import io.pravega.client.stream.StreamConfiguration;
import com.google.common.collect.Lists;
import org.apache.curator.framework.CuratorFramework;
import org.apache.curator.framework.CuratorFrameworkFactory;
import org.apache.curator.retry.RetryOneTime;
import org.apache.curator.test.TestingServer;
import org.junit.After;
import org.junit.Assert;
import org.junit.Before;
import org.junit.Test;
import org.mockito.Mockito;

import java.util.AbstractMap;
import java.util.ArrayList;
import java.util.Arrays;
import java.util.Collections;
import java.util.List;
import java.util.Map;
import java.util.Optional;
import java.util.UUID;
import java.util.concurrent.CompletableFuture;
import java.util.concurrent.ExecutionException;
import java.util.concurrent.Executors;
import java.util.concurrent.ScheduledExecutorService;
import java.util.function.Predicate;

import static org.junit.Assert.assertEquals;
import static org.junit.Assert.assertFalse;
import static org.junit.Assert.assertNotEquals;
import static org.junit.Assert.assertTrue;

public class ZkStreamTest {
    private static final String SCOPE = "scope";
    private TestingServer zkTestServer;
    private CuratorFramework cli;
    private StreamMetadataStore storePartialMock;

    private final ScheduledExecutorService executor = Executors.newScheduledThreadPool(10);

    @Before
    public void startZookeeper() throws Exception {
        zkTestServer = new TestingServerStarter().start();
        cli = CuratorFrameworkFactory.newClient(zkTestServer.getConnectString(), new RetryOneTime(2000));
        cli.start();

        storePartialMock = Mockito.spy(new ZKStreamMetadataStore(cli, executor));
    }

    @After
    public void stopZookeeper() throws Exception {
        cli.close();
        zkTestServer.close();
        executor.shutdown();
    }

    @Test
    public void testZkConnectionLoss() throws Exception {
        final ScalingPolicy policy = ScalingPolicy.fixed(5);

        final String streamName = "testfail";

        final StreamConfiguration streamConfig = StreamConfiguration.builder().scope(streamName).streamName(streamName).scalingPolicy(policy).build();

        zkTestServer.stop();

        try {
            storePartialMock.createStream(SCOPE, streamName, streamConfig, System.currentTimeMillis(), null, executor).get();
        } catch (ExecutionException e) {
            assert e.getCause() instanceof StoreException.StoreConnectionException;
        }
        zkTestServer.start();
    }

    @Test
    public void testCreateStreamState() throws Exception {
        final ScalingPolicy policy = ScalingPolicy.fixed(5);

        final StreamMetadataStore store = new ZKStreamMetadataStore(cli, executor);
        final String streamName = "testfail";

        StreamConfiguration streamConfig = StreamConfiguration.builder()
                .scope(streamName)
                .streamName(streamName)
                .scalingPolicy(policy)
                .build();

        store.createScope(SCOPE).get();
        store.createStream(SCOPE, streamName, streamConfig, System.currentTimeMillis(), null, executor).get();

        try {
            store.getConfiguration(SCOPE, streamName, null, executor).get();
        } catch (Exception e) {
            assert e.getCause() != null && e.getCause() instanceof IllegalStateException;
        }
        store.deleteScope(SCOPE);
    }

    @Test
    public void testZkCreateScope() throws Exception {

        // create new scope test
        final StreamMetadataStore store = new ZKStreamMetadataStore(cli, executor);
        final String scopeName = "Scope1";
        CompletableFuture<CreateScopeStatus> createScopeStatus = store.createScope(scopeName);

        // createScope returns null on success, and exception on failure
        assertEquals("Create new scope :", CreateScopeStatus.Status.SUCCESS, createScopeStatus.get().getStatus());

        // create duplicate scope test
        createScopeStatus = store.createScope(scopeName);
        assertEquals("Create new scope :", CreateScopeStatus.Status.SCOPE_EXISTS, createScopeStatus.get().getStatus());

        //listStreamsInScope test
        final String streamName1 = "Stream1";
        final String streamName2 = "Stream2";
        final ScalingPolicy policy = ScalingPolicy.fixed(5);
        StreamConfiguration streamConfig =
                StreamConfiguration.builder().scope(scopeName).streamName(streamName1).scalingPolicy(policy).build();

        StreamConfiguration streamConfig2 =
                StreamConfiguration.builder().scope(scopeName).streamName(streamName2).scalingPolicy(policy).build();

        store.createStream(scopeName, streamName1, streamConfig, System.currentTimeMillis(), null, executor).get();
        store.setState(scopeName, streamName1, State.ACTIVE, null, executor).get();
        store.createStream(scopeName, streamName2, streamConfig2, System.currentTimeMillis(), null, executor).get();
        store.setState(scopeName, streamName2, State.ACTIVE, null, executor).get();

        List<StreamConfiguration> listOfStreams = store.listStreamsInScope(scopeName).get();
        assertEquals("Size of list", 2, listOfStreams.size());
        assertEquals("Name of stream at index zero", "Stream1", listOfStreams.get(0).getStreamName());
        assertEquals("Name of stream at index one", "Stream2", listOfStreams.get(1).getStreamName());
    }

    @Test
    public void testZkDeleteScope() throws Exception {
        // create new scope
        final StreamMetadataStore store = new ZKStreamMetadataStore(cli, executor);
        final String scopeName = "Scope1";
        store.createScope(scopeName).get();

        // Delete empty scope Scope1
        CompletableFuture<DeleteScopeStatus> deleteScopeStatus = store.deleteScope(scopeName);
        assertEquals("Delete Empty Scope", DeleteScopeStatus.Status.SUCCESS, deleteScopeStatus.get().getStatus());

        // Delete non-existent scope Scope2
        CompletableFuture<DeleteScopeStatus> deleteScopeStatus2 = store.deleteScope("Scope2");
        assertEquals("Delete non-existent Scope", DeleteScopeStatus.Status.SCOPE_NOT_FOUND, deleteScopeStatus2.get().getStatus());

        // Delete non-empty scope Scope3
        store.createScope("Scope3").get();
        final ScalingPolicy policy = ScalingPolicy.fixed(5);
        final StreamConfiguration streamConfig =
                StreamConfiguration.builder().scope("Scope3").streamName("Stream3").scalingPolicy(policy).build();

        store.createStream("Scope3", "Stream3", streamConfig, System.currentTimeMillis(), null, executor).get();
        store.setState("Scope3", "Stream3", State.ACTIVE, null, executor).get();

        CompletableFuture<DeleteScopeStatus> deleteScopeStatus3 = store.deleteScope("Scope3");
        assertEquals("Delete non-empty Scope", DeleteScopeStatus.Status.SCOPE_NOT_EMPTY,
                deleteScopeStatus3.get().getStatus());
    }

    @Test
    public void testGetScope() throws Exception {
        final StreamMetadataStore store = new ZKStreamMetadataStore(cli, executor);
        final String scope1 = "Scope1";
        final String scope2 = "Scope2";
        String scopeName;

        // get existent scope
        store.createScope(scope1).get();
        scopeName = store.getScopeConfiguration(scope1).get();
        assertEquals("Get existent scope", scope1, scopeName);

        // get non-existent scope
        try {
            store.getScopeConfiguration(scope2).get();
        } catch (ExecutionException e) {
            assertTrue("Get non existent scope", e.getCause() instanceof StoreException);
            assertTrue("Get non existent scope",
                    ((StoreException) e.getCause()).getType() == StoreException.Type.DATA_NOT_FOUND);
        }
    }

    @Test
    public void testZkListScope() throws Exception {
        // list scope test
        final StreamMetadataStore store = new ZKStreamMetadataStore(cli, executor);
        store.createScope("Scope1").get();
        store.createScope("Scope2").get();
        store.createScope("Scope3").get();

        List<String> listScopes = store.listScopes().get();
        assertEquals("List Scopes ", 3, listScopes.size());

        store.deleteScope("Scope3").get();
        listScopes = store.listScopes().get();
        assertEquals("List Scopes ", 2, listScopes.size());
    }

    @Test
    public void testZkStream() throws Exception {
        double keyChunk = 1.0 / 5;
        final ScalingPolicy policy = ScalingPolicy.fixed(5);

        final StreamMetadataStore store = new ZKStreamMetadataStore(cli, executor);
        final String streamName = "test";
        store.createScope(SCOPE).get();

        StreamConfiguration streamConfig = StreamConfiguration.builder()
                .scope(streamName)
                .streamName(streamName)
                .scalingPolicy(policy)
                .build();

        store.createStream(SCOPE, streamName, streamConfig, System.currentTimeMillis(), null, executor).get();
        store.setState(SCOPE, streamName, State.ACTIVE, null, executor).get();
        OperationContext context = store.createContext(SCOPE, streamName);

        List<Segment> segments = store.getActiveSegments(SCOPE, streamName, context, executor).get();
        assertEquals(segments.size(), 5);
        assertTrue(segments.stream().allMatch(x -> Lists.newArrayList(0, 1, 2, 3, 4).contains(x.getNumber())));

        long start = segments.get(0).getStart();

        assertEquals(store.getConfiguration(SCOPE, streamName, context, executor).get(), streamConfig);

        List<AbstractMap.SimpleEntry<Double, Double>> newRanges;

        // existing range 0 = 0 - .2, 1 = .2 - .4, 2 = .4 - .6, 3 = .6 - .8, 4 = .8 - 1.0

        // 3, 4 -> 5 = .6 - 1.0
        newRanges = Collections.singletonList(
                new AbstractMap.SimpleEntry<>(3 * keyChunk, 1.0));

        long scale1 = start + 10000;
        ArrayList<Integer> sealedSegments = Lists.newArrayList(3, 4);
        StartScaleResponse response = store.startScale(SCOPE, streamName, sealedSegments, newRanges, scale1, false, context, executor).get();
        List<Segment> newSegments = response.getSegmentsCreated();
        store.scaleNewSegmentsCreated(SCOPE, streamName, sealedSegments, newSegments, response.getActiveEpoch(), scale1, context, executor).get();
        store.scaleSegmentsSealed(SCOPE, streamName, sealedSegments, newSegments, response.getActiveEpoch(), scale1, context, executor).get();

        segments = store.getActiveSegments(SCOPE, streamName, context, executor).get();
        assertEquals(segments.size(), 4);
        assertTrue(segments.stream().allMatch(x -> Lists.newArrayList(0, 1, 2, 5).contains(x.getNumber())));

        // 1 -> 6 = 0.2 -.3, 7 = .3 - .4
        // 2,5 -> 8 = .4 - 1.0
        newRanges = Arrays.asList(
                new AbstractMap.SimpleEntry<>(keyChunk, 0.3),
                new AbstractMap.SimpleEntry<>(0.3, 2 * keyChunk),
                new AbstractMap.SimpleEntry<>(2 * keyChunk, 1.0));

        long scale2 = scale1 + 10000;
        ArrayList<Integer> sealedSegments1 = Lists.newArrayList(1, 2, 5);
        response = store.startScale(SCOPE, streamName, sealedSegments1, newRanges, scale2, false, context, executor).get();
        List<Segment> segmentsCreated = response.getSegmentsCreated();
        store.scaleNewSegmentsCreated(SCOPE, streamName, sealedSegments1, segmentsCreated, response.getActiveEpoch(), scale2, context, executor).get();
        store.scaleSegmentsSealed(SCOPE, streamName, sealedSegments1, segmentsCreated, response.getActiveEpoch(), scale2, context, executor).get();

        segments = store.getActiveSegments(SCOPE, streamName, context, executor).get();
        assertEquals(segments.size(), 4);
        assertTrue(segments.stream().allMatch(x -> Lists.newArrayList(0, 6, 7, 8).contains(x.getNumber())));

        // 7 -> 9 = .3 - .35, 10 = .35 - .6
        // 8 -> 10 = .35 - .6, 11 = .6 - 1.0
        newRanges = Arrays.asList(
                new AbstractMap.SimpleEntry<>(0.3, 0.35),
                new AbstractMap.SimpleEntry<>(0.35, 3 * keyChunk),
                new AbstractMap.SimpleEntry<>(3 * keyChunk, 1.0));

        long scale3 = scale2 + 10000;
        ArrayList<Integer> sealedSegments2 = Lists.newArrayList(7, 8);
        response = store.startScale(SCOPE, streamName, sealedSegments2, newRanges, scale3, false, context, executor).get();
        segmentsCreated = response.getSegmentsCreated();
        store.scaleNewSegmentsCreated(SCOPE, streamName, sealedSegments2, segmentsCreated, response.getActiveEpoch(), scale3, context, executor).get();
        store.scaleSegmentsSealed(SCOPE, streamName, sealedSegments2, segmentsCreated, response.getActiveEpoch(), scale3, context, executor).get();

        segments = store.getActiveSegments(SCOPE, streamName, context, executor).get();
        assertEquals(segments.size(), 5);
        assertTrue(segments.stream().allMatch(x -> Lists.newArrayList(0, 6, 9, 10, 11).contains(x.getNumber())));

        Map<Integer, List<Integer>> successors = store.getSuccessors(SCOPE, streamName, 0, context, executor).get();
        assertTrue(successors.isEmpty());
        successors = store.getSuccessors(SCOPE, streamName, 1, context, executor).get();
        assertTrue(successors.size() == 2 &&
                successors.containsKey(6) && successors.get(6).containsAll(Collections.singleton(1)) &&
                successors.containsKey(7) && successors.get(7).containsAll(Collections.singleton(1)));

        successors = store.getSuccessors(SCOPE, streamName, 2, context, executor).get();
        assertTrue(successors.size() == 1 &&
                successors.containsKey(8) && successors.get(8).containsAll(Lists.newArrayList(2, 5)));

        successors = store.getSuccessors(SCOPE, streamName, 3, context, executor).get();
        assertTrue(successors.size() == 1 &&
                successors.containsKey(5) && successors.get(5).containsAll(Lists.newArrayList(3, 4)));

        successors = store.getSuccessors(SCOPE, streamName, 4, context, executor).get();
        assertTrue(successors.size() == 1 &&
                successors.containsKey(5) && successors.get(5).containsAll(Lists.newArrayList(3, 4)));

        successors = store.getSuccessors(SCOPE, streamName, 5, context, executor).get();
        assertTrue(successors.size() == 1 &&
                successors.containsKey(8) && successors.get(8).containsAll(Lists.newArrayList(2, 5)));

        successors = store.getSuccessors(SCOPE, streamName, 6, context, executor).get();
        assertTrue(successors.isEmpty());
        successors = store.getSuccessors(SCOPE, streamName, 7, context, executor).get();
        assertTrue(successors.size() == 2 &&
                successors.containsKey(9) && successors.get(9).containsAll(Collections.singleton(7)) &&
                successors.containsKey(10) && successors.get(10).containsAll(Lists.newArrayList(7, 8)));
        successors = store.getSuccessors(SCOPE, streamName, 8, context, executor).get();
        assertTrue(successors.size() == 2 &&
                successors.containsKey(11) && successors.get(11).containsAll(Collections.singleton(8)) &&
                successors.containsKey(10) && successors.get(10).containsAll(Lists.newArrayList(7, 8)));
        successors = store.getSuccessors(SCOPE, streamName, 9, context, executor).get();
        assertTrue(successors.isEmpty());
        successors = store.getSuccessors(SCOPE, streamName, 10, context, executor).get();
        assertTrue(successors.isEmpty());
        successors = store.getSuccessors(SCOPE, streamName, 11, context, executor).get();
        assertTrue(successors.isEmpty());
        // start -1
        List<Integer> historicalSegments = store.getActiveSegments(SCOPE, streamName, start - 1, context, executor).get();
        assertEquals(historicalSegments.size(), 5);
        assertTrue(historicalSegments.containsAll(Lists.newArrayList(0, 1, 2, 3, 4)));

        // start + 1
        historicalSegments = store.getActiveSegments(SCOPE, streamName, start + 1, context, executor).get();
        assertEquals(historicalSegments.size(), 5);
        assertTrue(historicalSegments.containsAll(Lists.newArrayList(0, 1, 2, 3, 4)));

        // scale1 + 1
        historicalSegments = store.getActiveSegments(SCOPE, streamName, scale1 + 1000, context, executor).get();
        assertEquals(historicalSegments.size(), 4);
        assertTrue(historicalSegments.containsAll(Lists.newArrayList(0, 1, 2, 5)));

        // scale2 + 1
        historicalSegments = store.getActiveSegments(SCOPE, streamName, scale2 + 1000, context, executor).get();
        assertEquals(historicalSegments.size(), 4);
        assertTrue(historicalSegments.containsAll(Lists.newArrayList(0, 6, 7, 8)));

        // scale3 + 1
        historicalSegments = store.getActiveSegments(SCOPE, streamName, scale3 + 1000, context, executor).get();
        assertEquals(historicalSegments.size(), 5);
        assertTrue(historicalSegments.containsAll(Lists.newArrayList(0, 6, 9, 10, 11)));

        // scale 3 + 10000
        historicalSegments = store.getActiveSegments(SCOPE, streamName, scale3 + 10000, context, executor).get();
        assertEquals(historicalSegments.size(), 5);
        assertTrue(historicalSegments.containsAll(Lists.newArrayList(0, 6, 9, 10, 11)));

        assertFalse(store.isSealed(SCOPE, streamName, context, executor).get());
        assertNotEquals(0, store.getActiveSegments(SCOPE, streamName, context, executor).get().size());
<<<<<<< HEAD
=======
        Boolean sealOperationStatus = store.setSealed(SCOPE, streamName, context, executor).get();
        assertTrue(sealOperationStatus);
        assertTrue(store.isSealed(SCOPE, streamName, context, executor).get());
        assertEquals(0, store.getActiveSegments(SCOPE, streamName, context, executor).get().size());

        //seal an already sealed stream.
        Boolean sealOperationStatus1 = store.setSealed(SCOPE, streamName, context, executor).get();
        assertTrue(sealOperationStatus1);
        assertTrue(store.isSealed(SCOPE, streamName, context, executor).get());
        assertEquals(0, store.getActiveSegments(SCOPE, streamName, context, executor).get().size());

        //seal a non existing stream.
        try {
            store.setSealed(SCOPE, "nonExistentStream", null, executor).get();
        } catch (Exception e) {
            assertEquals(StoreException.DataNotFoundException.class, e.getCause().getClass());
        }
>>>>>>> 76b15406

        store.markCold(SCOPE, streamName, 0, System.currentTimeMillis() + 1000, null, executor).get();
        assertTrue(store.isCold(SCOPE, streamName, 0, null, executor).get());
        Thread.sleep(1000);
        assertFalse(store.isCold(SCOPE, streamName, 0, null, executor).get());

        store.markCold(SCOPE, streamName, 0, System.currentTimeMillis() + 1000, null, executor).get();
        store.removeMarker(SCOPE, streamName, 0, null, executor).get();

        assertFalse(store.isCold(SCOPE, streamName, 0, null, executor).get());
    }

    @Test(timeout = 10000)
    public void testTransaction() throws Exception {
        final ScalingPolicy policy = ScalingPolicy.fixed(5);

        final StreamMetadataStore store = new ZKStreamMetadataStore(cli, executor);
        final String streamName = "testTx";
        store.createScope(SCOPE).get();
        final Predicate<Throwable> operationNotAllowedPredicate =
                ex -> ExceptionHelpers.getRealException(ex) instanceof StoreException.IllegalStateException;

        StreamConfiguration streamConfig = StreamConfiguration.builder()
                .scope(SCOPE)
                .streamName(streamName)
                .scalingPolicy(policy)
                .build();

        store.createStream(SCOPE, streamName, streamConfig, System.currentTimeMillis(), null, executor).get();
        store.setState(SCOPE, streamName, State.ACTIVE, null, executor).get();

        OperationContext context = store.createContext(ZkStreamTest.SCOPE, streamName);

        UUID txnId1 = UUID.randomUUID();
        VersionedTransactionData tx = store.createTransaction(SCOPE, streamName, txnId1, 10000, 600000, 30000,
                context, executor).get();
        Assert.assertEquals(txnId1, tx.getId());

        UUID txnId2 = UUID.randomUUID();
        VersionedTransactionData tx2 = store.createTransaction(SCOPE, streamName, txnId2, 10000, 600000, 30000,
                context, executor).get();
        Assert.assertEquals(txnId2, tx2.getId());

        store.sealTransaction(SCOPE, streamName, tx.getId(), true, Optional.<Integer>empty(),
                context, executor).get();
        assert store.transactionStatus(SCOPE, streamName, tx.getId(), context, executor)
                .get().equals(TxnStatus.COMMITTING);

        // Test to ensure that sealTransaction is idempotent.
        Assert.assertEquals(TxnStatus.COMMITTING, store.sealTransaction(SCOPE, streamName, tx.getId(), true,
                Optional.empty(), context, executor).join().getKey());

        // Test to ensure that COMMITTING transaction cannot be aborted.
        testAbortFailure(store, SCOPE, streamName, tx.getEpoch(), tx.getId(), context, operationNotAllowedPredicate);

        CompletableFuture<TxnStatus> f1 = store.commitTransaction(SCOPE, streamName, tx.getEpoch(), tx.getId(), context, executor);

        store.sealTransaction(SCOPE, streamName, tx2.getId(), false, Optional.<Integer>empty(),
                context, executor).get();
        assert store.transactionStatus(SCOPE, streamName, tx2.getId(), context, executor)
                .get().equals(TxnStatus.ABORTING);

        // Test to ensure that sealTransaction is idempotent.
        Assert.assertEquals(TxnStatus.ABORTING, store.sealTransaction(SCOPE, streamName, tx2.getId(), false,
                Optional.empty(), context, executor).join().getKey());

        // Test to ensure that ABORTING transaction cannot be committed.
        testCommitFailure(store, SCOPE, streamName, tx2.getEpoch(), tx2.getId(), context, operationNotAllowedPredicate);

        CompletableFuture<TxnStatus> f2 = store.abortTransaction(SCOPE, streamName, tx2.getEpoch(), tx2.getId(), context, executor);

        CompletableFuture.allOf(f1, f2).get();

        assert store.transactionStatus(SCOPE, streamName, tx.getId(), context, executor)
                .get().equals(TxnStatus.COMMITTED);
        assert store.transactionStatus(SCOPE, streamName, tx2.getId(), context, executor)
                .get().equals(TxnStatus.ABORTED);

        // Test to ensure that sealTransaction, to commit it, on committed transaction does not throw an error.
        Assert.assertEquals(TxnStatus.COMMITTED, store.sealTransaction(SCOPE, streamName, tx.getId(), true,
                Optional.empty(), context, executor).join().getKey());

        // Test to ensure that commitTransaction is idempotent.
        Assert.assertEquals(TxnStatus.COMMITTED,
                store.commitTransaction(SCOPE, streamName, tx.getEpoch(), tx.getId(), context, executor).join());

        // Test to ensure that sealTransaction, to abort it, and abortTransaction on committed transaction throws error.
        testAbortFailure(store, SCOPE, streamName, tx.getEpoch(), tx.getId(), context, operationNotAllowedPredicate);

        // Test to ensure that sealTransaction, to abort it, on aborted transaction does not throw an error.
        Assert.assertEquals(TxnStatus.ABORTED, store.sealTransaction(SCOPE, streamName, tx2.getId(), false,
                Optional.empty(), context, executor).join().getKey());

        // Test to ensure that abortTransaction is idempotent.
        Assert.assertEquals(TxnStatus.ABORTED,
                store.abortTransaction(SCOPE, streamName, tx2.getEpoch(), tx2.getId(), context, executor).join());

        // Test to ensure that sealTransaction, to abort it, and abortTransaction on committed transaction throws error.
        testCommitFailure(store, SCOPE, streamName, tx2.getEpoch(), tx2.getId(), context, operationNotAllowedPredicate);

        assert store.commitTransaction(ZkStreamTest.SCOPE, streamName, 0, UUID.randomUUID(), null, executor)
                .handle((ok, ex) -> {
                    if (ex.getCause() instanceof StoreException.DataNotFoundException) {
                        return true;
                    } else {
                        throw new RuntimeException("assert failed");
                    }
                }).get();

        assert store.abortTransaction(ZkStreamTest.SCOPE, streamName, 0, UUID.randomUUID(), null, executor)
                .handle((ok, ex) -> {
                    if (ex.getCause() instanceof StoreException.DataNotFoundException) {
                        return true;
                    } else {
                        throw new RuntimeException("assert failed");
                    }
                }).get();

        assert store.transactionStatus(ZkStreamTest.SCOPE, streamName, UUID.randomUUID(), context, executor)
                .get().equals(TxnStatus.UNKNOWN);
    }

    private void testCommitFailure(StreamMetadataStore store, String scope, String stream, int epoch, UUID txnId,
                                   OperationContext context,
                                   Predicate<Throwable> checker) {
        AssertExtensions.assertThrows("Seal txn to commit it failure",
                () -> store.sealTransaction(scope, stream, txnId, true, Optional.empty(), context, executor),
                checker);

        AssertExtensions.assertThrows("Commit txn failure",
                () -> store.commitTransaction(scope, stream, epoch, txnId, context, executor),
                checker);
    }

    private void testAbortFailure(StreamMetadataStore store, String scope, String stream, int epoch, UUID txnId,
                                  OperationContext context,
                                  Predicate<Throwable> checker) {
        AssertExtensions.assertThrows("Seal txn to abort it failure",
                () -> store.sealTransaction(scope, stream, txnId, false, Optional.empty(), context, executor),
                checker);

        AssertExtensions.assertThrows("Abort txn failure",
                () -> store.abortTransaction(scope, stream, epoch, txnId, context, executor),
                checker);
    }
}<|MERGE_RESOLUTION|>--- conflicted
+++ resolved
@@ -369,26 +369,6 @@
 
         assertFalse(store.isSealed(SCOPE, streamName, context, executor).get());
         assertNotEquals(0, store.getActiveSegments(SCOPE, streamName, context, executor).get().size());
-<<<<<<< HEAD
-=======
-        Boolean sealOperationStatus = store.setSealed(SCOPE, streamName, context, executor).get();
-        assertTrue(sealOperationStatus);
-        assertTrue(store.isSealed(SCOPE, streamName, context, executor).get());
-        assertEquals(0, store.getActiveSegments(SCOPE, streamName, context, executor).get().size());
-
-        //seal an already sealed stream.
-        Boolean sealOperationStatus1 = store.setSealed(SCOPE, streamName, context, executor).get();
-        assertTrue(sealOperationStatus1);
-        assertTrue(store.isSealed(SCOPE, streamName, context, executor).get());
-        assertEquals(0, store.getActiveSegments(SCOPE, streamName, context, executor).get().size());
-
-        //seal a non existing stream.
-        try {
-            store.setSealed(SCOPE, "nonExistentStream", null, executor).get();
-        } catch (Exception e) {
-            assertEquals(StoreException.DataNotFoundException.class, e.getCause().getClass());
-        }
->>>>>>> 76b15406
 
         store.markCold(SCOPE, streamName, 0, System.currentTimeMillis() + 1000, null, executor).get();
         assertTrue(store.isCold(SCOPE, streamName, 0, null, executor).get());
