/**
 * Copyright (c) 2017 Dell Inc., or its subsidiaries. All Rights Reserved.
 *
 * Licensed under the Apache License, Version 2.0 (the "License");
 * you may not use this file except in compliance with the License.
 * You may obtain a copy of the License at
 *
 *     http://www.apache.org/licenses/LICENSE-2.0
 */
package io.pravega.controller.store.stream;

<<<<<<< HEAD
import io.pravega.controller.store.task.TxnResource;
=======
import io.pravega.client.stream.ScalingPolicy;
>>>>>>> b269abfe
import io.pravega.test.common.TestingServerStarter;
import io.pravega.controller.store.stream.tables.State;
import io.pravega.client.stream.StreamConfiguration;
import io.pravega.test.common.AssertExtensions;
import org.apache.curator.framework.CuratorFramework;
import org.apache.curator.framework.CuratorFrameworkFactory;
import org.apache.curator.retry.RetryOneTime;
import org.apache.curator.test.TestingServer;
import org.junit.Test;

import java.io.IOException;
import java.util.AbstractMap;
import java.util.Arrays;
import java.util.List;
<<<<<<< HEAD
import java.util.UUID;
import java.util.function.Predicate;
=======
import java.util.stream.Collectors;
>>>>>>> b269abfe

import static org.junit.Assert.assertEquals;
import static org.junit.Assert.assertTrue;

/**
 * Zookeeper based stream metadata store tests.
 */
public class ZKStreamMetadataStoreTest extends StreamMetadataStoreTest {

    private TestingServer zkServer;
    private CuratorFramework cli;

    @Override
    public void setupTaskStore() throws Exception {
        zkServer = new TestingServerStarter().start();
        zkServer.start();
        int sessionTimeout = 8000;
        int connectionTimeout = 5000;
        cli = CuratorFrameworkFactory.newClient(zkServer.getConnectString(), sessionTimeout, connectionTimeout, new RetryOneTime(2000));
        cli.start();
        store = new ZKStreamMetadataStore(cli, executor);
    }

    @Override
    public void cleanupTaskStore() throws IOException {
        cli.close();
        zkServer.close();
    }

    @Test
    public void listStreamsWithInactiveStream() throws Exception {
        // list stream in scope
        store.createScope("Scope").get();
        store.createStream("Scope", stream1, configuration1, System.currentTimeMillis(), null, executor).get();
        store.setState("Scope", stream1, State.ACTIVE, null, executor).get();

        store.createStream("Scope", stream2, configuration2, System.currentTimeMillis(), null, executor).get();
        store.setState("Scope", stream1, State.CREATING, null, executor).get();

        List<StreamConfiguration> streamInScope = store.listStreamsInScope("Scope").get();
        assertEquals("List streams in scope", 2, streamInScope.size());
        assertEquals("List streams in scope", stream1, streamInScope.get(0).getStreamName());
        assertEquals("List streams in scope", stream2, streamInScope.get(1).getStreamName());
    }

    @Test
    public void testInvalidOperation() throws Exception {
        // Test operation when stream is not in active state
        store.createScope(scope).get();
        store.createStream(scope, stream1, configuration1, System.currentTimeMillis(), null, executor).get();
        store.setState(scope, stream1, State.CREATING, null, executor).get();

        AssertExtensions.assertThrows("Should throw IllegalStateException",
                store.getActiveSegments(scope, stream1, null, executor),
                (Throwable t) -> t instanceof IllegalStateException);
    }

    @Test
<<<<<<< HEAD
    public void testError() throws Exception {
        String host = "host";
        TxnResource txn = new TxnResource("SCOPE", "STREAM1", UUID.randomUUID());
        Predicate<Throwable> checker = (Throwable ex) -> ex instanceof StoreException &&
                ((StoreException) ex).getType() == StoreException.Type.UNKNOWN;

        cli.close();
        testFailure(host, txn, checker);
    }

    @Test
    public void testConnectionLoss() throws Exception {
        String host = "host";
        TxnResource txn = new TxnResource("SCOPE", "STREAM1", UUID.randomUUID());
        Predicate<Throwable> checker = (Throwable ex) -> ex instanceof StoreException &&
                ((StoreException) ex).getType() == StoreException.Type.CONNECTION_LOSS;

        zkServer.close();
        AssertExtensions.assertThrows("Add txn to index fails", store.addTxnToIndex(host, txn, 0), checker);
    }

    private void testFailure(String host, TxnResource txn, Predicate<Throwable> checker) {
        AssertExtensions.assertThrows("Add txn to index fails", store.addTxnToIndex(host, txn, 0), checker);
        AssertExtensions.assertThrows("Remove txn fails", store.removeTxnFromIndex(host, txn, true), checker);
        AssertExtensions.assertThrows("Remove host fails", store.removeHostFromIndex(host), checker);
        AssertExtensions.assertThrows("Get txn version fails", store.getTxnVersionFromIndex(host, txn), checker);
        AssertExtensions.assertThrows("Get random txn fails", store.getRandomTxnFromIndex(host), checker);
        AssertExtensions.assertThrows("List hosts fails", store.listHostsOwningTxn(), checker);
=======
    public void testScaleMetadata() throws Exception {
        String scope = "testScopeScale";
        String stream = "testStreamScale";
        ScalingPolicy policy = ScalingPolicy.fixed(3);
        StreamConfiguration configuration = StreamConfiguration.builder().scope(scope).streamName(stream).scalingPolicy(policy).build();

        store.createScope(scope).get();
        store.createStream(scope, stream, configuration, System.currentTimeMillis(), null, executor).get();
        store.setState(scope, stream, State.ACTIVE, null, executor).get();

        List<ScaleMetadata> scaleIncidents = store.getScaleMetadata(scope, stream, null, executor).get();
        assertTrue(scaleIncidents.size() == 1);
        assertTrue(scaleIncidents.get(0).getSegments().size() == 3);
        // scale
        scale(scope, stream, scaleIncidents.get(0).getSegments());
        scaleIncidents = store.getScaleMetadata(scope, stream, null, executor).get();
        assertTrue(scaleIncidents.size() == 2);
        assertTrue(scaleIncidents.get(0).getSegments().size() == 2);
        assertTrue(scaleIncidents.get(1).getSegments().size() == 3);

        // scale again
        scale(scope, stream, scaleIncidents.get(0).getSegments());
        scaleIncidents = store.getScaleMetadata(scope, stream, null, executor).get();
        assertTrue(scaleIncidents.size() == 3);
        assertTrue(scaleIncidents.get(0).getSegments().size() == 2);
        assertTrue(scaleIncidents.get(1).getSegments().size() == 2);

        // scale again
        scale(scope, stream, scaleIncidents.get(0).getSegments());
        scaleIncidents = store.getScaleMetadata(scope, stream, null, executor).get();
        assertTrue(scaleIncidents.size() == 4);
        assertTrue(scaleIncidents.get(0).getSegments().size() == 2);
        assertTrue(scaleIncidents.get(1).getSegments().size() == 2);
    }

    private void scale(String scope, String stream, List<Segment> segments) {

        AbstractMap.SimpleEntry<Double, Double> segment1 = new AbstractMap.SimpleEntry<>(0.0, 0.5);
        AbstractMap.SimpleEntry<Double, Double> segment2 = new AbstractMap.SimpleEntry<>(0.5, 1.0);
        long scaleTimestamp = System.currentTimeMillis();
        List<Integer> existingSegments = segments.stream().map(Segment::getNumber).collect(Collectors.toList());
        List<Segment> segmentsCreated = store.startScale(scope, stream, existingSegments, Arrays.asList(segment1, segment2),
                scaleTimestamp, null, executor).join();
        store.scaleNewSegmentsCreated(scope, stream, existingSegments, segmentsCreated, scaleTimestamp, null, executor).join();
        store.scaleSegmentsSealed(scope, stream, existingSegments, segmentsCreated, scaleTimestamp, null, executor).join();
>>>>>>> b269abfe
    }
}<|MERGE_RESOLUTION|>--- conflicted
+++ resolved
@@ -9,11 +9,8 @@
  */
 package io.pravega.controller.store.stream;
 
-<<<<<<< HEAD
+import io.pravega.client.stream.ScalingPolicy;
 import io.pravega.controller.store.task.TxnResource;
-=======
-import io.pravega.client.stream.ScalingPolicy;
->>>>>>> b269abfe
 import io.pravega.test.common.TestingServerStarter;
 import io.pravega.controller.store.stream.tables.State;
 import io.pravega.client.stream.StreamConfiguration;
@@ -28,12 +25,9 @@
 import java.util.AbstractMap;
 import java.util.Arrays;
 import java.util.List;
-<<<<<<< HEAD
 import java.util.UUID;
 import java.util.function.Predicate;
-=======
 import java.util.stream.Collectors;
->>>>>>> b269abfe
 
 import static org.junit.Assert.assertEquals;
 import static org.junit.Assert.assertTrue;
@@ -92,7 +86,6 @@
     }
 
     @Test
-<<<<<<< HEAD
     public void testError() throws Exception {
         String host = "host";
         TxnResource txn = new TxnResource("SCOPE", "STREAM1", UUID.randomUUID());
@@ -121,7 +114,9 @@
         AssertExtensions.assertThrows("Get txn version fails", store.getTxnVersionFromIndex(host, txn), checker);
         AssertExtensions.assertThrows("Get random txn fails", store.getRandomTxnFromIndex(host), checker);
         AssertExtensions.assertThrows("List hosts fails", store.listHostsOwningTxn(), checker);
-=======
+    }
+
+    @Test
     public void testScaleMetadata() throws Exception {
         String scope = "testScopeScale";
         String stream = "testStreamScale";
@@ -167,6 +162,5 @@
                 scaleTimestamp, null, executor).join();
         store.scaleNewSegmentsCreated(scope, stream, existingSegments, segmentsCreated, scaleTimestamp, null, executor).join();
         store.scaleSegmentsSealed(scope, stream, existingSegments, segmentsCreated, scaleTimestamp, null, executor).join();
->>>>>>> b269abfe
     }
 }