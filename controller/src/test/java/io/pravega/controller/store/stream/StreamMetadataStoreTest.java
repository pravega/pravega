--- conflicted
+++ resolved
@@ -9,17 +9,12 @@
  */
 package io.pravega.controller.store.stream;
 
-<<<<<<< HEAD
 import io.pravega.controller.store.stream.tables.State;
 import io.pravega.controller.store.task.TxnResource;
 import io.pravega.controller.stream.api.grpc.v1.Controller.DeleteScopeStatus;
-=======
->>>>>>> f113e639
 import io.pravega.client.stream.ScalingPolicy;
 import io.pravega.client.stream.StreamConfiguration;
 import io.pravega.common.ExceptionHelpers;
-import io.pravega.controller.store.stream.tables.State;
-import io.pravega.controller.stream.api.grpc.v1.Controller.DeleteScopeStatus;
 import io.pravega.test.common.AssertExtensions;
 import org.junit.After;
 import org.junit.Assert;
@@ -258,7 +253,6 @@
     }
 
     @Test
-<<<<<<< HEAD
     public void txnHostIndexTest() {
         String host1 = "host1";
         String host2 = "host2";
@@ -314,7 +308,9 @@
     private void addTxnToHost(String host, TxnResource txnResource, int version) {
         store.addTxnToIndex(host, txnResource, version).join();
         Assert.assertEquals(version, store.getTxnVersionFromIndex(host, txnResource).join().intValue());
-=======
+    }
+
+    @Test
     public void scaleTest() throws Exception {
         final String scope = "ScopeScale";
         final String stream = "StreamScale";
@@ -494,7 +490,6 @@
 
         deleteResponse = store.tryDeleteEpochIfScaling(scope, stream, 1, null, executor).get(); // should not delete epoch
         assertEquals(false, deleteResponse.isDeleted());
->>>>>>> f113e639
     }
 
     private boolean checkStoreExceptionType(Throwable t, StoreException.Type type) {
