/**
 * Copyright (c) 2017 Dell Inc., or its subsidiaries. All Rights Reserved.
 *
 * Licensed under the Apache License, Version 2.0 (the "License");
 * you may not use this file except in compliance with the License.
 * You may obtain a copy of the License at
 *
 *     http://www.apache.org/licenses/LICENSE-2.0
 */
package io.pravega.controller.mocks;

import io.pravega.client.netty.impl.ConnectionFactory;
<<<<<<< HEAD
import io.pravega.client.tables.impl.IteratorState;
=======
>>>>>>> 1cd01ff5
import io.pravega.client.tables.impl.KeyVersion;
import io.pravega.client.tables.impl.KeyVersionImpl;
import io.pravega.client.tables.impl.TableEntry;
import io.pravega.client.tables.impl.TableEntryImpl;
import io.pravega.client.tables.impl.TableKey;
import io.pravega.client.tables.impl.TableKeyImpl;
<<<<<<< HEAD
import io.pravega.client.tables.impl.TableSegment;
=======
>>>>>>> 1cd01ff5
import io.pravega.common.concurrent.Futures;
import io.pravega.controller.server.SegmentHelper;
import io.pravega.controller.server.WireCommandFailedException;
import io.pravega.controller.server.rpc.auth.AuthHelper;
import io.pravega.controller.store.host.HostControllerStore;
import io.pravega.controller.store.host.HostStoreFactory;
import io.pravega.controller.store.host.impl.HostMonitorConfigImpl;
import io.pravega.controller.stream.api.grpc.v1.Controller.NodeUri;
import io.pravega.shared.protocol.netty.WireCommandType;
import io.pravega.shared.protocol.netty.WireCommands;

import java.nio.ByteBuffer;
import java.util.Collections;
import java.util.HashMap;
import java.util.LinkedList;
import java.util.List;
import java.util.Map;
import java.util.Optional;
import java.util.concurrent.CompletableFuture;
import java.util.concurrent.Executor;
import java.util.concurrent.Executors;

<<<<<<< HEAD
import static org.mockito.ArgumentMatchers.*;
=======
import static org.mockito.ArgumentMatchers.anyString;
import static org.mockito.ArgumentMatchers.any;
import static org.mockito.ArgumentMatchers.anyLong;
import static org.mockito.ArgumentMatchers.anyBoolean;
>>>>>>> 1cd01ff5
import static org.mockito.Mockito.doAnswer;
import static org.mockito.Mockito.doReturn;
import static org.mockito.Mockito.mock;
import static org.mockito.Mockito.spy;

public class SegmentHelperMock {
    private static final int SERVICE_PORT = 12345;
    private static final Executor EXECUTOR = Executors.newScheduledThreadPool(10);
    
    public static SegmentHelper getSegmentHelperMock(HostControllerStore hostControllerStore, ConnectionFactory clientCF, AuthHelper authHelper) {
        SegmentHelper helper = spy(new SegmentHelper(hostControllerStore, clientCF, authHelper));

        doReturn(NodeUri.newBuilder().setEndpoint("localhost").setPort(SERVICE_PORT).build()).when(helper).getSegmentUri(
                anyString(), anyString(), anyLong());

        doReturn(CompletableFuture.completedFuture(true)).when(helper).sealSegment(
                anyString(), anyString(), anyLong(), anyLong());

        doReturn(CompletableFuture.completedFuture(true)).when(helper).createSegment(
                anyString(), anyString(), anyLong(), any(), anyLong());

        doReturn(CompletableFuture.completedFuture(true)).when(helper).deleteSegment(
                anyString(), anyString(), anyLong(), anyLong());

        doReturn(CompletableFuture.completedFuture(true)).when(helper).createTransaction(
                anyString(), anyString(), anyLong(), any());

        doReturn(CompletableFuture.completedFuture(true)).when(helper).abortTransaction(
                anyString(), anyString(), anyLong(), any());

        doReturn(CompletableFuture.completedFuture(true)).when(helper).commitTransaction(
                anyString(), anyString(), anyLong(), anyLong(), any());

        doReturn(CompletableFuture.completedFuture(true)).when(helper).updatePolicy(
                anyString(), anyString(), any(), anyLong(), anyLong());

        doReturn(CompletableFuture.completedFuture(true)).when(helper).truncateSegment(
                anyString(), anyString(), anyLong(), anyLong(), anyLong());

        doReturn(CompletableFuture.completedFuture(new WireCommands.StreamSegmentInfo(0L, "", true, true, false, 0L, 0L, 0L))).when(helper).getSegmentInfo(
                anyString(), anyString(), anyLong());

        return helper;
    }

    public static SegmentHelper getFailingSegmentHelperMock(HostControllerStore hostControllerStore, ConnectionFactory clientCF, AuthHelper authHelper) {
        SegmentHelper helper = spy(new SegmentHelper(hostControllerStore, clientCF, authHelper));

        doReturn(NodeUri.newBuilder().setEndpoint("localhost").setPort(SERVICE_PORT).build()).when(helper).getSegmentUri(
                anyString(), anyString(), anyLong());

        doReturn(Futures.failedFuture(new RuntimeException())).when(helper).sealSegment(
                anyString(), anyString(), anyLong(), anyLong());

        doReturn(Futures.failedFuture(new RuntimeException())).when(helper).createSegment(
                anyString(), anyString(), anyLong(), any(), anyLong());

        doReturn(Futures.failedFuture(new RuntimeException())).when(helper).deleteSegment(
                anyString(), anyString(), anyLong(), anyLong());

        doReturn(Futures.failedFuture(new RuntimeException())).when(helper).createTransaction(
                anyString(), anyString(), anyLong(), any());

        doReturn(Futures.failedFuture(new RuntimeException())).when(helper).abortTransaction(
                anyString(), anyString(), anyLong(), any());

        doReturn(Futures.failedFuture(new RuntimeException())).when(helper).commitTransaction(
                anyString(), anyString(), anyLong(), anyLong(), any());

        doReturn(Futures.failedFuture(new RuntimeException())).when(helper).updatePolicy(
                anyString(), anyString(), any(), anyLong(), anyLong());

        return helper;
    }

    public static SegmentHelper getSegmentHelperMockForTables() {
        HostControllerStore hostStore = HostStoreFactory.createInMemoryStore(HostMonitorConfigImpl.dummyConfig());
        ConnectionFactory connectionFactory = mock(ConnectionFactory.class);
        return getSegmentHelperMockForTables(hostStore, connectionFactory, AuthHelper.getDisabledAuthHelper());
    }
    
    public static SegmentHelper getSegmentHelperMockForTables(HostControllerStore hostControllerStore, ConnectionFactory clientCF, AuthHelper authHelper) {
        SegmentHelper helper = getSegmentHelperMock(hostControllerStore, clientCF, authHelper);
        final Object lock = new Object();
        final Map<String, Map<ByteBuffer, TableEntry<byte[], byte[]>>> mapOfTables = new HashMap<>();

        // region create table
        doAnswer(x -> {
<<<<<<< HEAD
            return CompletableFuture.runAsync(() -> {
                synchronized (lock) {
                    String scope = x.getArgument(0);
                    String tableName = x.getArgument(1);
=======
            String scope = x.getArgument(0);
            String tableName = x.getArgument(1);
            return CompletableFuture.runAsync(() -> {
                synchronized (lock) {
>>>>>>> 1cd01ff5
                    mapOfTables.putIfAbsent(scope + "/" + tableName, new HashMap<>());
                }
            }, EXECUTOR);
        }).when(helper).createTableSegment(anyString(), anyString(), anyLong());
        // endregion
        
        // region delete table
        doAnswer(x -> {
<<<<<<< HEAD
            return CompletableFuture.supplyAsync(() -> {
                synchronized (lock) {
                    String scope = x.getArgument(0);
                    String tableName = x.getArgument(1);
                    Boolean mustBeEmpty = x.getArgument(2);
                    String key = scope + "/" + tableName;
=======
            String scope = x.getArgument(0);
            String tableName = x.getArgument(1);
            Boolean mustBeEmpty = x.getArgument(2);
            String key = scope + "/" + tableName;
            return CompletableFuture.supplyAsync(() -> {
                synchronized (lock) {
>>>>>>> 1cd01ff5
                    boolean empty = Optional.ofNullable(mapOfTables.get(key)).orElse(Collections.emptyMap()).isEmpty();
                    if (!mustBeEmpty || empty) {
                        mapOfTables.remove(key);
                        return true;
                    } else {
                        final WireCommandType type = WireCommandType.DELETE_TABLE_SEGMENT;
                        throw new WireCommandFailedException(type,
                                WireCommandFailedException.Reason.TableSegmentNotEmpty);
                    }
                }
            }, EXECUTOR);
        }).when(helper).deleteTableSegment(anyString(), anyString(), anyBoolean(), anyLong());
        // endregion
        
        // region update keys
        doAnswer(x -> {
<<<<<<< HEAD
            return CompletableFuture.supplyAsync(() -> {
                final WireCommandType type = WireCommandType.UPDATE_TABLE_ENTRIES;

                synchronized (lock) {
                    String scope = x.getArgument(0);
                    String tableName = x.getArgument(1);
                    List<TableEntry<byte[], byte[]>> entries = x.getArgument(2);
                    String tableScopedName = scope + "/" + tableName;
=======
            final WireCommandType type = WireCommandType.UPDATE_TABLE_ENTRIES;

            String scope = x.getArgument(0);
            String tableName = x.getArgument(1);
            List<TableEntry<byte[], byte[]>> entries = x.getArgument(2);
            String tableScopedName = scope + "/" + tableName;
            return CompletableFuture.supplyAsync(() -> {
                synchronized (lock) {
>>>>>>> 1cd01ff5
                    Map<ByteBuffer, TableEntry<byte[], byte[]>> table = mapOfTables.get(tableScopedName);
                    if (table == null) {
                        throw new WireCommandFailedException(type,
                                WireCommandFailedException.Reason.SegmentDoesNotExist);
                    } else {
                        List<KeyVersion> resultList = new LinkedList<>();
                        entries.forEach(entry -> {
                            ByteBuffer key = ByteBuffer.wrap(entry.getKey().getKey());
                            byte[] value = entry.getValue();
                            TableEntry<byte[], byte[]> existingEntry = table.get(key);
                            if (existingEntry == null) {
                                if (entry.getKey().getVersion().equals(KeyVersion.NOT_EXISTS)) {
                                    KeyVersion newVersion = new KeyVersionImpl(0);
                                    TableEntry<byte[], byte[]> newEntry = new TableEntryImpl<>(
                                            new TableKeyImpl<>(key.array(), newVersion), value);
                                    table.put(key, newEntry);
                                    resultList.add(newVersion);
                                } else {
                                    throw new WireCommandFailedException(type,
                                            WireCommandFailedException.Reason.TableKeyDoesNotExist);
                                }
                            } else if (existingEntry.getKey().getVersion().equals(entry.getKey().getVersion())) {
                                KeyVersion newVersion = new KeyVersionImpl(
                                        existingEntry.getKey().getVersion().getSegmentVersion() + 1);
                                TableEntry<byte[], byte[]> newEntry = new TableEntryImpl<>(
                                        new TableKeyImpl<>(key.array(), newVersion), value);
                                table.put(key, newEntry);
                                resultList.add(newVersion);
                            } else {
                                throw new WireCommandFailedException(type,
                                        WireCommandFailedException.Reason.TableKeyBadVersion);
                            }
                        });
                        return resultList;
                    }
                }
            }, EXECUTOR);
        }).when(helper).updateTableEntries(anyString(), anyString(), any(), anyLong());
        // endregion
    
        // region remove keys    
        doAnswer(x -> {
<<<<<<< HEAD
            return CompletableFuture.runAsync(() -> {
                final WireCommandType type = WireCommandType.REMOVE_TABLE_KEYS;

                synchronized (lock) {
                    String scope = x.getArgument(0);
                    String tableName = x.getArgument(1);
                    List<TableKey<byte[]>> entries = x.getArgument(2);
                    String tableScopedName = scope + "/" + tableName;
=======
            final WireCommandType type = WireCommandType.REMOVE_TABLE_KEYS;

            String scope = x.getArgument(0);
            String tableName = x.getArgument(1);
            List<TableKey<byte[]>> entries = x.getArgument(2);
            String tableScopedName = scope + "/" + tableName;
            return CompletableFuture.runAsync(() -> {
                synchronized (lock) {
>>>>>>> 1cd01ff5
                    Map<ByteBuffer, TableEntry<byte[], byte[]>> table = mapOfTables.get(tableScopedName);
                    if (table == null) {
                        throw new WireCommandFailedException(type,
                                WireCommandFailedException.Reason.SegmentDoesNotExist);
                    } else {
                        entries.forEach(entry -> {
                            ByteBuffer key = ByteBuffer.wrap(entry.getKey());
                            TableEntry<byte[], byte[]> existingEntry = table.get(key);
                            if (existingEntry != null) {
                                if (existingEntry.getKey().getVersion().equals(entry.getVersion())
                                        || entry.getVersion() == null || entry.getVersion().equals(KeyVersion.NOT_EXISTS)) {
                                    table.remove(key);
                                } else {
                                    throw new WireCommandFailedException(type,
                                            WireCommandFailedException.Reason.TableKeyBadVersion);
                                }
                            }
                        });
                    }
                }
            }, EXECUTOR);
        }).when(helper).removeTableKeys(anyString(), anyString(), any(), anyLong());
        // endregion

        // region read keys    
        doAnswer(x -> {
<<<<<<< HEAD
            return CompletableFuture.supplyAsync(() -> {
                final WireCommandType type = WireCommandType.READ_TABLE;

                synchronized (lock) {
                    String scope = x.getArgument(0);
                    String tableName = x.getArgument(1);
                    List<TableKey<byte[]>> entries = x.getArgument(2);
                    String tableScopedName = scope + "/" + tableName;
=======
            final WireCommandType type = WireCommandType.READ_TABLE;

            String scope = x.getArgument(0);
            String tableName = x.getArgument(1);
            List<TableKey<byte[]>> entries = x.getArgument(2);
            String tableScopedName = scope + "/" + tableName;
            return CompletableFuture.supplyAsync(() -> {
                synchronized (lock) {
>>>>>>> 1cd01ff5
                    Map<ByteBuffer, TableEntry<byte[], byte[]>> table = mapOfTables.get(tableScopedName);
                    if (table == null) {
                        throw new WireCommandFailedException(type,
                                WireCommandFailedException.Reason.SegmentDoesNotExist);
                    } else {
                        List<TableEntry<byte[], byte[]>> resultList = new LinkedList<>();

                        entries.forEach(entry -> {
                            ByteBuffer key = ByteBuffer.wrap(entry.getKey());
                            TableEntry<byte[], byte[]> existingEntry = table.get(key);
                            if (existingEntry == null) {
                                throw new WireCommandFailedException(type, WireCommandFailedException.Reason.TableKeyDoesNotExist);
                            } else if (existingEntry.getKey().getVersion().equals(entry.getVersion())
                                    || entry.getVersion() == null || entry.getVersion().equals(KeyVersion.NOT_EXISTS)) {
                                resultList.add(table.get(key));
                            } else {
                                throw new WireCommandFailedException(type,
                                        WireCommandFailedException.Reason.TableKeyBadVersion);
                            }
                        });
<<<<<<< HEAD

                        return resultList;
                    }
                }
            }, EXECUTOR);
        }).when(helper).readTable(anyString(), anyString(), any(), anyLong());
        // endregion
        
        // region readTableKeys
        doAnswer(x -> {
            return CompletableFuture.supplyAsync(() -> {
                final WireCommandType type = WireCommandType.READ_TABLE;

                synchronized (lock) {
                    String scope = x.getArgument(0);
                    String tableName = x.getArgument(1);
                    int limit = x.getArgument(2);
                    IteratorState state = x.getArgument(3);
                    String tableScopedName = scope + "/" + tableName;
                    Map<ByteBuffer, TableEntry<byte[], byte[]>> table = mapOfTables.get(tableScopedName);
                    if (table == null) {
                        throw new WireCommandFailedException(type,
                                WireCommandFailedException.Reason.SegmentDoesNotExist);
                    } else {
                        TableSegment.IteratorItem<TableKey<byte[]>> result = new TableSegment.IteratorItem();
                        return result;
                    }
                }
            }, EXECUTOR);
        }).when(helper).readTableKeys(anyString(), anyString(), anyInt(), any(), anyLong());
        // endregion
=======

                        return resultList;
                    }
                }
            }, EXECUTOR);
        }).when(helper).readTable(anyString(), anyString(), any(), anyLong());
        // endregion
        
>>>>>>> 1cd01ff5
        return helper;
    }
}<|MERGE_RESOLUTION|>--- conflicted
+++ resolved
@@ -9,22 +9,19 @@
  */
 package io.pravega.controller.mocks;
 
+import io.netty.buffer.Unpooled;
 import io.pravega.client.netty.impl.ConnectionFactory;
-<<<<<<< HEAD
 import io.pravega.client.tables.impl.IteratorState;
-=======
->>>>>>> 1cd01ff5
+import io.pravega.client.tables.impl.IteratorStateImpl;
 import io.pravega.client.tables.impl.KeyVersion;
 import io.pravega.client.tables.impl.KeyVersionImpl;
 import io.pravega.client.tables.impl.TableEntry;
 import io.pravega.client.tables.impl.TableEntryImpl;
 import io.pravega.client.tables.impl.TableKey;
 import io.pravega.client.tables.impl.TableKeyImpl;
-<<<<<<< HEAD
 import io.pravega.client.tables.impl.TableSegment;
-=======
->>>>>>> 1cd01ff5
 import io.pravega.common.concurrent.Futures;
+import io.pravega.common.util.BitConverter;
 import io.pravega.controller.server.SegmentHelper;
 import io.pravega.controller.server.WireCommandFailedException;
 import io.pravega.controller.server.rpc.auth.AuthHelper;
@@ -37,6 +34,7 @@
 
 import java.nio.ByteBuffer;
 import java.util.Collections;
+import java.util.Comparator;
 import java.util.HashMap;
 import java.util.LinkedList;
 import java.util.List;
@@ -45,15 +43,10 @@
 import java.util.concurrent.CompletableFuture;
 import java.util.concurrent.Executor;
 import java.util.concurrent.Executors;
-
-<<<<<<< HEAD
+import java.util.concurrent.atomic.AtomicLong;
+import java.util.stream.Collectors;
+
 import static org.mockito.ArgumentMatchers.*;
-=======
-import static org.mockito.ArgumentMatchers.anyString;
-import static org.mockito.ArgumentMatchers.any;
-import static org.mockito.ArgumentMatchers.anyLong;
-import static org.mockito.ArgumentMatchers.anyBoolean;
->>>>>>> 1cd01ff5
 import static org.mockito.Mockito.doAnswer;
 import static org.mockito.Mockito.doReturn;
 import static org.mockito.Mockito.mock;
@@ -139,21 +132,16 @@
         SegmentHelper helper = getSegmentHelperMock(hostControllerStore, clientCF, authHelper);
         final Object lock = new Object();
         final Map<String, Map<ByteBuffer, TableEntry<byte[], byte[]>>> mapOfTables = new HashMap<>();
+        final Map<String, Map<ByteBuffer, Long>> mapOfTablesPosition = new HashMap<>();
 
         // region create table
         doAnswer(x -> {
-<<<<<<< HEAD
+            String scope = x.getArgument(0);
+            String tableName = x.getArgument(1);
             return CompletableFuture.runAsync(() -> {
                 synchronized (lock) {
-                    String scope = x.getArgument(0);
-                    String tableName = x.getArgument(1);
-=======
-            String scope = x.getArgument(0);
-            String tableName = x.getArgument(1);
-            return CompletableFuture.runAsync(() -> {
-                synchronized (lock) {
->>>>>>> 1cd01ff5
                     mapOfTables.putIfAbsent(scope + "/" + tableName, new HashMap<>());
+                    mapOfTablesPosition.put(scope + "/" + tableName, new HashMap<>());
                 }
             }, EXECUTOR);
         }).when(helper).createTableSegment(anyString(), anyString(), anyLong());
@@ -161,27 +149,23 @@
         
         // region delete table
         doAnswer(x -> {
-<<<<<<< HEAD
-            return CompletableFuture.supplyAsync(() -> {
-                synchronized (lock) {
-                    String scope = x.getArgument(0);
-                    String tableName = x.getArgument(1);
-                    Boolean mustBeEmpty = x.getArgument(2);
-                    String key = scope + "/" + tableName;
-=======
             String scope = x.getArgument(0);
             String tableName = x.getArgument(1);
             Boolean mustBeEmpty = x.getArgument(2);
             String key = scope + "/" + tableName;
-            return CompletableFuture.supplyAsync(() -> {
-                synchronized (lock) {
->>>>>>> 1cd01ff5
+            final WireCommandType type = WireCommandType.DELETE_TABLE_SEGMENT;
+            return CompletableFuture.supplyAsync(() -> {
+                synchronized (lock) {
+                    if (!mapOfTables.containsKey(key)) {
+                        throw new WireCommandFailedException(type,
+                                WireCommandFailedException.Reason.SegmentDoesNotExist);
+                    }
                     boolean empty = Optional.ofNullable(mapOfTables.get(key)).orElse(Collections.emptyMap()).isEmpty();
                     if (!mustBeEmpty || empty) {
                         mapOfTables.remove(key);
+                        mapOfTablesPosition.remove(key);
                         return true;
                     } else {
-                        final WireCommandType type = WireCommandType.DELETE_TABLE_SEGMENT;
                         throw new WireCommandFailedException(type,
                                 WireCommandFailedException.Reason.TableSegmentNotEmpty);
                     }
@@ -192,16 +176,6 @@
         
         // region update keys
         doAnswer(x -> {
-<<<<<<< HEAD
-            return CompletableFuture.supplyAsync(() -> {
-                final WireCommandType type = WireCommandType.UPDATE_TABLE_ENTRIES;
-
-                synchronized (lock) {
-                    String scope = x.getArgument(0);
-                    String tableName = x.getArgument(1);
-                    List<TableEntry<byte[], byte[]>> entries = x.getArgument(2);
-                    String tableScopedName = scope + "/" + tableName;
-=======
             final WireCommandType type = WireCommandType.UPDATE_TABLE_ENTRIES;
 
             String scope = x.getArgument(0);
@@ -210,8 +184,8 @@
             String tableScopedName = scope + "/" + tableName;
             return CompletableFuture.supplyAsync(() -> {
                 synchronized (lock) {
->>>>>>> 1cd01ff5
-                    Map<ByteBuffer, TableEntry<byte[], byte[]>> table = mapOfTables.get(tableScopedName);
+                    Map<ByteBuffer, TableEntry<byte[], byte[]>> table = mapOfTables.get(tableScopedName);
+                    Map<ByteBuffer, Long> tablePos = mapOfTablesPosition.get(tableScopedName);
                     if (table == null) {
                         throw new WireCommandFailedException(type,
                                 WireCommandFailedException.Reason.SegmentDoesNotExist);
@@ -227,6 +201,7 @@
                                     TableEntry<byte[], byte[]> newEntry = new TableEntryImpl<>(
                                             new TableKeyImpl<>(key.array(), newVersion), value);
                                     table.put(key, newEntry);
+                                    tablePos.put(key, System.nanoTime());
                                     resultList.add(newVersion);
                                 } else {
                                     throw new WireCommandFailedException(type,
@@ -238,6 +213,7 @@
                                 TableEntry<byte[], byte[]> newEntry = new TableEntryImpl<>(
                                         new TableKeyImpl<>(key.array(), newVersion), value);
                                 table.put(key, newEntry);
+                                tablePos.put(key, System.nanoTime());
                                 resultList.add(newVersion);
                             } else {
                                 throw new WireCommandFailedException(type,
@@ -253,26 +229,16 @@
     
         // region remove keys    
         doAnswer(x -> {
-<<<<<<< HEAD
+            final WireCommandType type = WireCommandType.REMOVE_TABLE_KEYS;
+
+            String scope = x.getArgument(0);
+            String tableName = x.getArgument(1);
+            List<TableKey<byte[]>> entries = x.getArgument(2);
+            String tableScopedName = scope + "/" + tableName;
             return CompletableFuture.runAsync(() -> {
-                final WireCommandType type = WireCommandType.REMOVE_TABLE_KEYS;
-
-                synchronized (lock) {
-                    String scope = x.getArgument(0);
-                    String tableName = x.getArgument(1);
-                    List<TableKey<byte[]>> entries = x.getArgument(2);
-                    String tableScopedName = scope + "/" + tableName;
-=======
-            final WireCommandType type = WireCommandType.REMOVE_TABLE_KEYS;
-
-            String scope = x.getArgument(0);
-            String tableName = x.getArgument(1);
-            List<TableKey<byte[]>> entries = x.getArgument(2);
-            String tableScopedName = scope + "/" + tableName;
-            return CompletableFuture.runAsync(() -> {
-                synchronized (lock) {
->>>>>>> 1cd01ff5
-                    Map<ByteBuffer, TableEntry<byte[], byte[]>> table = mapOfTables.get(tableScopedName);
+                synchronized (lock) {
+                    Map<ByteBuffer, TableEntry<byte[], byte[]>> table = mapOfTables.get(tableScopedName);
+                    Map<ByteBuffer, Long> tablePos = mapOfTablesPosition.get(tableScopedName);
                     if (table == null) {
                         throw new WireCommandFailedException(type,
                                 WireCommandFailedException.Reason.SegmentDoesNotExist);
@@ -284,6 +250,7 @@
                                 if (existingEntry.getKey().getVersion().equals(entry.getVersion())
                                         || entry.getVersion() == null || entry.getVersion().equals(KeyVersion.NOT_EXISTS)) {
                                     table.remove(key);
+                                    tablePos.remove(key);
                                 } else {
                                     throw new WireCommandFailedException(type,
                                             WireCommandFailedException.Reason.TableKeyBadVersion);
@@ -298,16 +265,6 @@
 
         // region read keys    
         doAnswer(x -> {
-<<<<<<< HEAD
-            return CompletableFuture.supplyAsync(() -> {
-                final WireCommandType type = WireCommandType.READ_TABLE;
-
-                synchronized (lock) {
-                    String scope = x.getArgument(0);
-                    String tableName = x.getArgument(1);
-                    List<TableKey<byte[]>> entries = x.getArgument(2);
-                    String tableScopedName = scope + "/" + tableName;
-=======
             final WireCommandType type = WireCommandType.READ_TABLE;
 
             String scope = x.getArgument(0);
@@ -316,7 +273,6 @@
             String tableScopedName = scope + "/" + tableName;
             return CompletableFuture.supplyAsync(() -> {
                 synchronized (lock) {
->>>>>>> 1cd01ff5
                     Map<ByteBuffer, TableEntry<byte[], byte[]>> table = mapOfTables.get(tableScopedName);
                     if (table == null) {
                         throw new WireCommandFailedException(type,
@@ -337,7 +293,6 @@
                                         WireCommandFailedException.Reason.TableKeyBadVersion);
                             }
                         });
-<<<<<<< HEAD
 
                         return resultList;
                     }
@@ -348,37 +303,85 @@
         
         // region readTableKeys
         doAnswer(x -> {
-            return CompletableFuture.supplyAsync(() -> {
-                final WireCommandType type = WireCommandType.READ_TABLE;
-
-                synchronized (lock) {
-                    String scope = x.getArgument(0);
-                    String tableName = x.getArgument(1);
-                    int limit = x.getArgument(2);
-                    IteratorState state = x.getArgument(3);
-                    String tableScopedName = scope + "/" + tableName;
-                    Map<ByteBuffer, TableEntry<byte[], byte[]>> table = mapOfTables.get(tableScopedName);
-                    if (table == null) {
-                        throw new WireCommandFailedException(type,
-                                WireCommandFailedException.Reason.SegmentDoesNotExist);
-                    } else {
-                        TableSegment.IteratorItem<TableKey<byte[]>> result = new TableSegment.IteratorItem();
-                        return result;
+            String scope = x.getArgument(0);
+            String tableName = x.getArgument(1);
+            int limit = x.getArgument(2);
+            IteratorState state = x.getArgument(3);
+            String tableScopedName = scope + "/" + tableName;
+            final WireCommandType type = WireCommandType.READ_TABLE;
+            return CompletableFuture.supplyAsync(() -> {
+                synchronized (lock) {
+                    Map<ByteBuffer, TableEntry<byte[], byte[]>> table = mapOfTables.get(tableScopedName);
+                    Map<ByteBuffer, Long> tablePos = mapOfTablesPosition.get(tableScopedName);
+                    if (table == null) {
+                        throw new WireCommandFailedException(type,
+                                WireCommandFailedException.Reason.SegmentDoesNotExist);
+                    } else {
+                        long floor;
+                        if (state.equals(IteratorState.EMPTY)) {
+                            floor = 0L;
+                        } else {
+                            floor = BitConverter.readLong(state.toBytes().array(), 0);
+                        }
+                        AtomicLong token = new AtomicLong(floor);
+                        List<TableKey<byte[]>> list = tablePos.entrySet().stream()
+                                                                        .sorted(Comparator.comparingLong(Map.Entry::getValue))
+                                                                        .filter(c -> c.getValue() > floor)
+                                                                        .map(r -> {
+                                                                            token.set(r.getValue());
+                                                                            return table.get(r.getKey()).getKey();
+                                                                        })
+                                                                        .limit(limit).collect(Collectors.toList());
+                        byte[] continuationToken = new byte[Long.BYTES];
+                        BitConverter.writeLong(continuationToken, 0, token.get());
+                        IteratorStateImpl newState = new IteratorStateImpl(Unpooled.wrappedBuffer(continuationToken));
+                        return new TableSegment.IteratorItem<>(newState, list);
                     }
                 }
             }, EXECUTOR);
         }).when(helper).readTableKeys(anyString(), anyString(), anyInt(), any(), anyLong());
-        // endregion
-=======
-
-                        return resultList;
-                    }
-                }
-            }, EXECUTOR);
-        }).when(helper).readTable(anyString(), anyString(), any(), anyLong());
-        // endregion
+        // endregion        
         
->>>>>>> 1cd01ff5
+        // region readTableEntries
+        doAnswer(x -> {
+            String scope = x.getArgument(0);
+            String tableName = x.getArgument(1);
+            int limit = x.getArgument(2);
+            IteratorState state = x.getArgument(3);
+            String tableScopedName = scope + "/" + tableName;
+            final WireCommandType type = WireCommandType.READ_TABLE;
+            return CompletableFuture.supplyAsync(() -> {
+                synchronized (lock) {
+                    Map<ByteBuffer, TableEntry<byte[], byte[]>> table = mapOfTables.get(tableScopedName);
+                    Map<ByteBuffer, Long> tablePos = mapOfTablesPosition.get(tableScopedName);
+                    if (table == null) {
+                        throw new WireCommandFailedException(type,
+                                WireCommandFailedException.Reason.SegmentDoesNotExist);
+                    } else {
+                        long floor;
+                        if (state.equals(IteratorState.EMPTY)) {
+                            floor = 0L;
+                        } else {
+                            floor = BitConverter.readLong(state.toBytes().array(), 0);
+                        }
+                        AtomicLong token = new AtomicLong(floor);
+                        List<TableEntry<byte[], byte[]>> list = tablePos.entrySet().stream()
+                                                                        .sorted(Comparator.comparingLong(Map.Entry::getValue))
+                                                                        .filter(c -> c.getValue() > floor)
+                                                                        .map(r -> {
+                                                                            token.set(r.getValue());
+                                                                            return table.get(r.getKey());
+                                                                        })
+                                                                        .limit(limit).collect(Collectors.toList());
+                        byte[] continuationToken = new byte[Long.BYTES];
+                        BitConverter.writeLong(continuationToken, 0, token.get());
+                        IteratorStateImpl newState = new IteratorStateImpl(Unpooled.wrappedBuffer(continuationToken));
+                        return new TableSegment.IteratorItem<>(newState, list);
+                    }
+                }
+            }, EXECUTOR);
+        }).when(helper).readTableEntries(anyString(), anyString(), anyInt(), any(), anyLong());
+        // endregion
         return helper;
     }
 }