--- conflicted
+++ resolved
@@ -55,11 +55,11 @@
     }
 
     @Override
-<<<<<<< HEAD
     public void closeAt(Position position) {
-=======
+    }
+    
+    @Override  
     public TimeWindow getCurrentTimeWindow() {
         return null;
->>>>>>> d21238a0
     }
 }