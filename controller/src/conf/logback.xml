<?xml version="1.0" encoding="UTF-8"?>
<!--
  Copyright (c) Dell Inc., or its subsidiaries.

  Licensed under the Apache License, Version 2.0 (the "License");
  you may not use this file except in compliance with the License.
  You may obtain a copy of the License at

      http://www.apache.org/licenses/LICENSE-2.0
-->
<configuration scan="true" scanPeriod="30 seconds">
    <appender name="consoleAppender" class="ch.qos.logback.core.ConsoleAppender">
        <encoder>
            <charset>UTF-8</charset>
            <Pattern>%d %-4relative [%thread] %-5level %logger{35} - %msg%n</Pattern>
        </encoder>
    </appender>

    <appender name="FILE" class="ch.qos.logback.core.rolling.RollingFileAppender">
<<<<<<< HEAD
        <file>controller-server.log</file>
        <rollingPolicy class="ch.qos.logback.core.rolling.SizeAndTimeBasedRollingPolicy">
            <!-- daily rollover. Make sure the path matches the one in the file element or else
             the rollover logs are placed in the working directory. -->
            <fileNamePattern>controller_server_%d{yyyy-MM-dd}.%i.log.gz</fileNamePattern>
            <!-- each file should be at most 100MB, keep 30 files worth of history, but at most 10GB -->
            <maxFileSize>100MB</maxFileSize>
=======
        <file>logs/controller-server.log</file>
        <rollingPolicy class="ch.qos.logback.core.rolling.TimeBasedRollingPolicy">
            <!-- daily rollover. Make sure the path matches the one in the file element or else
             the rollover logs are placed in the working directory. -->
            <fileNamePattern>logs/%d{YYYY-MM-dd, aux}/controller_server_%d{yyyy-MM-dd_HH}.%i.log.gz</fileNamePattern>

            <timeBasedFileNamingAndTriggeringPolicy class="ch.qos.logback.core.rolling.SizeAndTimeBasedFNATP">
                <maxFileSize>10MB</maxFileSize>
            </timeBasedFileNamingAndTriggeringPolicy>
            <!-- keep 30 days' worth of history -->
>>>>>>> 6c39ead5
            <maxHistory>30</maxHistory>
            <totalSizeCap>10GB</totalSizeCap>
        </rollingPolicy>

        <encoder>
            <charset>UTF-8</charset>
            <pattern>%d %-4relative [%thread] %-5level %logger{35} - %msg%n</pattern>
        </encoder>
    </appender>

    <root level="${log.level:-INFO}">
        <appender-ref ref="consoleAppender"/>
        <appender-ref ref="FILE"/>
    </root>

    <logger name="org.apache.zookeeper" level="INFO"/>
    <logger name="io.grpc.netty" level="INFO"/>
</configuration><|MERGE_RESOLUTION|>--- conflicted
+++ resolved
@@ -17,30 +17,16 @@
     </appender>
 
     <appender name="FILE" class="ch.qos.logback.core.rolling.RollingFileAppender">
-<<<<<<< HEAD
-        <file>controller-server.log</file>
+        <file>logs/controller-server.log</file>
         <rollingPolicy class="ch.qos.logback.core.rolling.SizeAndTimeBasedRollingPolicy">
             <!-- daily rollover. Make sure the path matches the one in the file element or else
              the rollover logs are placed in the working directory. -->
-            <fileNamePattern>controller_server_%d{yyyy-MM-dd}.%i.log.gz</fileNamePattern>
-            <!-- each file should be at most 100MB, keep 30 files worth of history, but at most 10GB -->
-            <maxFileSize>100MB</maxFileSize>
-=======
-        <file>logs/controller-server.log</file>
-        <rollingPolicy class="ch.qos.logback.core.rolling.TimeBasedRollingPolicy">
-            <!-- daily rollover. Make sure the path matches the one in the file element or else
-             the rollover logs are placed in the working directory. -->
             <fileNamePattern>logs/%d{YYYY-MM-dd, aux}/controller_server_%d{yyyy-MM-dd_HH}.%i.log.gz</fileNamePattern>
-
-            <timeBasedFileNamingAndTriggeringPolicy class="ch.qos.logback.core.rolling.SizeAndTimeBasedFNATP">
-                <maxFileSize>10MB</maxFileSize>
-            </timeBasedFileNamingAndTriggeringPolicy>
-            <!-- keep 30 days' worth of history -->
->>>>>>> 6c39ead5
+            <!-- each file should be at most 10MB, keep 30 files worth of history, but at most 10GB -->
+            <maxFileSize>10MB</maxFileSize>
             <maxHistory>30</maxHistory>
             <totalSizeCap>10GB</totalSizeCap>
         </rollingPolicy>
-
         <encoder>
             <charset>UTF-8</charset>
             <pattern>%d %-4relative [%thread] %-5level %logger{35} - %msg%n</pattern>
