--- conflicted
+++ resolved
@@ -12,11 +12,6 @@
 import io.pravega.client.ClientConfig;
 import io.pravega.client.stream.impl.DefaultCredentials;
 import java.net.URI;
-<<<<<<< HEAD
-
-import io.pravega.test.common.SecurityConfigDefaults;
-=======
->>>>>>> 38a40f37
 import lombok.extern.slf4j.Slf4j;
 import org.junit.After;
 import org.junit.Before;
@@ -56,20 +51,11 @@
                 .controllerURI(URI.create(localPravega.getInProcPravegaCluster().getControllerURI()))
 
                 // TLS-related
-<<<<<<< HEAD
-                .trustStore(SecurityConfigDefaults.TLS_CA_CERT_PATH)
-                .validateHostName(false)
-
-                // Auth-related
-                .credentials(new DefaultCredentials(SecurityConfigDefaults.AUTH_ADMIN_PASSWORD,
-                        SecurityConfigDefaults.AUTH_ADMIN_USERNAME))
-=======
                 .trustStore("../config/cert.pem")
                 .validateHostName(false)
 
                 // Auth-related
                 .credentials(new DefaultCredentials("1111_aaaa", "admin"))
->>>>>>> 38a40f37
                 .build();
     }
 
