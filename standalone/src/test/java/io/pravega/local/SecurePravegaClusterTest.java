--- conflicted
+++ resolved
@@ -11,60 +11,28 @@
 
 import io.pravega.client.ClientConfig;
 import io.pravega.shared.security.auth.DefaultCredentials;
-import java.net.URI;
-
 import io.pravega.test.common.SecurityConfigDefaults;
 import io.pravega.test.common.SerializedClassRunner;
+import java.net.URI;
 import lombok.extern.slf4j.Slf4j;
-<<<<<<< HEAD
-import org.junit.After;
-import org.junit.Before;
-import org.junit.runner.RunWith;
-=======
 import org.junit.ClassRule;
 import org.junit.Test;
+import org.junit.runner.RunWith;
 
 import static io.pravega.local.PravegaSanityTests.testWriteAndReadAnEvent;
->>>>>>> 7ce96521
 
 /**
  * This class holds tests for TLS and auth enabled in-process standalone cluster. It inherits the test methods defined
  * in the parent class.
  */
 @Slf4j
-<<<<<<< HEAD
 @RunWith(SerializedClassRunner.class)
-public class SecurePravegaClusterTest extends InProcPravegaClusterTest {
-    @Before
-    @Override
-    public void setUp() throws Exception {
-        this.authEnabled = true;
-        this.tlsEnabled = true;
-        super.setUp();
-    }
-
-    @Override
-    String scopeName() {
-        return "TlsAndAuthTestScope";
-    }
-
-    @Override
-    String streamName() {
-        return "TlsAndAuthTestStream";
-    }
-
-    @Override
-    String eventMessage() {
-        return "Test message on the encrypted channel with auth credentials";
-    }
-=======
 public class SecurePravegaClusterTest {
     @ClassRule
     public static final PravegaEmulatorResource EMULATOR = new PravegaEmulatorResource(true, true, false);
     final String scope = "TlsAndAuthTestScope";
     final String stream = "TlsAndAuthTestStream";
     final String msg = "Test message on the encrypted channel with auth credentials";
->>>>>>> 7ce96521
 
     ClientConfig prepareValidClientConfig() {
         return ClientConfig.builder()
