--- conflicted
+++ resolved
@@ -23,7 +23,6 @@
 import io.pravega.client.stream.Stream;
 import io.pravega.client.stream.StreamConfiguration;
 import io.pravega.client.stream.impl.JavaSerializer;
-import io.pravega.test.common.SecurityConfigDefaults;
 import io.pravega.segmentstore.server.store.ServiceBuilderConfig;
 import io.pravega.test.common.TestUtils;
 import java.net.URI;
@@ -77,18 +76,6 @@
         // explicit in the respective test classes.
 
         if (authEnabled) {
-<<<<<<< HEAD
-            emulatorBuilder.passwdFile(SecurityConfigDefaults.AUTH_HANDLER_INPUT_PATH)
-                    .userName(SecurityConfigDefaults.AUTH_ADMIN_USERNAME)
-                    .passwd(SecurityConfigDefaults.AUTH_ADMIN_PASSWORD);
-        }
-        if (tlsEnabled) {
-            emulatorBuilder.certFile(SecurityConfigDefaults.TLS_SERVER_CERT_PATH)
-                    .keyFile(SecurityConfigDefaults.TLS_SERVER_PRIVATE_KEY_PATH)
-                    .jksKeyFile(SecurityConfigDefaults.TLS_SERVER_KEYSTORE_PATH)
-                    .jksTrustFile(SecurityConfigDefaults.TLS_CLIENT_TRUSTSTORE_PATH)
-                    .keyPasswordFile(SecurityConfigDefaults.TLS_PASSWORD_PATH);
-=======
             emulatorBuilder.passwdFile("../config/passwd")
                     .userName("admin")
                     .passwd("1111_aaaa");
@@ -99,7 +86,6 @@
                     .jksKeyFile("../config/standalone.keystore.jks")
                     .jksTrustFile("../config/standalone.truststore.jks")
                     .keyPasswordFile("../config/standalone.keystore.jks.passwd");
->>>>>>> 38a40f37
         }
 
         localPravega = emulatorBuilder.build();
