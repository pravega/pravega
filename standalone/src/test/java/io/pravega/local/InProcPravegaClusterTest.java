/**
 * Copyright (c) Dell Inc., or its subsidiaries. All Rights Reserved.
 *
 * Licensed under the Apache License, Version 2.0 (the "License");
 * you may not use this file except in compliance with the License.
 * You may obtain a copy of the License at
 *
 *     http://www.apache.org/licenses/LICENSE-2.0
 */
package io.pravega.local;

import io.pravega.client.ClientConfig;
<<<<<<< HEAD
import io.pravega.client.EventStreamClientFactory;
import io.pravega.client.admin.ReaderGroupManager;
import io.pravega.client.admin.StreamManager;
import io.pravega.client.stream.EventStreamReader;
import io.pravega.client.stream.EventStreamWriter;
import io.pravega.client.stream.EventWriterConfig;
import io.pravega.client.stream.ReaderConfig;
import io.pravega.client.stream.ReaderGroupConfig;
import io.pravega.client.stream.ReinitializationRequiredException;
import io.pravega.client.stream.ScalingPolicy;
import io.pravega.client.stream.Stream;
import io.pravega.client.stream.StreamConfiguration;
import io.pravega.client.stream.impl.JavaSerializer;
import io.pravega.test.common.SecurityConfigDefaults;
import io.pravega.test.common.SerializedClassRunner;
import io.pravega.test.common.TestUtils;
=======

>>>>>>> 7ce96521
import java.net.URI;

import lombok.extern.slf4j.Slf4j;
import org.junit.ClassRule;
import org.junit.Test;
import org.junit.runner.RunWith;

import static io.pravega.local.PravegaSanityTests.testWriteAndReadAnEvent;

/**
 * This class contains tests for in-process standalone cluster. It also configures and runs standalone mode cluster
 * with appropriate configuration for itself as well as for sub-classes.
 */
@Slf4j
@RunWith(SerializedClassRunner.class)
public class InProcPravegaClusterTest {

    @ClassRule
    public static final PravegaEmulatorResource EMULATOR = new PravegaEmulatorResource(false, false, false);
    final String msg = "Test message on the plaintext channel";

    ClientConfig prepareValidClientConfig() {
        return ClientConfig.builder()
                .controllerURI(URI.create(EMULATOR.pravega.getInProcPravegaCluster().getControllerURI()))
                .build();
    }

    /**
     * Compares reads and writes to verify that an in-process Pravega cluster responds properly with
     * with valid client configuration.
     *
     * Note:
     * Strictly speaking, this test is really an "integration test" and is a little time consuming. For now, its
     * intended to also run as a unit test, but it could be moved to an integration test suite if and when necessary.
     *
     */
<<<<<<< HEAD
    @Test(timeout = 60000)
    public void testWriteAndReadEventWithValidClientConfig() throws ExecutionException,
            InterruptedException, ReinitializationRequiredException {
        String scope = scopeName();
        String streamName = streamName();
        int numSegments = 1;
        String message = eventMessage();

        ClientConfig clientConfig = prepareValidClientConfig();

        @Cleanup
        StreamManager streamManager = StreamManager.create(clientConfig);
        assertNotNull(streamManager);

        boolean isScopeCreated = streamManager.createScope(scope);
        assertTrue("Failed to create scope", isScopeCreated);

        boolean isStreamCreated = streamManager.createStream(scope, streamName, StreamConfiguration.builder()
                .scalingPolicy(ScalingPolicy.fixed(numSegments))
                .build());
        Assert.assertTrue("Failed to create the stream ", isStreamCreated);

        @Cleanup
        EventStreamClientFactory clientFactory = EventStreamClientFactory.withScope(scope, clientConfig);

        // Write an event to the stream.

        @Cleanup
        EventStreamWriter<String> writer = clientFactory.createEventWriter(streamName,
                new JavaSerializer<String>(),
                EventWriterConfig.builder().build());
        writer.writeEvent(message).get();
        log.debug("Done writing message '{}' to stream '{} / {}'", message, scope, streamName);

        // Now, read the event from the stream.

        String readerGroup = UUID.randomUUID().toString().replace("-", "");
        ReaderGroupConfig readerGroupConfig = ReaderGroupConfig.builder()
                .stream(Stream.of(scope, streamName))
                .disableAutomaticCheckpoints()
                .build();

        @Cleanup
        ReaderGroupManager readerGroupManager = ReaderGroupManager.withScope(scope, clientConfig);
        readerGroupManager.createReaderGroup(readerGroup, readerGroupConfig);

        @Cleanup
        EventStreamReader<String> reader = clientFactory.createReader(
                "readerId", readerGroup,
                new JavaSerializer<String>(), ReaderConfig.builder().initialAllocationDelay(0).build());

        // Keeping the read timeout large so that there is ample time for reading the event even in
        // case of abnormal delays in test environments.
        String readMessage = reader.readNextEvent(10000).getEvent();
        log.info("Done reading event [{}]", readMessage);

        assertEquals(message, readMessage);
    }


    @After
    public void tearDown() throws Exception {
        if (localPravega != null) {
            localPravega.close();
        }
=======
    @Test(timeout = 30000)
    public void testWriteAndReadEventWithValidClientConfig() throws Exception {
        testWriteAndReadAnEvent("TestScope", "TestStream", msg, prepareValidClientConfig());
>>>>>>> 7ce96521
    }
}<|MERGE_RESOLUTION|>--- conflicted
+++ resolved
@@ -10,28 +10,8 @@
 package io.pravega.local;
 
 import io.pravega.client.ClientConfig;
-<<<<<<< HEAD
-import io.pravega.client.EventStreamClientFactory;
-import io.pravega.client.admin.ReaderGroupManager;
-import io.pravega.client.admin.StreamManager;
-import io.pravega.client.stream.EventStreamReader;
-import io.pravega.client.stream.EventStreamWriter;
-import io.pravega.client.stream.EventWriterConfig;
-import io.pravega.client.stream.ReaderConfig;
-import io.pravega.client.stream.ReaderGroupConfig;
-import io.pravega.client.stream.ReinitializationRequiredException;
-import io.pravega.client.stream.ScalingPolicy;
-import io.pravega.client.stream.Stream;
-import io.pravega.client.stream.StreamConfiguration;
-import io.pravega.client.stream.impl.JavaSerializer;
-import io.pravega.test.common.SecurityConfigDefaults;
 import io.pravega.test.common.SerializedClassRunner;
-import io.pravega.test.common.TestUtils;
-=======
-
->>>>>>> 7ce96521
 import java.net.URI;
-
 import lombok.extern.slf4j.Slf4j;
 import org.junit.ClassRule;
 import org.junit.Test;
@@ -66,76 +46,8 @@
      * intended to also run as a unit test, but it could be moved to an integration test suite if and when necessary.
      *
      */
-<<<<<<< HEAD
-    @Test(timeout = 60000)
-    public void testWriteAndReadEventWithValidClientConfig() throws ExecutionException,
-            InterruptedException, ReinitializationRequiredException {
-        String scope = scopeName();
-        String streamName = streamName();
-        int numSegments = 1;
-        String message = eventMessage();
-
-        ClientConfig clientConfig = prepareValidClientConfig();
-
-        @Cleanup
-        StreamManager streamManager = StreamManager.create(clientConfig);
-        assertNotNull(streamManager);
-
-        boolean isScopeCreated = streamManager.createScope(scope);
-        assertTrue("Failed to create scope", isScopeCreated);
-
-        boolean isStreamCreated = streamManager.createStream(scope, streamName, StreamConfiguration.builder()
-                .scalingPolicy(ScalingPolicy.fixed(numSegments))
-                .build());
-        Assert.assertTrue("Failed to create the stream ", isStreamCreated);
-
-        @Cleanup
-        EventStreamClientFactory clientFactory = EventStreamClientFactory.withScope(scope, clientConfig);
-
-        // Write an event to the stream.
-
-        @Cleanup
-        EventStreamWriter<String> writer = clientFactory.createEventWriter(streamName,
-                new JavaSerializer<String>(),
-                EventWriterConfig.builder().build());
-        writer.writeEvent(message).get();
-        log.debug("Done writing message '{}' to stream '{} / {}'", message, scope, streamName);
-
-        // Now, read the event from the stream.
-
-        String readerGroup = UUID.randomUUID().toString().replace("-", "");
-        ReaderGroupConfig readerGroupConfig = ReaderGroupConfig.builder()
-                .stream(Stream.of(scope, streamName))
-                .disableAutomaticCheckpoints()
-                .build();
-
-        @Cleanup
-        ReaderGroupManager readerGroupManager = ReaderGroupManager.withScope(scope, clientConfig);
-        readerGroupManager.createReaderGroup(readerGroup, readerGroupConfig);
-
-        @Cleanup
-        EventStreamReader<String> reader = clientFactory.createReader(
-                "readerId", readerGroup,
-                new JavaSerializer<String>(), ReaderConfig.builder().initialAllocationDelay(0).build());
-
-        // Keeping the read timeout large so that there is ample time for reading the event even in
-        // case of abnormal delays in test environments.
-        String readMessage = reader.readNextEvent(10000).getEvent();
-        log.info("Done reading event [{}]", readMessage);
-
-        assertEquals(message, readMessage);
-    }
-
-
-    @After
-    public void tearDown() throws Exception {
-        if (localPravega != null) {
-            localPravega.close();
-        }
-=======
     @Test(timeout = 30000)
     public void testWriteAndReadEventWithValidClientConfig() throws Exception {
         testWriteAndReadAnEvent("TestScope", "TestStream", msg, prepareValidClientConfig());
->>>>>>> 7ce96521
     }
 }