/**
 * Copyright (c) Dell Inc., or its subsidiaries. All Rights Reserved.
 *
 * Licensed under the Apache License, Version 2.0 (the "License");
 * you may not use this file except in compliance with the License.
 * You may obtain a copy of the License at
 *
 *     http://www.apache.org/licenses/LICENSE-2.0
 */
package io.pravega.local;

import io.pravega.client.ClientConfig;

import io.pravega.client.admin.StreamManager;
import io.pravega.client.admin.impl.StreamManagerImpl;
import io.pravega.client.control.impl.ControllerImplConfig;
import io.pravega.test.common.SecurityConfigDefaults;
import io.pravega.test.common.SerializedClassRunner;
import io.pravega.test.common.AssertExtensions;
import java.net.URI;
import javax.net.ssl.SSLHandshakeException;
import lombok.Cleanup;
import lombok.extern.slf4j.Slf4j;
import org.apache.commons.lang3.exception.ExceptionUtils;
import org.junit.ClassRule;
import org.junit.Test;
import org.junit.runner.RunWith;

import static io.pravega.local.PravegaSanityTests.testWriteAndReadAnEvent;

/**
 * Tests for TLS enabled standalone cluster. It inherits the test methods defined in the parent class.
 */
@Slf4j
<<<<<<< HEAD
@RunWith(SerializedClassRunner.class)
public class TlsEnabledInProcPravegaClusterTest extends InProcPravegaClusterTest {

    @Before
    @Override
    public void setUp() throws Exception {
        this.authEnabled = false;
        this.tlsEnabled = true;
        super.setUp();
    }
=======
public class TlsEnabledInProcPravegaClusterTest {
>>>>>>> 7ce96521

    @ClassRule
    public static final PravegaEmulatorResource EMULATOR = new PravegaEmulatorResource(false, true, false);
    final String scope = "TlsTestScope";
    final String stream = "TlsTestStream";
    final String msg = "Test message on the encrypted channel";

    ClientConfig prepareValidClientConfig() {
        return ClientConfig.builder()
                .controllerURI(URI.create(EMULATOR.pravega.getInProcPravegaCluster().getControllerURI()))
                .trustStore(SecurityConfigDefaults.TLS_CA_CERT_PATH)
                .validateHostName(false)
                .build();
    }

    /**
     * This test verifies that create stream fails when the client config is invalid.
     *
     * Note: The timeout being used for the test is kept rather large so that there is ample time for the expected
     * exception to be raised even in case of abnormal delays in test environments.
     */
    @Test(timeout = 30000)
    public void testCreateStreamFailsWithInvalidClientConfig() {
        // Truststore for the TLS connection is missing.
        ClientConfig clientConfig = ClientConfig.builder()
                .controllerURI(URI.create(EMULATOR.pravega.getInProcPravegaCluster().getControllerURI()))
                .build();

        ControllerImplConfig controllerImplConfig = ControllerImplConfig.builder()
                .clientConfig(clientConfig)
                .retryAttempts(1)
                .initialBackoffMillis(1000)
                .backoffMultiple(1)
                .maxBackoffMillis(1000)
                .build();

        @Cleanup
        StreamManager streamManager = new StreamManagerImpl(clientConfig, controllerImplConfig);

        AssertExtensions.assertThrows("TLS exception did not occur.",
                () -> streamManager.createScope(scope),
                e -> hasTlsException(e));
    }

    @Test(timeout = 30000)
    public void testWriteAndReadEventWithValidClientConfig() throws Exception {
        testWriteAndReadAnEvent(scope, stream, msg, prepareValidClientConfig());
    }

    private boolean hasTlsException(Throwable e) {
        return ExceptionUtils.indexOfThrowable(e, SSLHandshakeException.class) != -1;
    }
}<|MERGE_RESOLUTION|>--- conflicted
+++ resolved
@@ -32,20 +32,8 @@
  * Tests for TLS enabled standalone cluster. It inherits the test methods defined in the parent class.
  */
 @Slf4j
-<<<<<<< HEAD
 @RunWith(SerializedClassRunner.class)
-public class TlsEnabledInProcPravegaClusterTest extends InProcPravegaClusterTest {
-
-    @Before
-    @Override
-    public void setUp() throws Exception {
-        this.authEnabled = false;
-        this.tlsEnabled = true;
-        super.setUp();
-    }
-=======
 public class TlsEnabledInProcPravegaClusterTest {
->>>>>>> 7ce96521
 
     @ClassRule
     public static final PravegaEmulatorResource EMULATOR = new PravegaEmulatorResource(false, true, false);
