--- conflicted
+++ resolved
@@ -32,29 +32,8 @@
  * in the parent class.
  */
 @Slf4j
-<<<<<<< HEAD
 @RunWith(SerializedClassRunner.class)
-public class AuthEnabledInProcPravegaClusterTest extends InProcPravegaClusterTest {
-    @Before
-    @Override
-    public void setUp() throws Exception {
-        this.authEnabled = true;
-        this.tlsEnabled = false;
-        super.setUp();
-    }
-
-    @Override
-    String scopeName() {
-        return "AuthTestScope";
-    }
-
-    @Override
-    String streamName() {
-        return "AuthTestStream";
-    }
-=======
 public class AuthEnabledInProcPravegaClusterTest {
->>>>>>> 7ce96521
 
     @ClassRule
     public static final PravegaEmulatorResource EMULATOR = new PravegaEmulatorResource(true, false, false);
