/**
 * Copyright (c) Dell Inc., or its subsidiaries. All Rights Reserved.
 *
 * Licensed under the Apache License, Version 2.0 (the "License");
 * you may not use this file except in compliance with the License.
 * You may obtain a copy of the License at
 *
 *     http://www.apache.org/licenses/LICENSE-2.0
 */
package io.pravega.local;

import io.grpc.StatusRuntimeException;
import io.pravega.client.ClientConfig;
import io.pravega.client.admin.StreamManager;
import io.pravega.client.stream.impl.DefaultCredentials;
import io.pravega.test.common.SecurityConfigDefaults;
import io.pravega.test.common.AssertExtensions;
import java.net.URI;
import lombok.Cleanup;
import lombok.extern.slf4j.Slf4j;
import org.apache.commons.lang3.exception.ExceptionUtils;
import org.junit.After;
import org.junit.Before;
import org.junit.Test;

/**
 * This class contains tests for auth enabled in-process standalone cluster. It inherits the test methods defined
 * in the parent class.
 */
@Slf4j
public class AuthEnabledInProcPravegaClusterTest extends InProcPravegaClusterTest {
    @Before
    @Override
    public void setUp() throws Exception {
        this.authEnabled = true;
        this.tlsEnabled = false;
        super.setUp();
    }

    @Override
    String scopeName() {
        return "AuthTestScope";
    }

    @Override
    String streamName() {
        return "AuthTestStream";
    }

    @Override
    String eventMessage() {
        return "Test message on the plaintext channel with auth credentials";
    }

    @Override
    ClientConfig prepareValidClientConfig() {
        return ClientConfig.builder()
                .controllerURI(URI.create(localPravega.getInProcPravegaCluster().getControllerURI()))
<<<<<<< HEAD
                .credentials(new DefaultCredentials(
                        SecurityConfigDefaults.AUTH_ADMIN_PASSWORD,
                        SecurityConfigDefaults.AUTH_ADMIN_USERNAME))
=======
                .credentials(new DefaultCredentials("1111_aaaa", "admin"))
>>>>>>> 38a40f37
                .build();
    }

    /**
     * This test verifies that create stream fails when the client config is invalid.
     *
     * Note: The timeout being used for the test is kept rather large so that there is ample time for the expected
     * exception to be raised even in case of abnormal delays in test environments.
     */
    @Test(timeout = 300000)
    public void testCreateStreamFailsWithInvalidClientConfig() {
       ClientConfig clientConfig = ClientConfig.builder()
                .credentials(new DefaultCredentials("", ""))
                .controllerURI(URI.create(localPravega.getInProcPravegaCluster().getControllerURI()))
                .build();

        @Cleanup
        StreamManager streamManager = StreamManager.create(clientConfig);

        AssertExtensions.assertThrows("Auth exception did not occur.",
                () -> streamManager.createScope(scopeName()),
                e -> hasAuthExceptionAsRootCause(e));
    }

    private boolean hasAuthExceptionAsRootCause(Throwable e) {
        Throwable innermostException = ExceptionUtils.getRootCause(e);

        // Depending on an exception message for determining whether the given exception represents auth failure
        // is not a good thing to do, but we have no other choice here because auth failures are represented as the
        // overly general io.grpc.StatusRuntimeException.
        return innermostException instanceof StatusRuntimeException &&
             innermostException.getMessage().toUpperCase().contains("UNAUTHENTICATED");
    }

    @After
    @Override
    public void tearDown() throws Exception {
        super.tearDown();
    }
}<|MERGE_RESOLUTION|>--- conflicted
+++ resolved
@@ -13,7 +13,6 @@
 import io.pravega.client.ClientConfig;
 import io.pravega.client.admin.StreamManager;
 import io.pravega.client.stream.impl.DefaultCredentials;
-import io.pravega.test.common.SecurityConfigDefaults;
 import io.pravega.test.common.AssertExtensions;
 import java.net.URI;
 import lombok.Cleanup;
@@ -56,13 +55,7 @@
     ClientConfig prepareValidClientConfig() {
         return ClientConfig.builder()
                 .controllerURI(URI.create(localPravega.getInProcPravegaCluster().getControllerURI()))
-<<<<<<< HEAD
-                .credentials(new DefaultCredentials(
-                        SecurityConfigDefaults.AUTH_ADMIN_PASSWORD,
-                        SecurityConfigDefaults.AUTH_ADMIN_USERNAME))
-=======
                 .credentials(new DefaultCredentials("1111_aaaa", "admin"))
->>>>>>> 38a40f37
                 .build();
     }
 
