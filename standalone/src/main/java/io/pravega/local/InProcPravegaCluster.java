/**
 * Copyright (c) 2017 Dell Inc., or its subsidiaries. All Rights Reserved.
 *
 * Licensed under the Apache License, Version 2.0 (the "License");
 * you may not use this file except in compliance with the License.
 * You may obtain a copy of the License at
 *
 *     http://www.apache.org/licenses/LICENSE-2.0
 */
package io.pravega.local;

import com.google.common.base.Preconditions;
import io.pravega.controller.server.ControllerServiceConfig;
import io.pravega.controller.server.ControllerServiceMain;
import io.pravega.controller.server.eventProcessor.ControllerEventProcessorConfig;
import io.pravega.controller.server.eventProcessor.impl.ControllerEventProcessorConfigImpl;
import io.pravega.controller.server.impl.ControllerServiceConfigImpl;
import io.pravega.controller.server.rest.RESTServerConfig;
import io.pravega.controller.server.rest.impl.RESTServerConfigImpl;
import io.pravega.controller.server.rpc.grpc.GRPCServerConfig;
import io.pravega.controller.server.rpc.grpc.impl.GRPCServerConfigImpl;
import io.pravega.controller.store.client.StoreClientConfig;
import io.pravega.controller.store.client.ZKClientConfig;
import io.pravega.controller.store.client.impl.StoreClientConfigImpl;
import io.pravega.controller.store.client.impl.ZKClientConfigImpl;
import io.pravega.controller.store.host.HostMonitorConfig;
import io.pravega.controller.store.host.impl.HostMonitorConfigImpl;
import io.pravega.controller.timeout.TimeoutServiceConfig;
import io.pravega.controller.util.Config;
import io.pravega.segmentstore.server.host.ServiceStarter;
import io.pravega.segmentstore.server.host.stat.AutoScalerConfig;
import io.pravega.segmentstore.server.logs.DurableLogConfig;
import io.pravega.segmentstore.server.reading.ReadIndexConfig;
import io.pravega.segmentstore.server.store.ServiceBuilderConfig;
import io.pravega.segmentstore.server.store.ServiceConfig;
import io.pravega.segmentstore.storage.impl.bookkeeper.ZooKeeperServiceRunner;
import io.pravega.shared.metrics.MetricsConfig;
import java.io.IOException;
import java.net.URI;
import java.util.Arrays;
import java.util.Optional;
import java.util.UUID;
import javax.annotation.concurrent.GuardedBy;
import lombok.Builder;
import lombok.Cleanup;
import lombok.Synchronized;
import lombok.extern.slf4j.Slf4j;
import org.apache.curator.RetryPolicy;
import org.apache.curator.framework.CuratorFramework;
import org.apache.curator.framework.CuratorFrameworkFactory;
import org.apache.curator.retry.ExponentialBackoffRetry;

@Slf4j
@Builder
public class InProcPravegaCluster implements AutoCloseable {

    private static final int THREADPOOL_SIZE = 20;
    private boolean isInMemStorage;

    /* Cluster name */
    private final String clusterName = "singlenode-" + UUID.randomUUID();
    @Builder.Default
    private boolean enableMetrics = false;

    /*Enabling this will configure security for the singlenode with hardcoded cert files and creds.*/
    @Builder.Default
    private boolean enableAuth = false;
    @Builder.Default
    private boolean enableTls = false;

    /*Controller related variables*/
    private boolean isInProcController;
    private int controllerCount;
    @Builder.Default
    private int[] controllerPorts = null;
    @Builder.Default
    private String controllerURI = null;

    /*REST server related variables*/
    private int restServerPort;

    /*SegmentStore related variables*/
    private boolean isInProcSegmentStore;
    @Builder.Default
    private int segmentStoreCount = 0;
    @Builder.Default
    private int[] segmentStorePorts = null;


    /*ZK related variables*/
    private boolean isInProcZK;
    private int zkPort;
    private String zkHost;
    private ZooKeeperServiceRunner zkService;

    /*HDFS related variables*/
    private boolean isInProcHDFS;
    private String hdfsUrl;


    /* SegmentStore configuration*/
    @Builder.Default
    private int containerCount = 4;
    private ServiceStarter[] nodeServiceStarter;

    private LocalHDFSEmulator localHdfs;
    @GuardedBy("$lock")
    private ControllerServiceMain[] controllerServers;

    private String zkUrl;

    @Builder.Default
    private boolean startRestServer = true;
    private String userName;
    private String passwd;
    private String certFile;
    private String keyFile;
    private String passwdFile;

    public static final class InProcPravegaClusterBuilder {
        public InProcPravegaCluster build() {
            //Check for valid combinations of flags
            //For ZK
            Preconditions.checkState(isInProcZK || zkUrl != null, "ZkUrl must be specified");

            //For controller
            Preconditions.checkState(isInProcController || controllerURI != null,
                    "ControllerURI should be defined for external controller");
            Preconditions.checkState(isInProcController || this.controllerPorts != null,
                    "Controller ports not present");

            //For SegmentStore
            Preconditions.checkState(isInProcSegmentStore || this.segmentStorePorts != null, "SegmentStore ports not declared");

            if (this.isInMemStorage) {
                this.isInProcHDFS = false;
            }
            return new InProcPravegaCluster(isInMemStorage, enableMetrics, enableAuth, enableTls,
                    isInProcController, controllerCount, controllerPorts, controllerURI,
                    restServerPort, isInProcSegmentStore, segmentStoreCount, segmentStorePorts, isInProcZK, zkPort, zkHost,
                    zkService, isInProcHDFS, hdfsUrl, containerCount, nodeServiceStarter, localHdfs, controllerServers, zkUrl,
                    startRestServer, userName, passwd, certFile, keyFile, passwdFile);
        }
    }

    @Synchronized
    public void setControllerPorts(int[] controllerPorts) {
        this.controllerPorts = Arrays.copyOf( controllerPorts, controllerPorts.length);
    }

    @Synchronized
    public void setSegmentStorePorts(int[] segmentStorePorts) {
        this.segmentStorePorts = Arrays.copyOf(segmentStorePorts, segmentStorePorts.length);

    }

    /**
     * Kicks off the cluster creation. right now it can be done only once in lifetime of a process.
     * @throws Exception Exception thrown by ZK/HDFS etc.
     */
    @Synchronized
    public void start() throws Exception {

        /*Start the ZK*/
        if (isInProcZK) {
            zkUrl = "localhost:" + zkPort;
            startLocalZK();
        } else {
            URI zkUri = new URI("temp://" + zkUrl);
            zkHost = zkUri.getHost();
            zkPort = zkUri.getPort();
        }

        if (isInProcHDFS) {
            startLocalHDFS();
            hdfsUrl = String.format("hdfs://localhost:%d/", localHdfs.getNameNodePort());
        }

        cleanUpZK();

        if (isInProcController) {
            startLocalControllers();
        }

        if (isInProcSegmentStore) {
            nodeServiceStarter = new ServiceStarter[segmentStoreCount];
            startLocalSegmentStores();
        }

    }

    private void startLocalZK() throws Exception {
        zkService = new ZooKeeperServiceRunner(zkPort);
        zkService.initialize();
        zkService.start();
    }


    private void cleanUpZK() {
        String[] pathsTobeCleaned = {"/pravega", "/hostIndex", "/store", "/taskIndex"};

        RetryPolicy rp = new ExponentialBackoffRetry(1000, 3);
        CuratorFrameworkFactory.Builder builder = CuratorFrameworkFactory.builder()
                .connectString(zkUrl)
                .connectionTimeoutMs(5000)
                .sessionTimeoutMs(5000)
                .retryPolicy(rp);
        @Cleanup
        CuratorFramework zclient = builder.build();
        zclient.start();
        for ( String path : pathsTobeCleaned ) {
            try {
                zclient.delete().guaranteed().deletingChildrenIfNeeded()
                        .forPath(path);
            } catch (Exception e) {
                log.warn("Not able to delete path {} . Exception {}", path, e.getMessage());
            }
        }
        zclient.close();
    }

    private void startLocalHDFS() throws IOException {
        localHdfs = LocalHDFSEmulator.newBuilder().baseDirName("temp").build();
        localHdfs.start();
    }

    private void startLocalSegmentStores() throws Exception {
        for (int i = 0; i < this.segmentStoreCount; i++) {
            startLocalSegmentStore(i);
        }
    }

    /**
     * Starts a SegmentStore with the given id. This is re-entrant. Eventually this will allow starting and stopping of
     * individual SegmentStore instances. This is not possible right now.
     *
     * @param segmentStoreId id of the SegmentStore.
     */
    private void startLocalSegmentStore(int segmentStoreId) throws Exception {
        System.setProperty("pravega.client.auth.method", "Default");
        System.setProperty("pravega.client.auth.userName", "arvind");
        System.setProperty("pravega.client.auth.password", "1111_aaaa");

        ServiceBuilderConfig.Builder configBuilder = ServiceBuilderConfig
                .builder()
                .include(System.getProperties())
                .include(ServiceConfig.builder()
                        .with(ServiceConfig.CONTAINER_COUNT, containerCount)
                        .with(ServiceConfig.THREAD_POOL_SIZE, THREADPOOL_SIZE)
                        .with(ServiceConfig.ZK_URL, "localhost:" + zkPort)
                        .with(ServiceConfig.LISTENING_PORT, this.segmentStorePorts[segmentStoreId])
                        .with(ServiceConfig.CLUSTER_NAME, this.clusterName)
                        .with(ServiceConfig.ENABLE_TLS, this.enableTls)
                        .with(ServiceConfig.KEY_FILE, this.keyFile)
                        .with(ServiceConfig.CERT_FILE, this.certFile)
                        .with(ServiceConfig.DATALOG_IMPLEMENTATION, isInMemStorage ?
                                ServiceConfig.DataLogType.INMEMORY :
                                ServiceConfig.DataLogType.BOOKKEEPER)
                        .with(ServiceConfig.STORAGE_IMPLEMENTATION, isInMemStorage ?
                                ServiceConfig.StorageType.INMEMORY :
                                ServiceConfig.StorageType.FILESYSTEM))
                .include(DurableLogConfig.builder()
                        .with(DurableLogConfig.CHECKPOINT_COMMIT_COUNT, 100)
                        .with(DurableLogConfig.CHECKPOINT_MIN_COMMIT_COUNT, 100)
                        .with(DurableLogConfig.CHECKPOINT_TOTAL_COMMIT_LENGTH, 100 * 1024 * 1024L))
                .include(ReadIndexConfig.builder()
                        .with(ReadIndexConfig.CACHE_POLICY_MAX_TIME, 60 * 1000)
                        .with(ReadIndexConfig.CACHE_POLICY_MAX_SIZE, 128 * 1024 * 1024L))
                .include(AutoScalerConfig.builder()
<<<<<<< HEAD
                        .with(AutoScalerConfig.CONTROLLER_URI, "tcp://localhost:" + controllerPorts[0])
=======
                        .with(AutoScalerConfig.CONTROLLER_URI, (this.enableTls ? "tcp" : "tls") + "://localhost:"
                                                                                + controllerPorts[0])
                                         .with(AutoScalerConfig.AUTH_USERNAME, this.userName)
                                         .with(AutoScalerConfig.AUTH_PASSWORD, this.passwd)
>>>>>>> 6df804dd
                                         .with(AutoScalerConfig.TOKEN_SIGNING_KEY, "secret")
                                         .with(AutoScalerConfig.AUTH_ENABLED, this.enableAuth)
                                         .with(AutoScalerConfig.TLS_ENABLED, this.enableTls)
                                         .with(AutoScalerConfig.TLS_CERT_FILE, this.certFile))
                .include(MetricsConfig.builder()
                        .with(MetricsConfig.ENABLE_STATISTICS, enableMetrics));

        nodeServiceStarter[segmentStoreId] = new ServiceStarter(configBuilder.build());
        nodeServiceStarter[segmentStoreId].start();
    }

    private void startLocalControllers() {
        controllerServers = new ControllerServiceMain[this.controllerCount];

        for (int i = 0; i < this.controllerCount; i++) {
            controllerServers[i] = startLocalController(i);
        }
        controllerURI = (this.enableTls ? "tls" : "tcp") + "://localhost:" + controllerPorts[0];
        for (int i = 1; i < this.controllerCount; i++) {
            controllerURI += ",localhost:" + controllerPorts[i];
        }

    }

    private ControllerServiceMain startLocalController(int controllerId) {

        ZKClientConfig zkClientConfig = ZKClientConfigImpl.builder()
                .connectionString(zkUrl)
                .namespace("pravega/" + clusterName)
                .initialSleepInterval(2000)
                .maxRetries(1)
                .sessionTimeoutMs(10 * 1000)
                .build();

        StoreClientConfig storeClientConfig = StoreClientConfigImpl.withZKClient(zkClientConfig);

        HostMonitorConfig hostMonitorConfig = HostMonitorConfigImpl.builder()
                .hostMonitorEnabled(true)
                .hostMonitorMinRebalanceInterval(Config.CLUSTER_MIN_REBALANCE_INTERVAL)
                .containerCount(Config.HOST_STORE_CONTAINER_COUNT)
                .build();

        TimeoutServiceConfig timeoutServiceConfig = TimeoutServiceConfig.builder()
                .maxLeaseValue(Config.MAX_LEASE_VALUE)
                .maxScaleGracePeriod(Config.MAX_SCALE_GRACE_PERIOD)
                .build();

        ControllerEventProcessorConfig eventProcessorConfig = ControllerEventProcessorConfigImpl.withDefault();

        GRPCServerConfig grpcServerConfig = GRPCServerConfigImpl
                .builder()
                .port(this.controllerPorts[controllerId])
                .publishedRPCHost("localhost")
                .publishedRPCPort(this.controllerPorts[controllerId])
                .authorizationEnabled(this.enableAuth)
                .tlsEnabled(this.enableTls)
                .tlsTrustStore(this.certFile)
                .tlsCertFile(this.certFile)
                .tlsKeyFile(this.keyFile)
                .userPasswordFile(this.passwdFile)
                .tokenSigningKey("secret")
                .build();

        RESTServerConfig restServerConfig = RESTServerConfigImpl.builder()
                .host("0.0.0.0")
                .port(this.restServerPort)
                .build();

        ControllerServiceConfig serviceConfig = ControllerServiceConfigImpl.builder()
                .threadPoolSize(Config.ASYNC_TASK_POOL_SIZE)
                .storeClientConfig(storeClientConfig)
                .hostMonitorConfig(hostMonitorConfig)
                .controllerClusterListenerEnabled(false)
                .timeoutServiceConfig(timeoutServiceConfig)
                .eventProcessorConfig(Optional.of(eventProcessorConfig))
                .grpcServerConfig(Optional.of(grpcServerConfig))
                .restServerConfig(Optional.of(restServerConfig))
                .build();

        ControllerServiceMain controllerService = new ControllerServiceMain(serviceConfig);
        controllerService.startAsync();
        return controllerService;
    }

    @Synchronized
    public String getControllerURI() {
        return controllerURI;
    }

    @Synchronized
    public String getZkUrl() {
        return zkUrl;
    }

    @Override
    @Synchronized
    public void close() throws Exception {
        if (isInProcSegmentStore) {
            for ( ServiceStarter starter : this.nodeServiceStarter ) {
                starter.shutdown();
            }
        }
        if (isInProcController) {
            for ( ControllerServiceMain controller : this.controllerServers ) {
                    controller.stopAsync();
                }
        }

        if (this.zkService != null) {
            this.zkService.close();
            this.zkService = null;
        }
    }
}<|MERGE_RESOLUTION|>--- conflicted
+++ resolved
@@ -267,14 +267,8 @@
                         .with(ReadIndexConfig.CACHE_POLICY_MAX_TIME, 60 * 1000)
                         .with(ReadIndexConfig.CACHE_POLICY_MAX_SIZE, 128 * 1024 * 1024L))
                 .include(AutoScalerConfig.builder()
-<<<<<<< HEAD
-                        .with(AutoScalerConfig.CONTROLLER_URI, "tcp://localhost:" + controllerPorts[0])
-=======
-                        .with(AutoScalerConfig.CONTROLLER_URI, (this.enableTls ? "tcp" : "tls") + "://localhost:"
+                        .with(AutoScalerConfig.CONTROLLER_URI, (this.enableTls ? "tls" : "tcp") + "://localhost:"
                                                                                 + controllerPorts[0])
-                                         .with(AutoScalerConfig.AUTH_USERNAME, this.userName)
-                                         .with(AutoScalerConfig.AUTH_PASSWORD, this.passwd)
->>>>>>> 6df804dd
                                          .with(AutoScalerConfig.TOKEN_SIGNING_KEY, "secret")
                                          .with(AutoScalerConfig.AUTH_ENABLED, this.enableAuth)
                                          .with(AutoScalerConfig.TLS_ENABLED, this.enableTls)
