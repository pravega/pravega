--- conflicted
+++ resolved
@@ -118,14 +118,9 @@
     private String keyFile;
     private String jksTrustFile;
     private String passwdFile;
-<<<<<<< HEAD
-    private String keyStoreJKS;
-    private String keyStoreJKSPassword;
-=======
     private boolean secureZK;
     private String keyPasswordFile;
     private String jksKeyFile;
->>>>>>> 4dd51b3c
 
     public static final class InProcPravegaClusterBuilder {
         public InProcPravegaCluster build() {
@@ -149,11 +144,7 @@
                     isInProcController, controllerCount, controllerPorts, controllerURI,
                     restServerPort, isInProcSegmentStore, segmentStoreCount, segmentStorePorts, isInProcZK, zkPort, zkHost,
                     zkService, isInProcHDFS, hdfsUrl, containerCount, nodeServiceStarter, localHdfs, controllerServers, zkUrl,
-<<<<<<< HEAD
-                    enableRestServer, userName, passwd, certFile, keyFile, passwdFile, keyStoreJKS, keyStoreJKSPassword);
-=======
                     enableRestServer, userName, passwd, certFile, keyFile, jksTrustFile, passwdFile, secureZK, keyPasswordFile, jksKeyFile);
->>>>>>> 4dd51b3c
         }
     }
 
