--- conflicted
+++ resolved
@@ -30,14 +30,9 @@
     private String userName;
     private String passwdFile;
     private String keyFile;
-<<<<<<< HEAD
-    private String keyStoreJKS;
-    private String keyStoreJKSPassword;
-=======
     private String jksKeyFile;
     private String jksTrustFile;
     private String keyPasswordFile;
->>>>>>> 4dd51b3c
 
     @Getter
     private final InProcPravegaCluster inProcPravegaCluster;
@@ -69,18 +64,12 @@
                     .passwdFile(passwdFile)
                     .userName(userName)
                     .passwd(passwd)
-                    .keyStoreJKS(keyStoreJKS)
-                    .keyStoreJKSPassword(keyStoreJKSPassword)
                     .build();
             this.inProcPravegaCluster.setControllerPorts(new int[]{controllerPort});
             this.inProcPravegaCluster.setSegmentStorePorts(new int[]{segmentStorePort});
             return new LocalPravegaEmulator(zkPort, controllerPort, segmentStorePort, restServerPort, enableRestServer,
-<<<<<<< HEAD
-                    enableAuth, enableTls, certFile, passwd, userName, passwdFile, keyFile, keyStoreJKS, keyStoreJKSPassword, inProcPravegaCluster);
-=======
                     enableAuth, enableTls, certFile, passwd, userName, passwdFile, keyFile, jksKeyFile, jksTrustFile, keyPasswordFile,
                     inProcPravegaCluster);
->>>>>>> 4dd51b3c
         }
     }
 
