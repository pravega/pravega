/**
 * Copyright (c) Dell Inc., or its subsidiaries. All Rights Reserved.
 *
 * Licensed under the Apache License, Version 2.0 (the "License");
 * you may not use this file except in compliance with the License.
 * You may obtain a copy of the License at
 *
 *     http://www.apache.org/licenses/LICENSE-2.0
 */
package io.pravega.local;

import io.pravega.common.util.ConfigBuilder;
import io.pravega.common.util.Property;
import io.pravega.common.util.TypedProperties;
import lombok.Getter;

public class SingleNodeConfig {
    //region config names
    public final static String PROPERTY_FILE = "singlenode.configurationFile";

    public final static Property<Integer> ZK_PORT = Property.named("zk.port", 4000, "zkPort");
    public final static Property<Integer> SEGMENTSTORE_PORT = Property.named("segmentStore.port", 6000, "segmentstorePort");
    public final static Property<Boolean> ENABLE_TLS_RELOAD = Property.named("segmentStore.tls.certificate.autoReload.enable", false, "segmentstoreEnableTlsReload");

    public final static Property<Integer> CONTROLLER_PORT = Property.named("controller.rpc.port", 9090, "controllerPort");
    public final static Property<Integer> REST_SERVER_PORT = Property.named("controller.rest.port", 9091, "restServerPort");
    public final static Property<Boolean> ENABLE_REST_SERVER = Property.named("controller.rest.enable", true, "enableRestServer");

    public final static Property<Boolean> ENABLE_AUTH = Property.named("security.auth.enable", false, "enableAuth");
    public final static Property<String> USER_NAME = Property.named("security.auth.credentials.username", "", "userName");
    public final static Property<String> PASSWD = Property.named("security.auth.credentials.pwd", "", "passwd");
    public final static Property<String> PASSWD_FILE = Property.named("security.auth.pwdAuthHandler.accountsDb.location", "", "passwdFile");

    // TLS-related configurations
    public final static Property<Boolean> ENABLE_TLS = Property.named("security.tls.enable", false, "enableTls");
    public final static Property<String> KEY_FILE = Property.named("security.tls.privateKey.location", "", "keyFile");
        public final static Property<String> CERT_FILE = Property.named("security.tls.certificate.location", "", "certFile");
    public final static Property<String> KEYSTORE_JKS = Property.named("security.tls.keyStore.location", "", "keyStoreJKS");
<<<<<<< HEAD
    public final static Property<String> KEYSTORE_JKS_PASSWORD_FILE = Property.named("security.tls.keyStore.pwd.location", "keyStoreJKSPasswordFile", "");
=======
    public final static Property<String> KEYSTORE_JKS_PASSWORD_FILE = Property.named("security.tls.keyStore.pwd.location", "", "keyStoreJKSPasswordFile");
>>>>>>> 15b0f5eb
    public final static Property<String> TRUSTSTORE_JKS = Property.named("security.tls.trustStore.location", "", "trustStoreJKS");

    private static final String COMPONENT_CODE = "singlenode";
    //end region

    //region members

    /**
     * The Zookeeper port for singlenode
     */
    @Getter
    private final int zkPort;

    /**
     * The SegmentStore port for singlenode
     */
    @Getter
    private final int segmentStorePort;

    /**
     * The controller port for singlenode
     */
    @Getter
    private final int controllerPort;

    /**
     * The REST server port for singlenode
     */
    @Getter
    private final int restServerPort;

    /**
     * The file containing the client certificate.
     */
    @Getter
    private String certFile;

    /**
     * File containing the certificate key for the server socket.
     */
    @Getter
    private String keyFile;

    @Getter
    private boolean enableSegmentStoreTlsReload;

    /**
     * File containing the username passwd db for default auth handler.
     */
    @Getter
    private String passwdFile;

    /**
     * User for the authenticated interactions between segmentstore and controller.
     */
    @Getter
    private String userName;

    /**
     * Password for the user.
     */
    @Getter
    private String passwd;

    /**
     * JKS key store for secure access to controller REST API.
     */
    @Getter
    private final String keyStoreJKS;

    /**
     * Password file for JKS key store for secure access to controller REST API.
     */
    @Getter
    private final String keyStoreJKSPasswordFile;

    /**
     * JKS trust store for secure access to controller REST API.
     */
    @Getter
    private final String trustStoreJKS;

    /**
     * Flag to enable REST server.
     */
    @Getter
    private boolean enableRestServer;

    /**
     * Flag to enable TLS.
     */
    @Getter
    private boolean enableTls;

    /**
     * Flag to enable auth.
     */
    @Getter
    private boolean enableAuth;



    //end region

    //region constructor
    private SingleNodeConfig(TypedProperties properties) {
        this.zkPort = properties.getInt(ZK_PORT);
        this.segmentStorePort = properties.getInt(SEGMENTSTORE_PORT);
        this.controllerPort = properties.getInt(CONTROLLER_PORT);
        this.restServerPort = properties.getInt(REST_SERVER_PORT);
        this.certFile = properties.get(CERT_FILE);
        this.keyFile = properties.get(KEY_FILE);
        this.passwdFile = properties.get(PASSWD_FILE);
        this.userName = properties.get(USER_NAME);
        this.passwd = properties.get(PASSWD);
        this.enableRestServer = properties.getBoolean(ENABLE_REST_SERVER);
        this.enableTls = properties.getBoolean(ENABLE_TLS);
        this.enableAuth = properties.getBoolean(ENABLE_AUTH);
        this.keyStoreJKS = properties.get(KEYSTORE_JKS);
        this.keyStoreJKSPasswordFile = properties.get(KEYSTORE_JKS_PASSWORD_FILE);
        this.trustStoreJKS = properties.get(TRUSTSTORE_JKS);
        this.enableSegmentStoreTlsReload = properties.getBoolean(ENABLE_TLS_RELOAD);
    }

    /**
     * Creates a new ConfigBuilder that can be used to create instances of this class.
     *
     * @return A new Builder for this class.
     */
    public static ConfigBuilder<SingleNodeConfig> builder() {
        return new ConfigBuilder<>(COMPONENT_CODE, SingleNodeConfig::new);
    }

    //end region
}<|MERGE_RESOLUTION|>--- conflicted
+++ resolved
@@ -36,11 +36,7 @@
     public final static Property<String> KEY_FILE = Property.named("security.tls.privateKey.location", "", "keyFile");
         public final static Property<String> CERT_FILE = Property.named("security.tls.certificate.location", "", "certFile");
     public final static Property<String> KEYSTORE_JKS = Property.named("security.tls.keyStore.location", "", "keyStoreJKS");
-<<<<<<< HEAD
-    public final static Property<String> KEYSTORE_JKS_PASSWORD_FILE = Property.named("security.tls.keyStore.pwd.location", "keyStoreJKSPasswordFile", "");
-=======
     public final static Property<String> KEYSTORE_JKS_PASSWORD_FILE = Property.named("security.tls.keyStore.pwd.location", "", "keyStoreJKSPasswordFile");
->>>>>>> 15b0f5eb
     public final static Property<String> TRUSTSTORE_JKS = Property.named("security.tls.trustStore.location", "", "trustStoreJKS");
 
     private static final String COMPONENT_CODE = "singlenode";
