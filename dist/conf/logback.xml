<?xml version="1.0" encoding="UTF-8"?>
<!--
Copyright (c) Dell Inc., or its subsidiaries. All Rights Reserved.

Licensed under the Apache License, Version 2.0 (the "License");
you may not use this file except in compliance with the License.
You may obtain a copy of the License at

    http://www.apache.org/licenses/LICENSE-2.0
-->
<configuration scan="true" scanPeriod="30 seconds">
    <appender name="consoleAppender" class="ch.qos.logback.core.ConsoleAppender">
        <encoder>
            <charset>UTF-8</charset>
            <Pattern>%d %-4relative [%thread] %-5level %logger{35} - %msg%n</Pattern>
        </encoder>
    </appender>

    <appender name="FILE" class="ch.qos.logback.core.rolling.RollingFileAppender">
        <file>${log.dir:-.}/${log.name:-pravega}.log</file>
        <rollingPolicy class="ch.qos.logback.core.rolling.SizeAndTimeBasedRollingPolicy">
            <!-- daily rollover. Make sure the path matches the one in the file element or else
             the rollover logs are placed in the working directory. -->
<<<<<<< HEAD
            <fileNamePattern>${log.dir:-.}/${log.name:-pravega}_%d{yyyy-MM-dd}.%i.log.gz</fileNamePattern>
            <!-- each file should be at most 100MB, keep 30 files worth of history, but at most 10GB -->
            <maxFileSize>100MB</maxFileSize>
=======
            <fileNamePattern>${log.dir:-.}/%d{YYYY-MM-dd, aux}/${log.name:-pravega}_%d{yyyy-MM-dd_HH}.%i.log.gz</fileNamePattern>

            <timeBasedFileNamingAndTriggeringPolicy class="ch.qos.logback.core.rolling.SizeAndTimeBasedFNATP">
                <maxFileSize>10MB</maxFileSize>
            </timeBasedFileNamingAndTriggeringPolicy>
            <!-- keep 30 days' worth of history -->
>>>>>>> 6c39ead5
            <maxHistory>30</maxHistory>
            <totalSizeCap>10GB</totalSizeCap>
        </rollingPolicy>

        <encoder>
            <charset>UTF-8</charset>
            <pattern>%d %-4relative [%thread] %-5level %logger{35} - %msg%n</pattern>
        </encoder>
    </appender>

    <appender name="Metrics" class="io.pravega.shared.metrics.MetricsLogAppender"/>

    <root level="${log.level:-INFO}">
        <appender-ref ref="consoleAppender"/>
        <appender-ref ref="FILE"/>
        <appender-ref ref="Metrics"/>
    </root>
</configuration><|MERGE_RESOLUTION|>--- conflicted
+++ resolved
@@ -21,18 +21,9 @@
         <rollingPolicy class="ch.qos.logback.core.rolling.SizeAndTimeBasedRollingPolicy">
             <!-- daily rollover. Make sure the path matches the one in the file element or else
              the rollover logs are placed in the working directory. -->
-<<<<<<< HEAD
-            <fileNamePattern>${log.dir:-.}/${log.name:-pravega}_%d{yyyy-MM-dd}.%i.log.gz</fileNamePattern>
+            <fileNamePattern>${log.dir:-.}/%d{YYYY-MM-dd, aux}/${log.name:-pravega}_%d{yyyy-MM-dd_HH}.%i.log.gz</fileNamePattern>
             <!-- each file should be at most 100MB, keep 30 files worth of history, but at most 10GB -->
-            <maxFileSize>100MB</maxFileSize>
-=======
-            <fileNamePattern>${log.dir:-.}/%d{YYYY-MM-dd, aux}/${log.name:-pravega}_%d{yyyy-MM-dd_HH}.%i.log.gz</fileNamePattern>
-
-            <timeBasedFileNamingAndTriggeringPolicy class="ch.qos.logback.core.rolling.SizeAndTimeBasedFNATP">
-                <maxFileSize>10MB</maxFileSize>
-            </timeBasedFileNamingAndTriggeringPolicy>
-            <!-- keep 30 days' worth of history -->
->>>>>>> 6c39ead5
+            <maxFileSize>10MB</maxFileSize>
             <maxHistory>30</maxHistory>
             <totalSizeCap>10GB</totalSizeCap>
         </rollingPolicy>
