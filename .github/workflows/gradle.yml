--- conflicted
+++ resolved
@@ -98,132 +98,6 @@
 #      - name: Setup upterm session
 #        uses: lhotari/action-upterm@v1
 
-<<<<<<< HEAD
-  #unit_client:
-  #  name: Client Unit Tests
-  #  needs: build
-  #  runs-on: ubuntu-20.04
-  #  steps:
-  #    - name: Gradle & Maven Cache
-  #      uses: actions/cache@v2.1.0
-  #      with:
-  #        path: ${{env.GLOBAL_CACHE_PATH}}
-  #        key: ${{env.GLOBAL_CACHE_KEY}}
-  #        restore-keys: ${{env.GLOBAL_CACHE_RESTORE_KEYS}}
-  #    - name: Build Output Cache
-  #      uses: actions/cache@v2.1.0
-  #      with:
-  #        path: ${{env.BUILD_CACHE_PATH}}
-  #        key: ${{github.run_id}}
-  #    - name: Test Output Cache
-  #      uses: actions/cache@v2.1.0
-  #      with:
-  #        path: ${{env.TEST_OUTPUT_CACHE_PATH}}
-  #        key: ${{github.run_id}}-${{github.job}}
-  #    - name: Unit tests
-  #      run: ./gradlew client:test ${{env.GRADLE_OPTS}}
-  #    - name: Codecov
-  #      uses: codecov/codecov-action@v1.0.15
-
-  #unit_controller:
-  #  name: Controller Unit Tests
-  #  needs: build
-  #  runs-on: ubuntu-20.04
-  #  steps:
-  #    - name: Gradle & Maven Cache
-  #      uses: actions/cache@v2.1.0
-  #      with:
-  #        path: ${{env.GLOBAL_CACHE_PATH}}
-  #        key: ${{env.GLOBAL_CACHE_KEY}}
-  #        restore-keys: ${{env.GLOBAL_CACHE_RESTORE_KEYS}}
-  #    - name: Build Output Cache
-  #      uses: actions/cache@v2.1.0
-  #      with:
-  #        path: ${{env.BUILD_CACHE_PATH}}
-  #        key: ${{github.run_id}}
-  #    - name: Test Output Cache
-  #      uses: actions/cache@v2.1.0
-  #      with:
-  #        path: ${{env.TEST_OUTPUT_CACHE_PATH}}
-  #        key: ${{github.run_id}}-${{github.job}}
-  #    - name: Controller Unit tests
-  #      run: ./gradlew controller:test ${{env.GRADLE_OPTS}}
-  #    - name: Codecov
-  #      uses: codecov/codecov-action@v1.0.15
-
-  #unit_segment_store:
-  #  name: Segment Store Unit Tests
-  #  needs: build
-  #  runs-on: ubuntu-20.04
-  #  steps:
-  #    - name: Gradle & Maven Cache
-  #      uses: actions/cache@v2.1.0
-  #      with:
-  #        path: ${{env.GLOBAL_CACHE_PATH}}
-  #        key: ${{env.GLOBAL_CACHE_KEY}}
-  #        restore-keys: ${{env.GLOBAL_CACHE_RESTORE_KEYS}}
-  #    - name: Build Output Cache
-  #      uses: actions/cache@v2.1.0
-  #      with:
-  #        path: ${{env.BUILD_CACHE_PATH}}
-  #        key: ${{github.run_id}}
-  #    - name: Test Output Cache
-  #      uses: actions/cache@v2.1.0
-  #      with:
-  #        path: ${{env.TEST_OUTPUT_CACHE_PATH}}
-  #        key: ${{github.run_id}}-${{github.job}}
-  #    - name: Segment Store Unit tests
-  #      run: >
-  #        ./gradlew
-  #        segmentstore:server:test
-  #        segmentstore:storage:test
-  #        segmentstore:storage:impl:test
-  #        bindings:test
-  #        --parallel ${{env.GRADLE_OPTS}}
-  #    - name: Segment Store Host Tests      # Run this separately since it conflicts with segmentstore:storage:impl:test.
-  #      run: >
-  #        ./gradlew
-  #        segmentstore:server:host:test
-  #        --parallel ${{env.GRADLE_OPTS}}
-  #    - name: Codecov
-  #      uses: codecov/codecov-action@v1.0.15
-
-  #unit_other:
-  #  name: All Other Unit Tests
-  #  needs: build
-  #  runs-on: ubuntu-20.04
-  #  steps:
-  #    - name: Gradle & Maven Cache
-  #      uses: actions/cache@v2.1.0
-  #      with:
-  #        path: ${{env.GLOBAL_CACHE_PATH}}
-  #        key: ${{env.GLOBAL_CACHE_KEY}}
-  #        restore-keys: ${{env.GLOBAL_CACHE_RESTORE_KEYS}}
-  #    - name: Build Output Cache
-  #      uses: actions/cache@v2.1.0
-  #      with:
-  #        path: ${{env.BUILD_CACHE_PATH}}
-  #        key: ${{github.run_id}}
-  #    - name: Test Output Cache
-  #      uses: actions/cache@v2.1.0
-  #      with:
-  #        path: ${{env.TEST_OUTPUT_CACHE_PATH}}
-  #        key: ${{github.run_id}}-${{github.job}}
-  #    - name: Unit tests
-  #      run: >
-  #        ./gradlew test
-  #        -x client:test
-  #        -x controller:test
-  #        -x test:integration:test
-  #        -x bindings:test
-  #        -x segmentstore:storage:impl:test
-  #        -x segmentstore:storage:test
-  #        -x segmentstore:server:host:test
-  #        -x segmentstore:server:test
-  #        --parallel ${{env.GRADLE_OPTS}}
-  #    - name: Codecov
-  #      uses: codecov/codecov-action@v1.0.15
-=======
   unit_client:
     name: Client Unit Tests
     needs: build
@@ -415,7 +289,6 @@
           name: ${{github.job}}-reports
           retention-days: 4
           path: reports-${{github.job}}.tzst
->>>>>>> 7e3f3935
 
   integration:
     name: Integration Tests
@@ -443,38 +316,6 @@
       #Integration tests don't upload code-cov reports
 
   # DO NOT RENAME THIS JOB. Mergers to master branch are gated on this completing successfully.
-<<<<<<< HEAD
-  #build_and_test_complete:
-  #  name: CI Complete
-  #  needs: [build, integration, unit_other, unit_segment_store, unit_controller, unit_client]
-  #  runs-on: ubuntu-20.04
-  #  steps:
-  #    - name: Check Build Status
-  #      run: echo Build, static analysis, unit and integration tests successful.
-
-  #snapshot:
-  #  name: Artifactory Snapshot
-  #  needs: [build_and_test_complete]
-  #  # Only run this on PUSH (no pull requests) and only on the master branch and release branches.
-  #  if: ${{ github.event_name == 'push' && (github.ref == 'refs/heads/master' || startsWith(github.ref, 'refs/heads/r0.') || startsWith(github.ref, 'refs/heads/r1.')) }}
-  #  runs-on: ubuntu-20.04
-  #  steps:
-  #    - name: Gradle & Maven Cache
-  #      uses: actions/cache@v2.1.0
-  #      with:
-  #        path: ${{env.GLOBAL_CACHE_PATH}}
-  #        key: ${{env.GLOBAL_CACHE_KEY}}
-  #        restore-keys: ${{env.GLOBAL_CACHE_RESTORE_KEYS}}
-  #    - name: Build Output Cache
-  #      uses: actions/cache@v2.1.0
-  #      with:
-  #        path: ${{env.BUILD_CACHE_PATH}}
-  #        key: ${{github.run_id}}
-  #    - name: Assemble
-  #      run: ./gradlew assemble --parallel ${{env.GRADLE_OPTS}}
-  #    - name: Publish Shapshot
-  #      run: ./gradlew publish -PpublishUrl=jcenterSnapshot -PpublishUsername=${{secrets.BINTRAY_USER}} -PpublishPassword=${{secrets.BINTRAY_KEY}} ${{env.GRADLE_OPTS}}
-=======
   build_and_test_complete:
     name: CI Complete
     needs: [build, integration, unit_other, unit_segment_store, unit_storage, unit_controller, unit_client]
@@ -521,5 +362,4 @@
       - name: Assemble
         run: ./gradlew assemble --parallel ${{env.GRADLE_OPTS}}
       - name: Publish to GitHub Packages
-        run: ./gradlew publish -PpublishUrl=https://maven.pkg.github.com/${{github.repository}} -PpublishUsername=${{github.actor}} -PpublishPassword=${{secrets.GITHUB_TOKEN}} ${{env.GRADLE_OPTS}}
->>>>>>> 7e3f3935
+        run: ./gradlew publish -PpublishUrl=https://maven.pkg.github.com/${{github.repository}} -PpublishUsername=${{github.actor}} -PpublishPassword=${{secrets.GITHUB_TOKEN}} ${{env.GRADLE_OPTS}}