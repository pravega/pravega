--- conflicted
+++ resolved
@@ -78,22 +78,14 @@
 ## Documentation
 
 The Pravega documentation of is hosted on the website:
-<<<<<<< HEAD
 <http://pravega.io/docs/latest> or in the [documentation](documentation/src/docs) directory of the source code.
-=======
-<http://pravega.io/docs/latest> or in the [documentation/src/docs/](docs) directory of the source code.
->>>>>>> c5012f6d
 
 ## Contributing
 
 Become one of the contributors! We thrive to build a welcoming and open
 community for anyone who wants to use the system or contribute to it.
 [Here](documentation/src/docs/contributing.md) we describe how to contribute to Pravega!
-<<<<<<< HEAD
-You can see the roadmap document [here](documentation/src/docs/roadmap.md).
-=======
 You can see the roadmap document [here](documentation/src/docs/roadmap.md)
->>>>>>> c5012f6d
 
 ## About
 
