#
# Copyright Pravega Authors.
#
# Licensed under the Apache License, Version 2.0 (the "License");
# you may not use this file except in compliance with the License.
# You may obtain a copy of the License at
#
#     http://www.apache.org/licenses/LICENSE-2.0
#
# Unless required by applicable law or agreed to in writing, software
# distributed under the License is distributed on an "AS IS" BASIS,
# WITHOUT WARRANTIES OR CONDITIONS OF ANY KIND, either express or implied.
# See the License for the specific language governing permissions and
# limitations under the License.
#

site_name: 'Exploring Pravega'
site_url: 'https://pravega.io/'
site_description: 'Documentation to help you get familiar with Pravega'

repo_url: 'https://github.com/pravega/pravega'
edit_uri: 'tree/master/documentation/src/docs'

# theme: 'readthedocs'
theme:
  name: material
  custom_dir: custom_theme

  # 404 page
  #static_templates:
  #  - 404.html

  # Necessary for search to work properly
  #include_search_page: false
  #search_index_only: true

  # Default values, taken from mkdocs_theme.yml
  #language: en
  #font:
  #  text: Roboto
  #  code: Roboto Mono
  favicon: assets/favicon.ico
  #icon:
  #  logo: logo


# Extensions
markdown_extensions:
  - admonition
  - codehilite:
      guess_lang: false
  - footnotes
  - meta
  - toc:
      permalink: true
  - pymdownx.betterem:
      smart_enable: all
  - pymdownx.caret
  - pymdownx.inlinehilite
  - pymdownx.magiclink
  - pymdownx.smartsymbols
  - pymdownx.superfences
  - pymdownx.highlight

nav:
  - Overview: 'index.md'
  - Quick Start: 'getting-started/quick-start.md'
  - Getting Started:
    - 'Running a Sample Application': 'getting-started/getting-started.md'
    - 'Deploying Pravega on Kubernetes': 'getting-started/pravega-on-kubernetes-101.md'
    - 'Using Flink': 'flink-connectors/documentation/src/docs/dev-guide.md'
    - 'Using Spark': 'spark-connectors/documentation/src/docs/getting-started.md'
    - 'Using Schema Registry': 'schema-registry/documentation/src/docs/getting-started.md'
  - Understanding Pravega:
    - 'Concepts': 'pravega-concepts.md'
    - 'Terminology': 'terminology.md'
    - 'Key Features': 'key-features.md'
    - 'FAQ': 'faq.md'
    - 'Segment Store Service': 'segment-store-service.md'
    - 'Segment Containers': 'segment-containers.md'
    - 'Controller Service': 'controller-service.md'
    - 'Wire Protocol': 'wire-protocol.md'
    - 'StateSynchronizer': 'state-synchronizer-design.md'
    - 'Reader Groups': 'reader-group-design.md'
    - 'Watermarking': 'watermarking.md'
  - Developing Applications:
    - '1st Code Walkthrough': 'beginner_dev_guide.md'
    - 'Client & Stream Semantics': 'dev-guide/clients-and-streams.md'
    - 'Event Reader and Writer': 'basic-reader-and-writer.md'
    - 'Reader Group notifications': 'reader-group-notifications.md'
    - 'State Synchronizer': 'state-synchronizer.md'
    - 'Transactions': 'transactions.md'
    - 'StreamCuts': 'streamcuts.md'
    - 'Client APIs': 'javadoc.md'
    - 'Controller REST API': 'rest/restapis.md'
    - 'Working with Metrics': 'metrics.md'
    - 'Working with Schema Registry': 'schema-registry/documentation/src/docs/pravega-applications.md'
  - Ecosystem:
    - 'Connectors':
      - 'Overview': 'connectors.md'
      - 'Flink Connector':
        - Overview: 'flink-connectors/documentation/src/docs/index.md'
        - Quick Start: 'flink-connectors/documentation/src/docs/quickstart.md'
        - Features:
          - 'Streaming': 'flink-connectors/documentation/src/docs/streaming.md'
          - 'Batch': 'flink-connectors/documentation/src/docs/batch.md'
          - 'Table API': 'flink-connectors/documentation/src/docs/table-api.md'
        - Metrics: 'flink-connectors/documentation/src/docs/metrics.md'
        - Configurations: 'flink-connectors/documentation/src/docs/configurations.md'
        - Serialization: 'flink-connectors/documentation/src/docs/serialization.md'
      - 'Spark Connector':
        - Overview: 'spark-connectors/documentation/src/docs/overview.md'
        - Samples: 'spark-connectors/documentation/src/docs/samples.md'
        - Configuration: 'spark-connectors/documentation/src/docs/configuration.md'
        - Building the Connector: 'spark-connectors/documentation/src/docs/build-connector.md'
        - Limitations: 'spark-connectors/documentation/src/docs/limitations.md'
        - Source Code: 'https://github.com/pravega/spark-connectors/blob/master/README.md'
      - 'Hadoop Connector': 'https://github.com/pravega/hadoop-connectors/blob/master/README.md'
      - 'Presto Connector': 'https://github.com/pravega/presto-connector/blob/main/README.md'
      - 'Boomi Connector': 'https://github.com/pravega/boomi-connector/blob/master/README.md'
      - 'NiFi Connector': 'https://github.com/pravega/nifi-pravega/blob/master/README.md'
    - Client Bingings: 'bindings.md'
    - Tools:
      - 'User CLI': 'https://github.com/pravega/pravega/blob/master/cli/user/README.md'
      - 'Gateways': 'gateways.md'
      - 'Kafka Adapter': 'https://github.com/pravega/kafka-adapter/blob/master/README.md'
      - 'Keycloak Security Plugin': 'https://github.com/pravega/pravega-keycloak/blob/master/README.md'
  - 'Managing Schemas':
    - 'Overview': 'schema-registry/documentation/src/docs/overview.md'
    - 'Schema Registry Concepts': 'schema-registry/documentation/src/docs/schema-registry-concepts.md'
    - 'Using Schema Registry SDK':
      - 'Java API Reference': 'schema-registry/documentation/src/docs/javadoc.md'
      - 'REST API': 'schema-registry/documentation/src/docs/rest-documentation.md'
    - 'Security': 'schema-registry/documentation/src/docs/security.md'
    - 'Deployment': 'schema-registry/documentation/src/docs/installation-guide.md'
  - 'Deployment':
    - 'Overview': 'deployment/deployment.md'
    - 'Running Locally': 'deployment/run-local.md'
    - 'Manual Install': 'deployment/manual-install.md'
    - 'Kubernetes (Helm)': 'pravega-operator/charts/pravega/README.md'
    - 'Kubernetes (custom)': 'pravega-operator/doc/manual-installation.md'
    - 'Docker Swarm': 'deployment/docker-swarm.md'
    - 'DC/OS': 'deployment/dcos-install.md'
    - 'AWS': 'deployment/aws-install.md'
  - Admin Guide:
    - 'Cluster Dependencies': 'admin-guide/cluster-dependencies.md'
    - 'Number of Segment Containers': 'admin-guide/num-containers.md'
    - 'Segment Store Cache and Memory': 'admin-guide/segmentstore-memory.md'
    - 'Durable Log Configuration': 'admin-guide/durable-log-config.md'
    - 'Right-Sizing Long-Term Storage': 'admin-guide/lts-right-sizing.md'
    - 'Admin CLI': 'https://github.com/pravega/pravega/blob/master/cli/admin/README.md'
    - 'Security':
      - 'Overview': 'security/pravega-security-authorization-authentication.md'
      - 'Authentication/Authorization Plugin': 'auth/auth-plugin.md'
      - 'Client Auth Interface': 'auth/client-auth.md'
<<<<<<< HEAD
      - 'Configurations': 'security/pravega-security-configurations.md'
      - 'Encryption': 'security/pravega-security-encryption.md'
      - 'Standalone Mode': 'security/securing-standalone-mode-cluster.md'
      - 'Distributed Mode': 'security/securing-distributed-mode-cluster.md'
    - 'Kubernetes Operations':
      - 'Operators': 'admin-guide/operators.md'
      - 'Pravega Configuration': 'pravega-operator/doc/configuration.md'
      - 'Upgrade Pravega': 'pravega-operator/doc/upgrade-cluster.md'
  - Contributing:
    - 'Coding guildelines': 'contributing.md'
    - 'Pravega Roadmap': 'roadmap.md'
    - 'Join the Community': 'join-community.md'
=======
      - 'Pravega Security Authorization/Authentication': 'security/pravega-security-authorization-authentication.md'
      - 'Pravega Security Configurations': 'security/pravega-security-configurations.md'
      - 'Pravega Security Encryption': 'security/pravega-security-encryption.md'
      - 'Securing Pravega in Standalone Mode': 'security/securing-standalone-mode-cluster.md'
      - 'Securing Pravega in Distributed Mode': 'security/securing-distributed-mode-cluster.md'
  - Contributing to Pravega:
      - 'Coding guildelines': 'contributing.md'
      - 'Pravega Roadmap': 'roadmap.md'
      - 'Join the Community': 'join-community.md'
>>>>>>> a5f5d670
extra:
    version: 0.1

google_analytics: ['UA-1508605-1', 'pravega.io']<|MERGE_RESOLUTION|>--- conflicted
+++ resolved
@@ -153,7 +153,6 @@
       - 'Overview': 'security/pravega-security-authorization-authentication.md'
       - 'Authentication/Authorization Plugin': 'auth/auth-plugin.md'
       - 'Client Auth Interface': 'auth/client-auth.md'
-<<<<<<< HEAD
       - 'Configurations': 'security/pravega-security-configurations.md'
       - 'Encryption': 'security/pravega-security-encryption.md'
       - 'Standalone Mode': 'security/securing-standalone-mode-cluster.md'
@@ -166,17 +165,6 @@
     - 'Coding guildelines': 'contributing.md'
     - 'Pravega Roadmap': 'roadmap.md'
     - 'Join the Community': 'join-community.md'
-=======
-      - 'Pravega Security Authorization/Authentication': 'security/pravega-security-authorization-authentication.md'
-      - 'Pravega Security Configurations': 'security/pravega-security-configurations.md'
-      - 'Pravega Security Encryption': 'security/pravega-security-encryption.md'
-      - 'Securing Pravega in Standalone Mode': 'security/securing-standalone-mode-cluster.md'
-      - 'Securing Pravega in Distributed Mode': 'security/securing-distributed-mode-cluster.md'
-  - Contributing to Pravega:
-      - 'Coding guildelines': 'contributing.md'
-      - 'Pravega Roadmap': 'roadmap.md'
-      - 'Join the Community': 'join-community.md'
->>>>>>> a5f5d670
 extra:
     version: 0.1
 
