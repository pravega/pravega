--- conflicted
+++ resolved
@@ -36,15 +36,10 @@
 
 This launches all the components of Pravega on your local machine.
 
-<<<<<<< HEAD
-**NOTE:** This is for testing/demo purposes only, *do not* use this mode of deployment 
-in Production!
-=======
 **Note:** This is for testing/demo purposes only, *do not* use this mode of deployment 
 in Production! 
 
 More options to run Pravega can be found in [Running Pravega](deployment/deployment.md) guide.
->>>>>>> 25750e4b
            
 
 ```
@@ -59,11 +54,8 @@
 ## Running a sample Pravega App
 
 It is very simple to run a sample pravega App. Pravega maintains a separate github repository for sample applications.  It is located at:
-<<<<<<< HEAD
-[https://github.com/pravega/pravega-samples](https://github.com/pravega/pravega-samples)
-=======
+
 [Pravega Samples](https://github.com/pravega/pravega-samples)
->>>>>>> 25750e4b
 
 Download and run the "Hello World" Pravega sample reader and writer apps. Pravega
 dependencies will be pulled from maven central.
@@ -119,8 +111,4 @@
 ```
 
 See the [README.md](https://github.com/pravega/pravega-samples/blob/v0.3.2/pravega-client-examples/README.md) file in the pravega-client-examples for more details on running the
-<<<<<<< HEAD
-    HelloWorldReader application.
-=======
-    HelloWorldReader application.
->>>>>>> 25750e4b
+    HelloWorldReader application.