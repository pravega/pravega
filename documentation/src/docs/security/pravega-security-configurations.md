--- conflicted
+++ resolved
@@ -29,47 +29,6 @@
 The following sub-sections describe
 their Transport Layer Security (TLS) and auth (short for authentication and authorization) parameters.
 
-<<<<<<< HEAD
-### Controller
-
-|Parameter  |Details|Default Value|Feature|
-|-----------|-------|-------------|-------|
-|`controller.security.tls.enable` | Whether to enable TLS for client-server communication. | False | TLS |
-|`controller.security.tls.server.certificate.location` | Path of the X.509 PEM-encoded server certificate file for the service. | Empty | TLS |
-|`controller.security.tls.server.privateKey.location` | Path of the PEM-encoded private key file for the service. | Empty | TLS |
-|`controller.security.tls.server.keyStore.location` | Path of the keystore file in `.jks` for the REST interface. | Empty | TLS |
-|`controller.security.tls.server.keyStore.pwd.location` | Path of the file containing the keystore password for the REST interface. | Empty | TLS |
-|`controller.security.tls.trustStore.location` | Path of the PEM-encoded truststore file for TLS connections with Segment Stores. | Empty | TLS |
-|`controller.segmentstore.connect.channel.tls` | Whether to enable TLS for communications with Segment Store, even if TLS is disabled for the Controller. This is only useful in cases where the Controller has TLS disabled, but the Segment Store has it enabled. | False | TLS |
-|`controller.security.auth.enable` | Whether to enable authentication and authorization for clients. | False | Auth |
-|`controller.security.auth.delegationToken.signingKey.basis` | Key used to sign the delegation tokens for Segment Stores. | Empty | Auth |
-|`controller.security.pwdAuthHandler.accountsDb.location` | Path of the file containing user credentials and ACLs, for the PasswordAuthHandler.| Empty | Auth |
-|`controller.zk.connect.security.enable` | Whether to enable TLS for communication with Apache Zookeeper| False | TLS |
-|`controller.zk.connect.security.tls.trustStore.location` | Path of the truststore file in `.jks` format for TLS connections with Apache Zookeeer. | Empty | TLS |
-|`controller.zk.connect.security.tls.trustStore.pwd.location` | Path of the file containing the password of the truststore used for TLS connections with Apache Zookeeper. | Empty | TLS |
-
-### Segment Store
-
-|Parameter (Corresponding Environment Variable) |Description|Default Value|Feature|
-|----------------------|-------------|-------------|------------|
-|`pravegaservice.security.tls.enable` | Whether to enable TLS for client-server communications. | False | TLS |
-|`pravegaservice.security.tls.certificate.autoReload.enable` | Whether to automatically reload SSL/TLS context if the server certificate is updated. | False | TLS |
-|`pravegaservice.security.tls.server.certificate.location` | Path of the X.509 PEM-encoded server certificate file for the service. | Empty | TLS |
-|`pravegaservice.security.tls.server.privateKey.location` | Path of the PEM-encoded private key file for the service. | Empty | TLS |
-|`pravegaservice.zk.connect.security.enable` | Whether to enable TLS for communication with Apache Zookeeper. | False | TLS |
-|`pravegaservice.zk.connect.security.tls.trustStore.location` | Path of the truststore file in `.jks` format for TLS connections with Apache Zookeeer. | Empty | TLS |
-|`pravegaservice.zk.connect.security.tls.trustStore.pwd.location` | Path of the file containing the password of the truststore used for TLS connections with Apache Zookeeper. | Empty | TLS |
-|`autoScale.controller.connect.security.tls.enable` | Whether to enable TLS for internal communication with the Controllers. | False | TLS |
-|`autoScale.controller.connect.security.tls.truststore.location` | Path of the PEM-encoded X.509 certificate file used for TLS connections with the Controllers. | Empty | TLS |
-|`autoScale.controller.connect.security.tls.validateHostName.enable` | Whether to enable hostname verification for TLS connections with the Controllers. | True | TLS |
-|`autoScale.controller.connect.security.auth.enable` | Whether to enable authentication and authorization for internal communications with the Controllers. | False | Auth |
-|`autoScale.security.auth.token.signingKey.basis` | The key used for signing the delegation tokens. | Empty | Auth |
-|`bookkeeper.connect.security.tls.enable` | Whether to enable TLS for communication with Apache Bookkeeper. | False | TLS |
-|`bookkeeper.connect.security.tls.trustStore.location` | Path of the truststore file in `.jks` format for TLS connections with Apache Bookkeeper. | Empty | TLS |
-|`pravega.client.auth.loadDynamic` (`pravega_client_auth_loadDynamic`)| Whether to load a credentials object dynamically from a class available in Classpath.  | false | Auth |
-|`pravega.client.auth.token` (`pravega_client_auth_method`)| The token to use by the Auto Scale Processor when communicating with Controller.  | Empty | Auth |
-|`pravega.client.auth.method` (`pravega_client_auth_token`)| The `auth` method to use by the Auto Scale Processor when communicating with Controller. | Empty | Auth |
-=======
 ### Controller TLS Configuration Parameters
 
 * __<ins>controller.security.tls.enable</ins>__
@@ -372,7 +331,6 @@
    |Alternative method:|`pravega_client_auth_token` (environment variable)|
   
 * __<ins>pravega.client.auth.token</ins>__
->>>>>>> 15b0f5eb
 
    |Property| Value | 
    |---:|:----|
@@ -390,19 +348,6 @@
 
 |Parameter|Details|Default |Feature|
 |---------|-------|-------------|-------|
-<<<<<<< HEAD
-| `singlenode.security.tls.enable` | Whether to enable TLS for client-server communications. | False | TLS |
-| `singlenode.security.tls.certificate.location` | Path of the X.509 PEM-encoded server certificate file for the server. |Empty| TLS |
-| `singlenode.security.tls.privateKey.location` | Path of the PEM-encoded private key file for the service. | Empty | TLS |
-| `singlenode.security.tls.keyStore.location` | Path of the keystore file in `.jks` for the REST interface. | Empty | TLS |
-| `singlenode.security.tls.keyStore.pwd.location` |Path of the file containing the keystore password for the REST interface. | Empty | TLS |
-| `singlenode.security.tls.trustStore.location` | Path of the truststore file for internal TLS connections. | Empty | TLS |
-| `singlenode.security.auth.enable` | Whether to enable authentication and authorization for clients. |False| Auth |
-| `singlenode.security.auth.credentials.username` | The default username used for internal communication between Segment Store and Controller. | Empty| Auth |
-| `singlenode.security.auth.credentials.pwd` | The default password used for internal communication between Segment Store and Controller. | Empty| Auth |
-| `singlenode.security.auth.pwdAuthHandler.accountsDb.location` | Path of the file containing user credentials and ACLs, for the PasswordAuthHandler. |Empty| Auth |
-| `singlenode.segmentStore.tls.certificate.autoReload.enable` | Whether to automatically reload SSL/TLS context if the server certificate is updated. | False | TLS |
-=======
 | `singlenode.security.tls.enable` | Whether to enable TLS for client-server communications. | `false` | TLS |
 | `singlenode.security.tls.certificate.location` | Path of the X.509 PEM-encoded server certificate file for the server. | None | TLS |
 | `singlenode.security.tls.privateKey.location` | Path of the PEM-encoded private key file for the service. | None | TLS |
@@ -413,5 +358,4 @@
 | `singlenode.security.auth.credentials.username` | The default username used for internal communication between Segment Store and Controller. | None | Auth |
 | `singlenode.security.auth.credentials.pwd` | The default password used for internal communication between Segment Store and Controller. | None | Auth |
 | `singlenode.security.auth.pwdAuthHandler.accountsDb.location` | Path of the file containing user credentials and ACLs, for the PasswordAuthHandler. | None | Auth |
-| `singlenode.segmentStore.tls.certificate.autoReload.enable` | Whether to automatically reload SSL/TLS context if the server certificate is updated. | `false` | TLS |
->>>>>>> 15b0f5eb
+| `singlenode.segmentStore.tls.certificate.autoReload.enable` | Whether to automatically reload SSL/TLS context if the server certificate is updated. | `false` | TLS |