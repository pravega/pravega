<!--
Copyright (c) 2017 Dell Inc., or its subsidiaries. All Rights Reserved.

Licensed under the Apache License, Version 2.0 (the "License");
you may not use this file except in compliance with the License.
You may obtain a copy of the License at

    http://www.apache.org/licenses/LICENSE-2.0
-->
# Pravega Deployment Overview

This guide describes the options for running Pravega for development, testing and in production.

## Pravega Modes

There are two modes for running Pravega.

<<<<<<< HEAD
- **Standalone** - Standalone mode is suitable for development and testing Pravega applications. It can either be run from the source code, from the distribution package or as a docker container.
- **Distributed** - Distributed mode runs each component separately on a single or multiple nodes. This is suitable for production in addition for development and testing. The deployment options in this mode include a manual installation, running in a docker swarm or DC/OS.
=======
- **Standalone:** Standalone mode is suitable for development and testing Pravega applications. It can either be run from the source code, from the distribution package or as a docker container. For more information please see [Running Pravega](http://pravega.io/docs/latest/deployment/run-local/#standalone-mode).

- **Distributed:** Distributed mode runs each component separately on a single or multiple nodes. This is suitable for production in addition for development and testing. The deployment options in this mode include a manual installation, running in Kubernetes or Docker Swarm or DC/OS.
>>>>>>> ed0a5872

## Prerequisites

The following prerequisites are required for running Pravega in all modes.

- Java 8

The following prerequisites are required for running in production. These are only required for running in distributed mode.

- External HDFS 2.7
- Zookeeper 3.5.4-beta
- Bookkeeper 4.7.3

For more details on the prerequisites and recommended configuration options for bookkeeper see the [Manual Install Guide](manual-install.md).

## Installation

<<<<<<< HEAD
There are multiple options provided for running Pravega in different environments. Most of these use the installation package from a Pravega release. You can find the latest Pravega release on the [GitHub Releases page](https://github.com/pravega/pravega/releases).
=======
There are multiple options provided for running Pravega in different environments. Most of these use the installation package from a Pravega release. You can find the latest Pravega release on the [GitHub Releases](https://github.com/pravega/pravega/releases).
>>>>>>> ed0a5872

- [Local](run-local.md) - Running Pravega locally is suitable for development and testing.
    - [Running from source](run-local.md#from-source)
    - Local Standalone Mode
    - Docker Compose (Distributed Mode)
- Production - Multi-node installation suitable for running in production.
    - [Manual Installation](manual-install.md)
    - [Kubernetes](kubernetes-install.md)
    - [Docker Swarm](docker-swarm.md)
    - [DC/OS](dcos-install.md)
    - Cloud - [AWS](aws-install.md)<|MERGE_RESOLUTION|>--- conflicted
+++ resolved
@@ -15,14 +15,9 @@
 
 There are two modes for running Pravega.
 
-<<<<<<< HEAD
 - **Standalone** - Standalone mode is suitable for development and testing Pravega applications. It can either be run from the source code, from the distribution package or as a docker container.
 - **Distributed** - Distributed mode runs each component separately on a single or multiple nodes. This is suitable for production in addition for development and testing. The deployment options in this mode include a manual installation, running in a docker swarm or DC/OS.
-=======
-- **Standalone:** Standalone mode is suitable for development and testing Pravega applications. It can either be run from the source code, from the distribution package or as a docker container. For more information please see [Running Pravega](http://pravega.io/docs/latest/deployment/run-local/#standalone-mode).
 
-- **Distributed:** Distributed mode runs each component separately on a single or multiple nodes. This is suitable for production in addition for development and testing. The deployment options in this mode include a manual installation, running in Kubernetes or Docker Swarm or DC/OS.
->>>>>>> ed0a5872
 
 ## Prerequisites
 
@@ -40,11 +35,7 @@
 
 ## Installation
 
-<<<<<<< HEAD
 There are multiple options provided for running Pravega in different environments. Most of these use the installation package from a Pravega release. You can find the latest Pravega release on the [GitHub Releases page](https://github.com/pravega/pravega/releases).
-=======
-There are multiple options provided for running Pravega in different environments. Most of these use the installation package from a Pravega release. You can find the latest Pravega release on the [GitHub Releases](https://github.com/pravega/pravega/releases).
->>>>>>> ed0a5872
 
 - [Local](run-local.md) - Running Pravega locally is suitable for development and testing.
     - [Running from source](run-local.md#from-source)
