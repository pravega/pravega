--- conflicted
+++ resolved
@@ -22,7 +22,6 @@
 the need to deploy one storage service per use-case. At the moment, the Pravega Client API provides the 
 following abstractions:
 
-<<<<<<< HEAD
 - _[Event Stream Client](https://github.com/pravega/pravega/tree/master/client/src/main/java/io/pravega/client/stream)_: 
 We provide a Java library that implements a convenient API for Writer and Reader streaming applications to use. The 
 client library encapsulates the [Wire Protocol](wire-protocol.md) that is used to convey requests and responses 
@@ -58,7 +57,4 @@
 The State Synchronizer Client just solves this problem: it provides a means to have state that is synchronized between 
 many processes.
 
-For full details on the available APIs, please check out the [Pravega Client Javadoc](clients/index.html).
-=======
-[Writer and Reader API](clients/index.html)
->>>>>>> a5f5d670
+For full details on the available APIs, please check out the [Pravega Client Javadoc](clients/index.html).